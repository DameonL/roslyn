--- conflicted
+++ resolved
@@ -15,18 +15,15 @@
 - [ ] Under what condition do we give diagnostics for pattern-matching based on subsumption or completion? See http://www.cs.tufts.edu/~nr/cs257/archive/norman-ramsey/match.pdf for a discussion of implementation approaches. We probably need to select (and specify?) an approach.
 - [ ] Should we combine the property pattern with the type pattern so as to allow giving the object a name? If so, what syntax?
 - [ ] What do we think about the let statement?
-<<<<<<< HEAD
-  - [ ] Is there a compatibility issue? (e.g. if the user has a type named `let`) 
-=======
   - [ ] Do we require the match be irrefutable? If not, do we give a warning? Or let definite-assignment issues alert the user to any problems?
   - [ ] Do we support an else?
->>>>>>> d4333f80
+  - [ ] Is there a compatibility issue? (e.g. if the user has a type named `let`) 
 - [ ] There are some scoping questions for pattern variables. #9452
   - [ ] Need to get LDM approval for design change around scope of pattern variables declared within a constructor initializer #9452 
   - [ ] Also questions about multiple field initializers, local initializers, ctor-initializers (how far does the scope extend?)
 - [ ] Need detailed spec for name lookup of property in a property pattern #9255
   - [ ] [Pattern Matching] Should a property-pattern be capable of referencing an event? #9515
-- [X] Two small clarifications need to be integrated into the spec (#7703)
+- [x] Two small clarifications need to be integrated into the spec (#7703)
 - [ ] We need to specify and implement the user-defined pattern forms: user-defined `operator is`?
   - [ ] static void with self-receiver
   - [ ] static bool for active patterns
@@ -34,11 +31,8 @@
   - [ ] Do we want to support "breakpoints inside" patterns (#9095)
 - [ ] Do we want to support keyword "arguments" in recursive patterns? e.g. `if (p is Point(X: 3, Y: 4)) ...`
 - [ ] What is the correct precedence of *throw-expression*? Should *assignment* be allowed as its subexpression?
-<<<<<<< HEAD
+- [ ] @jaredpar suggested that, by analogy with the integral types, we should match floating-point literal patterns across floating-point types.
 - [ ] There would be an ambiguity with a hypothetical "type pattern" and the constant pattern. This is the reason we do not allow the latter in an is-pattern expression, and don't allow the former in a subproperty pattern. But that is irregular. Can we come up with name lookup rules that support both?
-=======
-- [ ] @jaredpar suggested that, by analogy with the integral types, we should match floating-point literal patterns across floating-point types.
->>>>>>> d4333f80
 
 Implementation progress checklist:
 - [ ] **Match constant patterns with appropriate integral conversions** (#8819)
@@ -47,21 +41,21 @@
   - [ ] completeness checking: a mutli-armed pattern-matching expression is required to be complete
   - [ ] subsumption checking: a branch of a switch statement or match expression may not be subsumed by the totality of previous branches (#8823)
   - [ ] Generate efficient code like `switch` does in corresponding situations. (#8820)
-- [X] Scoping for variables introduced in patterns (binders)
+- [x] Scoping for variables introduced in patterns (binders)
 - [x] `SemanticModel.GetDeclaredSymbol` for pattern variable declarations.
-- [X] Simple pattern matching expressions `expression is Type Identifier` in most statements.
+- [x] Simple pattern matching expressions `expression is Type Identifier` in most statements.
 - [x] Extend the parser to handle all of the other specified pattern-matching operations.
   - [x] Add tests for the parser, including precedence tests for the edge cases.
   - [ ] Augment `TestResource.AllInOneCSharpCode` to handle all pattern forms.
 - [x] Check for feature availability in the parser (error if feature not supported).
   - [ ] Do not generate any new syntax nodes in C# 6 mode. 
-- [X] Error pattern matching to a nullable value type
+- [x] Error pattern matching to a nullable value type
 - [x] Implement pattern matching to a type that is an unconstrained type variable (requires a double type test)
 - [ ] Semantics and code-gen for all pattern forms
-  - [X] Type ID
+  - [x] Type ID
   - [x] *
   - [x] 3
-    - [X] matching with exact type for integral constants (as a short-term hack)
+    - [x] matching with exact type for integral constants (as a short-term hack)
   - [x] `var` ID
   - [x] Type { ID is Pattern ... }
   - ~~Type ( Pattern ... )~~ This will be done when Records are integrated.
@@ -87,13 +81,13 @@
 - [ ] Control-flow analysis should be modified to handle patterns that either always match or never match.
 - [ ] Lots more Tests and code coverage; #9542
   - [ ] Tests for error cases in a property pattern, such as when the named member
-    - [X] Does not exist
-    - [X] Is static
+    - [x] Does not exist
+    - [x] Is static
     - [ ] Is an event
     - [ ] Is a method
     - [ ] Is an indexed property
     - [ ] Is a nested type
-    - [X] Is inaccessible
+    - [x] Is inaccessible
     - [ ] Is ambiguous
     - [ ] Does not exist
 - [ ] `IOperation` support for pattern-matching (#8699)
