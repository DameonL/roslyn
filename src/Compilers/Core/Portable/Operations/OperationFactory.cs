--- conflicted
+++ resolved
@@ -44,11 +44,7 @@
         }
 
         public static IExpressionStatement CreateCompoundAssignmentExpressionStatement(
-<<<<<<< HEAD
-            IOperation target, IOperation value, BinaryOperatorKind operatorKind, bool isLifted, bool isChecked, IMethodSymbol operatorMethod, SemanticModel semanticModel, SyntaxNode syntax)
-=======
-            IOperation target, IOperation value, BinaryOperationKind binaryOperationKind, bool isLifted, IMethodSymbol operatorMethod, SemanticModel semanticModel, SyntaxNode syntax, bool isImplicit)
->>>>>>> 932bb7a8
+            IOperation target, IOperation value, BinaryOperatorKind operatorKind, bool isLifted, bool isChecked, IMethodSymbol operatorMethod, SemanticModel semanticModel, SyntaxNode syntax, bool isImplicit)
         {
             var expression = new CompoundAssignmentExpression(
                      operatorKind,
@@ -78,22 +74,13 @@
         }
 
         public static IBinaryOperatorExpression CreateBinaryOperatorExpression(
-<<<<<<< HEAD
-            BinaryOperatorKind operatorKind, IOperation left, IOperation right, ITypeSymbol resultType, SemanticModel semanticModel, SyntaxNode syntax, bool isLifted, bool isChecked, bool isCompareText)
+            BinaryOperatorKind operatorKind, IOperation left, IOperation right, ITypeSymbol resultType, SemanticModel semanticModel, SyntaxNode syntax, bool isLifted, bool isChecked, bool isCompareText, bool isImplicit)
         {
             return new BinaryOperatorExpression(
                 operatorKind, left, right,
                 isLifted: isLifted, isChecked: isChecked,
                 isCompareText: isCompareText, usesOperatorMethod: false, operatorMethod: null,
-                semanticModel: semanticModel, syntax: syntax, type: resultType, constantValue: default);
-=======
-            BinaryOperationKind binaryOperationKind, IOperation left, IOperation right, ITypeSymbol resultType, SemanticModel semanticModel, SyntaxNode syntax, bool isLifted, bool isImplicit)
-        {
-            return new BinaryOperatorExpression(
-                binaryOperationKind, left, right,
-                isLifted: isLifted, usesOperatorMethod: false, operatorMethod: null,
                 semanticModel: semanticModel, syntax: syntax, type: resultType, constantValue: default, isImplicit: isImplicit);
->>>>>>> 932bb7a8
         }
 
         public static IArrayCreationExpression CreateArrayCreationExpression(
