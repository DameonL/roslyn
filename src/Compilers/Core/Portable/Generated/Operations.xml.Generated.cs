﻿// Copyright (c) Microsoft.  All Rights Reserved.  Licensed under the Apache License, Version 2.0.  See License.txt in the project root for license information.

using System;
using System.Collections.Generic;
using System.Collections.Immutable;
using System.Diagnostics;

namespace Microsoft.CodeAnalysis.Semantics
{
    /// <summary>
    /// Represents an expression that creates a pointer value by taking the address of a reference.
    /// </summary>
    internal abstract partial class BaseAddressOfExpression : Operation, IAddressOfExpression
    {
        protected BaseAddressOfExpression(SemanticModel semanticModel, SyntaxNode syntax, ITypeSymbol type, Optional<object> constantValue, bool isImplicit) :
            base(OperationKind.AddressOfExpression, semanticModel, syntax, type, constantValue, isImplicit)
        {
        }

        protected abstract IOperation ReferenceImpl { get; }
        public override IEnumerable<IOperation> Children
        {
            get
            {
                yield return Reference;
            }
        }
        /// <summary>
        /// Addressed reference.
        /// </summary>
        public IOperation Reference => Operation.SetParentOperation(ReferenceImpl, this);
        public override void Accept(OperationVisitor visitor)
        {
            visitor.VisitAddressOfExpression(this);
        }
        public override TResult Accept<TArgument, TResult>(OperationVisitor<TArgument, TResult> visitor, TArgument argument)
        {
            return visitor.VisitAddressOfExpression(this, argument);
        }
    }
    /// <summary>
    /// Represents an expression that creates a pointer value by taking the address of a reference.
    /// </summary>
    internal sealed partial class AddressOfExpression : BaseAddressOfExpression, IAddressOfExpression
    {
        public AddressOfExpression(IOperation reference, SemanticModel semanticModel, SyntaxNode syntax, ITypeSymbol type, Optional<object> constantValue, bool isImplicit) :
            base(semanticModel, syntax, type, constantValue, isImplicit)
        {
            ReferenceImpl = reference;
        }

        protected override IOperation ReferenceImpl { get; }
    }
    /// <summary>
    /// Represents an expression that creates a pointer value by taking the address of a reference.
    /// </summary>
    internal sealed partial class LazyAddressOfExpression : BaseAddressOfExpression, IAddressOfExpression
    {
        private readonly Lazy<IOperation> _lazyReference;

        public LazyAddressOfExpression(Lazy<IOperation> reference, SemanticModel semanticModel, SyntaxNode syntax, ITypeSymbol type, Optional<object> constantValue, bool isImplicit) : base(semanticModel, syntax, type, constantValue, isImplicit)
        {
            _lazyReference = reference ?? throw new System.ArgumentNullException(nameof(reference));
        }

        protected override IOperation ReferenceImpl => _lazyReference.Value;
    }

    /// <summary>
    /// Represents C# nameof and VB NameOf expression.
    /// </summary>
    internal abstract partial class BaseNameOfExpression : Operation, INameOfExpression
    {
        protected BaseNameOfExpression(SemanticModel semanticModel, SyntaxNode syntax, ITypeSymbol type, Optional<object> constantValue, bool isImplicit) :
                    base(OperationKind.NameOfExpression, semanticModel, syntax, type, constantValue, isImplicit)
        {
        }

        protected abstract IOperation ArgumentImpl { get; }
        public override IEnumerable<IOperation> Children
        {
            get
            {
                yield return Argument;
            }
        }
        /// <summary>
        /// Argument to name of expression.
        /// </summary>
        public IOperation Argument => Operation.SetParentOperation(ArgumentImpl, this);
        public override void Accept(OperationVisitor visitor)
        {
            visitor.VisitNameOfExpression(this);
        }
        public override TResult Accept<TArgument, TResult>(OperationVisitor<TArgument, TResult> visitor, TArgument argument)
        {
            return visitor.VisitNameOfExpression(this, argument);
        }
    }
    /// <summary>
    /// Represents C# nameof and VB NameOf expression.
    /// </summary>
    internal sealed partial class NameOfExpression : BaseNameOfExpression, INameOfExpression
    {
        public NameOfExpression(IOperation argument, SemanticModel semanticModel, SyntaxNode syntax, ITypeSymbol type, Optional<object> constantValue, bool isImplicit) :
            base(semanticModel, syntax, type, constantValue, isImplicit)
        {
            ArgumentImpl = argument;
        }

        protected override IOperation ArgumentImpl { get; }
    }
    /// <summary>
    /// Represents C# nameof and VB NameOf expression.
    /// </summary>
    internal sealed partial class LazyNameOfExpression : BaseNameOfExpression, INameOfExpression
    {
        private readonly Lazy<IOperation> _lazyArgument;

        public LazyNameOfExpression(Lazy<IOperation> argument, SemanticModel semanticModel, SyntaxNode syntax, ITypeSymbol type, Optional<object> constantValue, bool isImplicit) :
            base(semanticModel, syntax, type, constantValue, isImplicit)
        {
            _lazyArgument = argument ?? throw new System.ArgumentNullException(nameof(argument));
        }

        protected override IOperation ArgumentImpl => _lazyArgument.Value;
    }

    /// <summary>
    /// Represents C# throw expression.
    /// </summary>
    internal abstract partial class BaseThrowExpression : Operation, IThrowExpression
    {
        protected BaseThrowExpression(SemanticModel semanticModel, SyntaxNode syntax, ITypeSymbol type, Optional<object> constantValue, bool isImplicit) :
            base(OperationKind.ThrowExpression, semanticModel, syntax, type, constantValue, isImplicit)
        {
        }

        protected abstract IOperation ExpressionImpl { get; }
        public override IEnumerable<IOperation> Children
        {
            get
            {
                yield return Expression;
            }
        }
        /// <summary>
        /// Expression.
        /// </summary>
        public IOperation Expression => Operation.SetParentOperation(ExpressionImpl, this);
        public override void Accept(OperationVisitor visitor)
        {
            visitor.VisitThrowExpression(this);
        }
        public override TResult Accept<TArgument, TResult>(OperationVisitor<TArgument, TResult> visitor, TArgument argument)
        {
            return visitor.VisitThrowExpression(this, argument);
        }
    }
    /// <summary>
    /// Represents C# throw expression.
    /// </summary>
    internal sealed partial class ThrowExpression : BaseThrowExpression, IThrowExpression
    {
        public ThrowExpression(IOperation expression, SemanticModel semanticModel, SyntaxNode syntax, ITypeSymbol type, Optional<object> constantValue, bool isImplicit) :
            base(semanticModel, syntax, type, constantValue, isImplicit)
        {
            ExpressionImpl = expression;
        }

        protected override IOperation ExpressionImpl { get; }
    }
    /// <summary>
    /// Represents C# throw expression.
    /// </summary>
    internal sealed partial class LazyThrowExpression : BaseThrowExpression, IThrowExpression
    {
        private readonly Lazy<IOperation> _lazyExpression;

        public LazyThrowExpression(Lazy<IOperation> expression, SemanticModel semanticModel, SyntaxNode syntax, ITypeSymbol type, Optional<object> constantValue, bool isImplicit) :
            base(semanticModel, syntax, type, constantValue, isImplicit)
        {
            _lazyExpression = expression ?? throw new System.ArgumentNullException(nameof(expression));
        }

        protected override IOperation ExpressionImpl => _lazyExpression.Value;
    }

    /// <summary>
    /// Represents an argument in a method invocation.
    /// </summary>
    internal abstract partial class BaseArgument : Operation, IArgument
    {
        protected BaseArgument(ArgumentKind argumentKind, IParameterSymbol parameter, SemanticModel semanticModel, SyntaxNode syntax, ITypeSymbol type, Optional<object> constantValue, bool isImplicit) :
                    base(OperationKind.Argument, semanticModel, syntax, type, constantValue, isImplicit)
        {
            ArgumentKind = argumentKind;
            Parameter = parameter;
        }
        /// <summary>
        /// Kind of argument.
        /// </summary>
        public ArgumentKind ArgumentKind { get; }
        /// <summary>
        /// Parameter the argument matches.
        /// </summary>
        public IParameterSymbol Parameter { get; }
        protected abstract IOperation ValueImpl { get; }
        protected abstract IOperation InConversionImpl { get; }
        protected abstract IOperation OutConversionImpl { get; }
        public override IEnumerable<IOperation> Children
        {
            get
            {
                yield return Value;
                yield return InConversion;
                yield return OutConversion;
            }
        }
        /// <summary>
        /// Value supplied for the argument.
        /// </summary>
        public IOperation Value => Operation.SetParentOperation(ValueImpl, this);
        /// <summary>
        /// Conversion applied to the argument value passing it into the target method. Applicable only to VB Reference arguments.
        /// </summary>
        public IOperation InConversion => Operation.SetParentOperation(InConversionImpl, this);
        /// <summary>
        /// Conversion applied to the argument value after the invocation. Applicable only to VB Reference arguments.
        /// </summary>
        public IOperation OutConversion => Operation.SetParentOperation(OutConversionImpl, this);
        public override void Accept(OperationVisitor visitor)
        {
            visitor.VisitArgument(this);
        }
        public override TResult Accept<TArgument, TResult>(OperationVisitor<TArgument, TResult> visitor, TArgument argument)
        {
            return visitor.VisitArgument(this, argument);
        }
    }

    /// <summary>
    /// Represents an argument in a method invocation.
    /// </summary>
    internal sealed partial class Argument : BaseArgument, IArgument
    {
        public Argument(ArgumentKind argumentKind, IParameterSymbol parameter, IOperation value, IOperation inConversion, IOperation outConversion, SemanticModel semanticModel, SyntaxNode syntax, ITypeSymbol type, Optional<object> constantValue, bool isImplicit) :
            base(argumentKind, parameter, semanticModel, syntax, type, constantValue, isImplicit)
        {
            ValueImpl = value;
            InConversionImpl = inConversion;
            OutConversionImpl = outConversion;
        }

        protected override IOperation ValueImpl { get; }
        protected override IOperation InConversionImpl { get; }
        protected override IOperation OutConversionImpl { get; }
    }

    /// <summary>
    /// Represents an argument in a method invocation.
    /// </summary>
    internal sealed partial class LazyArgument : BaseArgument, IArgument
    {
        private readonly Lazy<IOperation> _lazyValue;
        private readonly Lazy<IOperation> _lazyInConversion;
        private readonly Lazy<IOperation> _lazyOutConversion;

        public LazyArgument(ArgumentKind argumentKind, IParameterSymbol parameter, Lazy<IOperation> value, Lazy<IOperation> inConversion, Lazy<IOperation> outConversion, SemanticModel semanticModel, SyntaxNode syntax, ITypeSymbol type, Optional<object> constantValue, bool isImplicit) : base(argumentKind, parameter, semanticModel, syntax, type, constantValue, isImplicit)
        {
            _lazyValue = value ?? throw new System.ArgumentNullException(nameof(value));
            _lazyInConversion = inConversion ?? throw new System.ArgumentNullException(nameof(inConversion));
            _lazyOutConversion = outConversion ?? throw new System.ArgumentNullException(nameof(outConversion));
        }

        protected override IOperation ValueImpl => _lazyValue.Value;

        protected override IOperation InConversionImpl => _lazyInConversion.Value;

        protected override IOperation OutConversionImpl => _lazyOutConversion.Value;
    }

    /// <summary>
    /// Represents the creation of an array instance.
    /// </summary>
    internal abstract partial class BaseArrayCreationExpression : Operation, IArrayCreationExpression
    {
        protected BaseArrayCreationExpression(ITypeSymbol elementType, SemanticModel semanticModel, SyntaxNode syntax, ITypeSymbol type, Optional<object> constantValue, bool isImplicit) :
                    base(OperationKind.ArrayCreationExpression, semanticModel, syntax, type, constantValue, isImplicit)
        {
            ElementType = elementType;
        }
        /// <summary>
        /// Element type of the created array instance.
        /// </summary>
        public ITypeSymbol ElementType { get; }
        protected abstract ImmutableArray<IOperation> DimensionSizesImpl { get; }
        protected abstract IArrayInitializer InitializerImpl { get; }
        public override IEnumerable<IOperation> Children
        {
            get
            {
                foreach (var dimensionSize in DimensionSizes)
                {
                    yield return dimensionSize;
                }
                yield return Initializer;
            }
        }
        /// <summary>
        /// Sizes of the dimensions of the created array instance.
        /// </summary>
        public ImmutableArray<IOperation> DimensionSizes => Operation.SetParentOperation(DimensionSizesImpl, this);
        /// <summary>
        /// Values of elements of the created array instance.
        /// </summary>
        public IArrayInitializer Initializer => Operation.SetParentOperation(InitializerImpl, this);
        public override void Accept(OperationVisitor visitor)
        {
            visitor.VisitArrayCreationExpression(this);
        }
        public override TResult Accept<TArgument, TResult>(OperationVisitor<TArgument, TResult> visitor, TArgument argument)
        {
            return visitor.VisitArrayCreationExpression(this, argument);
        }
    }

    /// <summary>
    /// Represents the creation of an array instance.
    /// </summary>
    internal sealed partial class ArrayCreationExpression : BaseArrayCreationExpression, IArrayCreationExpression
    {
        public ArrayCreationExpression(ITypeSymbol elementType, ImmutableArray<IOperation> dimensionSizes, IArrayInitializer initializer, SemanticModel semanticModel, SyntaxNode syntax, ITypeSymbol type, Optional<object> constantValue, bool isImplicit) :
            base(elementType, semanticModel, syntax, type, constantValue, isImplicit)
        {
            DimensionSizesImpl = dimensionSizes;
            InitializerImpl = initializer;
        }

        protected override ImmutableArray<IOperation> DimensionSizesImpl { get; }
        protected override IArrayInitializer InitializerImpl { get; }
    }

    /// <summary>
    /// Represents the creation of an array instance.
    /// </summary>
    internal sealed partial class LazyArrayCreationExpression : BaseArrayCreationExpression, IArrayCreationExpression
    {
        private readonly Lazy<ImmutableArray<IOperation>> _lazyDimensionSizes;
        private readonly Lazy<IArrayInitializer> _lazyInitializer;

        public LazyArrayCreationExpression(ITypeSymbol elementType, Lazy<ImmutableArray<IOperation>> dimensionSizes, Lazy<IArrayInitializer> initializer, SemanticModel semanticModel, SyntaxNode syntax, ITypeSymbol type, Optional<object> constantValue, bool isImplicit) : base(elementType, semanticModel, syntax, type, constantValue, isImplicit)
        {
            _lazyDimensionSizes = dimensionSizes;
            _lazyInitializer = initializer ?? throw new System.ArgumentNullException(nameof(initializer));
        }

        protected override ImmutableArray<IOperation> DimensionSizesImpl => _lazyDimensionSizes.Value;

        protected override IArrayInitializer InitializerImpl => _lazyInitializer.Value;
    }

    /// <summary>
    /// Represents a reference to an array element.
    /// </summary>
    internal abstract partial class BaseArrayElementReferenceExpression : Operation, IArrayElementReferenceExpression
    {
        protected BaseArrayElementReferenceExpression(SemanticModel semanticModel, SyntaxNode syntax, ITypeSymbol type, Optional<object> constantValue, bool isImplicit) :
                    base(OperationKind.ArrayElementReferenceExpression, semanticModel, syntax, type, constantValue, isImplicit)
        {
        }

        protected abstract IOperation ArrayReferenceImpl { get; }
        protected abstract ImmutableArray<IOperation> IndicesImpl { get; }
        public override IEnumerable<IOperation> Children
        {
            get
            {
                yield return ArrayReference;
                foreach (var index in Indices)
                {
                    yield return index;
                }
            }
        }
        /// <summary>
        /// Array to be indexed.
        /// </summary>
        public IOperation ArrayReference => Operation.SetParentOperation(ArrayReferenceImpl, this);
        /// <summary>
        /// Indices that specify an individual element.
        /// </summary>
        public ImmutableArray<IOperation> Indices => Operation.SetParentOperation(IndicesImpl, this);
        public override void Accept(OperationVisitor visitor)
        {
            visitor.VisitArrayElementReferenceExpression(this);
        }
        public override TResult Accept<TArgument, TResult>(OperationVisitor<TArgument, TResult> visitor, TArgument argument)
        {
            return visitor.VisitArrayElementReferenceExpression(this, argument);
        }
    }

    /// <summary>
    /// Represents a reference to an array element.
    /// </summary>
    internal sealed partial class ArrayElementReferenceExpression : BaseArrayElementReferenceExpression, IArrayElementReferenceExpression
    {
        public ArrayElementReferenceExpression(IOperation arrayReference, ImmutableArray<IOperation> indices, SemanticModel semanticModel, SyntaxNode syntax, ITypeSymbol type, Optional<object> constantValue, bool isImplicit) :
            base(semanticModel, syntax, type, constantValue, isImplicit)
        {
            ArrayReferenceImpl = arrayReference;
            IndicesImpl = indices;
        }

        protected override IOperation ArrayReferenceImpl { get; }
        protected override ImmutableArray<IOperation> IndicesImpl { get; }
    }

    /// <summary>
    /// Represents a reference to an array element.
    /// </summary>
    internal sealed partial class LazyArrayElementReferenceExpression : BaseArrayElementReferenceExpression, IArrayElementReferenceExpression
    {
        private readonly Lazy<IOperation> _lazyArrayReference;
        private readonly Lazy<ImmutableArray<IOperation>> _lazyIndices;

        public LazyArrayElementReferenceExpression(Lazy<IOperation> arrayReference, Lazy<ImmutableArray<IOperation>> indices, SemanticModel semanticModel, SyntaxNode syntax, ITypeSymbol type, Optional<object> constantValue, bool isImplicit) : base(semanticModel, syntax, type, constantValue, isImplicit)
        {
            _lazyArrayReference = arrayReference ?? throw new System.ArgumentNullException(nameof(arrayReference));
            _lazyIndices = indices;
        }

        protected override IOperation ArrayReferenceImpl => _lazyArrayReference.Value;

        protected override ImmutableArray<IOperation> IndicesImpl => _lazyIndices.Value;
    }

    /// <summary>
    /// Represents the initialization of an array instance.
    /// </summary>
    internal abstract partial class BaseArrayInitializer : Operation, IArrayInitializer
    {
        protected BaseArrayInitializer(SemanticModel semanticModel, SyntaxNode syntax, ITypeSymbol type, Optional<object> constantValue, bool isImplicit) :
                    base(OperationKind.ArrayInitializer, semanticModel, syntax, type, constantValue, isImplicit)
        {
        }

        protected abstract ImmutableArray<IOperation> ElementValuesImpl { get; }
        public override IEnumerable<IOperation> Children
        {
            get
            {
                foreach (var elementValue in ElementValues)
                {
                    yield return elementValue;
                }
            }
        }
        /// <summary>
        /// Values to initialize array elements.
        /// </summary>
        public ImmutableArray<IOperation> ElementValues => Operation.SetParentOperation(ElementValuesImpl, this);
        public override void Accept(OperationVisitor visitor)
        {
            visitor.VisitArrayInitializer(this);
        }
        public override TResult Accept<TArgument, TResult>(OperationVisitor<TArgument, TResult> visitor, TArgument argument)
        {
            return visitor.VisitArrayInitializer(this, argument);
        }
    }

    /// <summary>
    /// Represents the initialization of an array instance.
    /// </summary>
    internal sealed partial class ArrayInitializer : BaseArrayInitializer, IArrayInitializer
    {
        public ArrayInitializer(ImmutableArray<IOperation> elementValues, SemanticModel semanticModel, SyntaxNode syntax, ITypeSymbol type, Optional<object> constantValue, bool isImplicit) :
            base(semanticModel, syntax, type, constantValue, isImplicit)
        {
            ElementValuesImpl = elementValues;
        }

        protected override ImmutableArray<IOperation> ElementValuesImpl { get; }
    }

    /// <summary>
    /// Represents the initialization of an array instance.
    /// </summary>
    internal sealed partial class LazyArrayInitializer : BaseArrayInitializer, IArrayInitializer
    {
        private readonly Lazy<ImmutableArray<IOperation>> _lazyElementValues;

        public LazyArrayInitializer(Lazy<ImmutableArray<IOperation>> elementValues, SemanticModel semanticModel, SyntaxNode syntax, ITypeSymbol type, Optional<object> constantValue, bool isImplicit) : base(semanticModel, syntax, type, constantValue, isImplicit)
        {
            _lazyElementValues = elementValues;
        }

        protected override ImmutableArray<IOperation> ElementValuesImpl => _lazyElementValues.Value;
    }

    /// <summary>
    /// Represents an base type of assignment expression.
    /// </summary>
    internal abstract partial class AssignmentExpression : Operation, IAssignmentExpression
    {
        protected AssignmentExpression(OperationKind kind, SemanticModel semanticModel, SyntaxNode syntax, ITypeSymbol type, Optional<object> constantValue, bool isImplicit) :
            base(kind, semanticModel, syntax, type, constantValue, isImplicit)
        {
        }
        protected abstract IOperation TargetImpl { get; }
        protected abstract IOperation ValueImpl { get; }
        /// <summary>
        /// Target of the assignment.
        /// </summary>
        public IOperation Target => Operation.SetParentOperation(TargetImpl, this);
        /// <summary>
        /// Value to be assigned to the target of the assignment.
        /// </summary>
        public IOperation Value => Operation.SetParentOperation(ValueImpl, this);
    }

    /// <summary>
    /// Represents a simple assignment expression.
    /// </summary>
    internal abstract partial class BaseSimpleAssignmentExpression : AssignmentExpression, ISimpleAssignmentExpression
    {
        public BaseSimpleAssignmentExpression(SemanticModel semanticModel, SyntaxNode syntax, ITypeSymbol type, Optional<object> constantValue, bool isImplicit) :
            base(OperationKind.SimpleAssignmentExpression, semanticModel, syntax, type, constantValue, isImplicit)
        {
        }
        public override IEnumerable<IOperation> Children
        {
            get
            {
                yield return Target;
                yield return Value;
            }
        }
        public override void Accept(OperationVisitor visitor)
        {
            visitor.VisitSimpleAssignmentExpression(this);
        }
        public override TResult Accept<TArgument, TResult>(OperationVisitor<TArgument, TResult> visitor, TArgument argument)
        {
            return visitor.VisitSimpleAssignmentExpression(this, argument);
        }
    }

    /// <summary>
    /// Represents a simple assignment expression.
    /// </summary>
    internal sealed partial class SimpleAssignmentExpression : BaseSimpleAssignmentExpression, ISimpleAssignmentExpression
    {
        public SimpleAssignmentExpression(IOperation target, IOperation value, SemanticModel semanticModel, SyntaxNode syntax, ITypeSymbol type, Optional<object> constantValue, bool isImplicit) :
            base(semanticModel, syntax, type, constantValue, isImplicit)
        {
            TargetImpl = target;
            ValueImpl = value;
        }
        protected override IOperation TargetImpl { get; }
        protected override IOperation ValueImpl { get; }
    }

    /// <summary>
    /// Represents a simple assignment expression.
    /// </summary>
    internal sealed partial class LazySimpleAssignmentExpression : BaseSimpleAssignmentExpression, ISimpleAssignmentExpression
    {
        private readonly Lazy<IOperation> _lazyTarget;
        private readonly Lazy<IOperation> _lazyValue;

        public LazySimpleAssignmentExpression(Lazy<IOperation> target, Lazy<IOperation> value, SemanticModel semanticModel, SyntaxNode syntax, ITypeSymbol type, Optional<object> constantValue, bool isImplicit) :
            base(semanticModel, syntax, type, constantValue, isImplicit)
        {
            _lazyTarget = target ?? throw new System.ArgumentNullException(nameof(target));
            _lazyValue = value ?? throw new System.ArgumentNullException(nameof(value));
        }
        protected override IOperation TargetImpl => _lazyTarget.Value;
        protected override IOperation ValueImpl => _lazyValue.Value;
    }

    /// <summary>
    /// Represents an await expression.
    /// </summary>
    internal abstract partial class BaseAwaitExpression : Operation, IAwaitExpression
    {
        protected BaseAwaitExpression(SemanticModel semanticModel, SyntaxNode syntax, ITypeSymbol type, Optional<object> constantValue, bool isImplicit) :
                    base(OperationKind.AwaitExpression, semanticModel, syntax, type, constantValue, isImplicit)
        {
        }

        protected abstract IOperation AwaitedValueImpl { get; }
        public override IEnumerable<IOperation> Children
        {
            get
            {
                yield return AwaitedValue;
            }
        }
        /// <summary>
        /// Value to be awaited.
        /// </summary>
        public IOperation AwaitedValue => Operation.SetParentOperation(AwaitedValueImpl, this);
        public override void Accept(OperationVisitor visitor)
        {
            visitor.VisitAwaitExpression(this);
        }
        public override TResult Accept<TArgument, TResult>(OperationVisitor<TArgument, TResult> visitor, TArgument argument)
        {
            return visitor.VisitAwaitExpression(this, argument);
        }
    }

    /// <summary>
    /// Represents an await expression.
    /// </summary>
    internal sealed partial class AwaitExpression : BaseAwaitExpression, IAwaitExpression
    {
        public AwaitExpression(IOperation awaitedValue, SemanticModel semanticModel, SyntaxNode syntax, ITypeSymbol type, Optional<object> constantValue, bool isImplicit) :
            base(semanticModel, syntax, type, constantValue, isImplicit)
        {
            AwaitedValueImpl = awaitedValue;
        }

        protected override IOperation AwaitedValueImpl { get; }
    }

    /// <summary>
    /// Represents an await expression.
    /// </summary>
    internal sealed partial class LazyAwaitExpression : BaseAwaitExpression, IAwaitExpression
    {
        private readonly Lazy<IOperation> _lazyAwaitedValue;

        public LazyAwaitExpression(Lazy<IOperation> awaitedValue, SemanticModel semanticModel, SyntaxNode syntax, ITypeSymbol type, Optional<object> constantValue, bool isImplicit) : base(semanticModel, syntax, type, constantValue, isImplicit)
        {
            _lazyAwaitedValue = awaitedValue ?? throw new System.ArgumentNullException(nameof(awaitedValue));
        }

        protected override IOperation AwaitedValueImpl => _lazyAwaitedValue.Value;
    }

    /// <summary>
    /// Represents an operation with two operands that produces a result with the same type as at least one of the operands.
    /// </summary>
    internal abstract partial class BaseBinaryOperatorExpression : Operation, IHasOperatorMethodExpression, IBinaryOperatorExpression
    {
        protected BaseBinaryOperatorExpression(BinaryOperationKind binaryOperationKind, bool isLifted, bool usesOperatorMethod, IMethodSymbol operatorMethod, SemanticModel semanticModel, SyntaxNode syntax, ITypeSymbol type, Optional<object> constantValue, bool isImplicit) :
                    base(OperationKind.BinaryOperatorExpression, semanticModel, syntax, type, constantValue, isImplicit)
        {
            BinaryOperationKind = binaryOperationKind;
            UsesOperatorMethod = usesOperatorMethod;
            OperatorMethod = operatorMethod;
            IsLifted = isLifted;
        }
        /// <summary>
        /// Kind of binary operation.
        /// </summary>
        public BinaryOperationKind BinaryOperationKind { get; }
        protected abstract IOperation LeftOperandImpl { get; }
        protected abstract IOperation RightOperandImpl { get; }
        /// <summary>
        /// True if and only if the operation is performed by an operator method.
        /// </summary>
        public bool UsesOperatorMethod { get; }
        /// <summary>
        /// Operation method used by the operation, null if the operation does not use an operator method.
        /// </summary>
        public IMethodSymbol OperatorMethod { get; }

        public bool IsLifted { get; }

        public override IEnumerable<IOperation> Children
        {
            get
            {
                yield return LeftOperand;
                yield return RightOperand;
            }
        }
        /// <summary>
        /// Left operand.
        /// </summary>
        public IOperation LeftOperand => Operation.SetParentOperation(LeftOperandImpl, this);
        /// <summary>
        /// Right operand.
        /// </summary>
        public IOperation RightOperand => Operation.SetParentOperation(RightOperandImpl, this);
        public override void Accept(OperationVisitor visitor)
        {
            visitor.VisitBinaryOperatorExpression(this);
        }
        public override TResult Accept<TArgument, TResult>(OperationVisitor<TArgument, TResult> visitor, TArgument argument)
        {
            return visitor.VisitBinaryOperatorExpression(this, argument);
        }
    }

    /// <summary>
    /// Represents an operation with two operands that produces a result with the same type as at least one of the operands.
    /// </summary>
    internal sealed partial class BinaryOperatorExpression : BaseBinaryOperatorExpression, IHasOperatorMethodExpression, IBinaryOperatorExpression
    {
        public BinaryOperatorExpression(BinaryOperationKind binaryOperationKind, IOperation leftOperand, IOperation rightOperand, bool isLifted, bool usesOperatorMethod, IMethodSymbol operatorMethod, SemanticModel semanticModel, SyntaxNode syntax, ITypeSymbol type, Optional<object> constantValue, bool isImplicit) :
            base(binaryOperationKind, isLifted, usesOperatorMethod, operatorMethod, semanticModel, syntax, type, constantValue, isImplicit)
        {
            LeftOperandImpl = leftOperand;
            RightOperandImpl = rightOperand;
        }

        protected override IOperation LeftOperandImpl { get; }
        protected override IOperation RightOperandImpl { get; }
    }

    /// <summary>
    /// Represents an operation with two operands that produces a result with the same type as at least one of the operands.
    /// </summary>
    internal sealed partial class LazyBinaryOperatorExpression : BaseBinaryOperatorExpression, IHasOperatorMethodExpression, IBinaryOperatorExpression
    {
        private readonly Lazy<IOperation> _lazyLeftOperand;
        private readonly Lazy<IOperation> _lazyRightOperand;

        public LazyBinaryOperatorExpression(BinaryOperationKind binaryOperationKind, Lazy<IOperation> leftOperand, Lazy<IOperation> rightOperand, bool isLifted, bool usesOperatorMethod, IMethodSymbol operatorMethod, SemanticModel semanticModel, SyntaxNode syntax, ITypeSymbol type, Optional<object> constantValue, bool isImplicit) : 
            base(binaryOperationKind, isLifted, usesOperatorMethod, operatorMethod, semanticModel, syntax, type, constantValue, isImplicit)
        {
            _lazyLeftOperand = leftOperand ?? throw new System.ArgumentNullException(nameof(leftOperand));
            _lazyRightOperand = rightOperand ?? throw new System.ArgumentNullException(nameof(rightOperand));
        }

        protected override IOperation LeftOperandImpl => _lazyLeftOperand.Value;

        protected override IOperation RightOperandImpl => _lazyRightOperand.Value;
    }

    /// <summary>
    /// Represents a block scope.
    /// </summary>
    internal abstract partial class BaseBlockStatement : Operation, IBlockStatement
    {
        protected BaseBlockStatement(ImmutableArray<ILocalSymbol> locals, SemanticModel semanticModel, SyntaxNode syntax, ITypeSymbol type, Optional<object> constantValue, bool isImplicit) :
                    base(OperationKind.BlockStatement, semanticModel, syntax, type, constantValue, isImplicit)
        {
            Locals = locals;
        }

        protected abstract ImmutableArray<IOperation> StatementsImpl { get; }
        /// <summary>
        /// Local declarations contained within the block.
        /// </summary>
        public ImmutableArray<ILocalSymbol> Locals { get; }
        public override IEnumerable<IOperation> Children
        {
            get
            {
                foreach (var statement in Statements)
                {
                    yield return statement;
                }
            }
        }
        /// <summary>
        /// Statements contained within the block.
        /// </summary>
        public ImmutableArray<IOperation> Statements => Operation.SetParentOperation(StatementsImpl, this);
        public override void Accept(OperationVisitor visitor)
        {
            visitor.VisitBlockStatement(this);
        }
        public override TResult Accept<TArgument, TResult>(OperationVisitor<TArgument, TResult> visitor, TArgument argument)
        {
            return visitor.VisitBlockStatement(this, argument);
        }
    }

    /// <summary>
    /// Represents a block scope.
    /// </summary>
    internal sealed partial class BlockStatement : BaseBlockStatement, IBlockStatement
    {
        public BlockStatement(ImmutableArray<IOperation> statements, ImmutableArray<ILocalSymbol> locals, SemanticModel semanticModel, SyntaxNode syntax, ITypeSymbol type, Optional<object> constantValue, bool isImplicit) :
            base(locals, semanticModel, syntax, type, constantValue, isImplicit)
        {
            StatementsImpl = statements;
        }

        protected override ImmutableArray<IOperation> StatementsImpl { get; }
    }

    /// <summary>
    /// Represents a block scope.
    /// </summary>
    internal sealed partial class LazyBlockStatement : BaseBlockStatement, IBlockStatement
    {
        private readonly Lazy<ImmutableArray<IOperation>> _lazyStatements;

        public LazyBlockStatement(Lazy<ImmutableArray<IOperation>> statements, ImmutableArray<ILocalSymbol> locals, SemanticModel semanticModel, SyntaxNode syntax, ITypeSymbol type, Optional<object> constantValue, bool isImplicit) : base(locals, semanticModel, syntax, type, constantValue, isImplicit)
        {
            _lazyStatements = statements;
        }

        protected override ImmutableArray<IOperation> StatementsImpl => _lazyStatements.Value;
    }

    /// <summary>
    /// Represents a C# goto, break, or continue statement, or a VB GoTo, Exit ***, or Continue *** statement
    /// </summary>
    internal sealed partial class BranchStatement : Operation, IBranchStatement
    {
        public BranchStatement(ILabelSymbol target, BranchKind branchKind, SemanticModel semanticModel, SyntaxNode syntax, ITypeSymbol type, Optional<object> constantValue, bool isImplicit) :
            base(OperationKind.BranchStatement, semanticModel, syntax, type, constantValue, isImplicit)
        {
            Target = target;
            BranchKind = branchKind;
        }
        /// <summary>
        /// Label that is the target of the branch.
        /// </summary>
        public ILabelSymbol Target { get; }
        /// <summary>
        /// Kind of the branch.
        /// </summary>
        public BranchKind BranchKind { get; }
        public override IEnumerable<IOperation> Children
        {
            get
            {
                yield break;
            }
        }
        public override void Accept(OperationVisitor visitor)
        {
            visitor.VisitBranchStatement(this);
        }
        public override TResult Accept<TArgument, TResult>(OperationVisitor<TArgument, TResult> visitor, TArgument argument)
        {
            return visitor.VisitBranchStatement(this, argument);
        }
    }

    /// <summary>
    /// Represents a clause of a C# case or a VB Case.
    /// </summary>
    internal abstract partial class CaseClause : Operation, ICaseClause
    {
        protected CaseClause(CaseKind caseKind, OperationKind kind, SemanticModel semanticModel, SyntaxNode syntax, ITypeSymbol type, Optional<object> constantValue, bool isImplicit) :
            base(kind, semanticModel, syntax, type, constantValue, isImplicit)
        {
            CaseKind = caseKind;
        }
        /// <summary>
        /// Kind of the clause.
        /// </summary>
        public CaseKind CaseKind { get; }
    }

    /// <summary>
    /// Represents a C# catch or VB Catch clause.
    /// </summary>
    internal abstract partial class BaseCatchClause : Operation, ICatchClause
    {
        protected BaseCatchClause(ITypeSymbol caughtType, ILocalSymbol exceptionLocal, SemanticModel semanticModel, SyntaxNode syntax, ITypeSymbol type, Optional<object> constantValue, bool isImplicit) :
                    base(OperationKind.CatchClause, semanticModel, syntax, type, constantValue, isImplicit)
        {
            CaughtType = caughtType;
            ExceptionLocal = exceptionLocal;
        }

        protected abstract IBlockStatement HandlerImpl { get; }
        /// <summary>
        /// Type of exception to be handled.
        /// </summary>
        public ITypeSymbol CaughtType { get; }
        protected abstract IOperation FilterImpl { get; }
        /// <summary>
        /// Symbol for the local catch variable bound to the caught exception.
        /// </summary>
        public ILocalSymbol ExceptionLocal { get; }
        public override IEnumerable<IOperation> Children
        {
            get
            {
                yield return Filter;
                yield return Handler;
            }
        }
        /// <summary>
        /// Body of the exception handler.
        /// </summary>
        public IBlockStatement Handler => Operation.SetParentOperation(HandlerImpl, this);
        /// <summary>
        /// Filter expression to be executed to determine whether to handle the exception.
        /// </summary>
        public IOperation Filter => Operation.SetParentOperation(FilterImpl, this);
        public override void Accept(OperationVisitor visitor)
        {
            visitor.VisitCatchClause(this);
        }
        public override TResult Accept<TArgument, TResult>(OperationVisitor<TArgument, TResult> visitor, TArgument argument)
        {
            return visitor.VisitCatchClause(this, argument);
        }
    }

    /// <summary>
    /// Represents a C# catch or VB Catch clause.
    /// </summary>
    internal sealed partial class CatchClause : BaseCatchClause, ICatchClause
    {
        public CatchClause(IBlockStatement handler, ITypeSymbol caughtType, IOperation filter, ILocalSymbol exceptionLocal, SemanticModel semanticModel, SyntaxNode syntax, ITypeSymbol type, Optional<object> constantValue, bool isImplicit) :
            base(caughtType, exceptionLocal, semanticModel, syntax, type, constantValue, isImplicit)
        {
            HandlerImpl = handler;
            FilterImpl = filter;
        }

        protected override IBlockStatement HandlerImpl { get; }
        protected override IOperation FilterImpl { get; }
    }

    /// <summary>
    /// Represents a C# catch or VB Catch clause.
    /// </summary>
    internal sealed partial class LazyCatchClause : BaseCatchClause, ICatchClause
    {
        private readonly Lazy<IBlockStatement> _lazyHandler;
        private readonly Lazy<IOperation> _lazyFilter;

        public LazyCatchClause(Lazy<IBlockStatement> handler, ITypeSymbol caughtType, Lazy<IOperation> filter, ILocalSymbol exceptionLocal, SemanticModel semanticModel, SyntaxNode syntax, ITypeSymbol type, Optional<object> constantValue, bool isImplicit) : base(caughtType, exceptionLocal, semanticModel, syntax, type, constantValue, isImplicit)
        {
            _lazyHandler = handler ?? throw new System.ArgumentNullException(nameof(handler));
            _lazyFilter = filter ?? throw new System.ArgumentNullException(nameof(filter));
        }

        protected override IBlockStatement HandlerImpl => _lazyHandler.Value;

        protected override IOperation FilterImpl => _lazyFilter.Value;
    }

    /// <summary>
    /// Represents an assignment expression that includes a binary operation.
    /// </summary>
    internal abstract partial class BaseCompoundAssignmentExpression : AssignmentExpression, IHasOperatorMethodExpression, ICompoundAssignmentExpression
    {
        protected BaseCompoundAssignmentExpression(BinaryOperationKind binaryOperationKind, bool isLifted, bool usesOperatorMethod, IMethodSymbol operatorMethod, SemanticModel semanticModel, SyntaxNode syntax, ITypeSymbol type, Optional<object> constantValue, bool isImplicit) :
            base(OperationKind.CompoundAssignmentExpression, semanticModel, syntax, type, constantValue, isImplicit)
        {
            BinaryOperationKind = binaryOperationKind;
            IsLifted = isLifted;
            UsesOperatorMethod = usesOperatorMethod;
            OperatorMethod = operatorMethod;
        }
        /// <summary>
        /// Kind of binary operation.
        /// </summary>
        public BinaryOperationKind BinaryOperationKind { get; }
        /// <summary>
        /// <code>true</code> if this assignment contains a 'lifted' binary operation.
        /// </summary>
        public bool IsLifted { get; }
        /// <summary>
        /// True if and only if the operation is performed by an operator method.
        /// </summary>
        public bool UsesOperatorMethod { get; }
        /// <summary>
        /// Operation method used by the operation, null if the operation does not use an operator method.
        /// </summary>
        public IMethodSymbol OperatorMethod { get; }
        public override IEnumerable<IOperation> Children
        {
            get
            {
                yield return Target;
                yield return Value;
            }
        }

        public override void Accept(OperationVisitor visitor)
        {
            visitor.VisitCompoundAssignmentExpression(this);
        }
        public override TResult Accept<TArgument, TResult>(OperationVisitor<TArgument, TResult> visitor, TArgument argument)
        {
            return visitor.VisitCompoundAssignmentExpression(this, argument);
        }
    }

    /// <summary>
    /// Represents an assignment expression that includes a binary operation.
    /// </summary>
    internal sealed partial class CompoundAssignmentExpression : BaseCompoundAssignmentExpression, IHasOperatorMethodExpression, ICompoundAssignmentExpression
    {
        public CompoundAssignmentExpression(BinaryOperationKind binaryOperationKind, bool isLifted, IOperation target, IOperation value, bool usesOperatorMethod, IMethodSymbol operatorMethod, SemanticModel semanticModel, SyntaxNode syntax, ITypeSymbol type, Optional<object> constantValue, bool isImplicit) :
            base(binaryOperationKind, isLifted, usesOperatorMethod, operatorMethod, semanticModel, syntax, type, constantValue, isImplicit)
        {
            TargetImpl = target;
            ValueImpl = value;
        }
        protected override IOperation TargetImpl { get; }
        protected override IOperation ValueImpl { get; }
    }

    /// <summary>
    /// Represents an assignment expression that includes a binary operation.
    /// </summary>
    internal sealed partial class LazyCompoundAssignmentExpression : BaseCompoundAssignmentExpression, IHasOperatorMethodExpression, ICompoundAssignmentExpression
    {
        private readonly Lazy<IOperation> _lazyTarget;
        private readonly Lazy<IOperation> _lazyValue;

        public LazyCompoundAssignmentExpression(BinaryOperationKind binaryOperationKind, bool isLifted, Lazy<IOperation> target, Lazy<IOperation> value, bool usesOperatorMethod, IMethodSymbol operatorMethod, SemanticModel semanticModel, SyntaxNode syntax, ITypeSymbol type, Optional<object> constantValue, bool isImplicit) :
            base(binaryOperationKind, isLifted, usesOperatorMethod, operatorMethod, semanticModel, syntax, type, constantValue, isImplicit)
        {
            _lazyTarget = target ?? throw new System.ArgumentNullException(nameof(target));
            _lazyValue = value ?? throw new System.ArgumentNullException(nameof(value));
        }
        protected override IOperation TargetImpl => _lazyTarget.Value;
        protected override IOperation ValueImpl => _lazyValue.Value;
    }

    /// <summary>
    /// Represents an expression that includes a ? or ?. conditional access instance expression.
    /// </summary>
    internal abstract partial class BaseConditionalAccessExpression : Operation, IConditionalAccessExpression
    {
        protected BaseConditionalAccessExpression(SemanticModel semanticModel, SyntaxNode syntax, ITypeSymbol type, Optional<object> constantValue, bool isImplicit) :
                    base(OperationKind.ConditionalAccessExpression, semanticModel, syntax, type, constantValue, isImplicit)
        {
        }

        protected abstract IOperation ConditionalValueImpl { get; }
        protected abstract IOperation ConditionalInstanceImpl { get; }
        public override IEnumerable<IOperation> Children
        {
            get
            {
                yield return ConditionalInstance;
                yield return ConditionalValue;
            }
        }
        /// <summary>
        /// Expression to be evaluated if the conditional instance is non null.
        /// </summary>
        public IOperation ConditionalValue => Operation.SetParentOperation(ConditionalValueImpl, this);
        /// <summary>
        /// Expresson that is conditionally accessed.
        /// </summary>
        public IOperation ConditionalInstance => Operation.SetParentOperation(ConditionalInstanceImpl, this);
        public override void Accept(OperationVisitor visitor)
        {
            visitor.VisitConditionalAccessExpression(this);
        }
        public override TResult Accept<TArgument, TResult>(OperationVisitor<TArgument, TResult> visitor, TArgument argument)
        {
            return visitor.VisitConditionalAccessExpression(this, argument);
        }
    }

    /// <summary>
    /// Represents an expression that includes a ? or ?. conditional access instance expression.
    /// </summary>
    internal sealed partial class ConditionalAccessExpression : BaseConditionalAccessExpression, IConditionalAccessExpression
    {
        public ConditionalAccessExpression(IOperation conditionalValue, IOperation conditionalInstance, SemanticModel semanticModel, SyntaxNode syntax, ITypeSymbol type, Optional<object> constantValue, bool isImplicit) :
            base(semanticModel, syntax, type, constantValue, isImplicit)
        {
            ConditionalValueImpl = conditionalValue;
            ConditionalInstanceImpl = conditionalInstance;
        }

        protected override IOperation ConditionalValueImpl { get; }
        protected override IOperation ConditionalInstanceImpl { get; }
    }

    /// <summary>
    /// Represents an expression that includes a ? or ?. conditional access instance expression.
    /// </summary>
    internal sealed partial class LazyConditionalAccessExpression : BaseConditionalAccessExpression, IConditionalAccessExpression
    {
        private readonly Lazy<IOperation> _lazyConditionalValue;
        private readonly Lazy<IOperation> _lazyConditionalInstance;

        public LazyConditionalAccessExpression(Lazy<IOperation> conditionalValue, Lazy<IOperation> conditionalInstance, SemanticModel semanticModel, SyntaxNode syntax, ITypeSymbol type, Optional<object> constantValue, bool isImplicit) : base(semanticModel, syntax, type, constantValue, isImplicit)
        {
            _lazyConditionalValue = conditionalValue ?? throw new System.ArgumentNullException(nameof(conditionalValue));
            _lazyConditionalInstance = conditionalInstance ?? throw new System.ArgumentNullException(nameof(conditionalInstance));
        }

        protected override IOperation ConditionalValueImpl => _lazyConditionalValue.Value;

        protected override IOperation ConditionalInstanceImpl => _lazyConditionalInstance.Value;
    }

    /// <summary>
    /// Represents the value of a conditionally-accessed expression within an expression containing a conditional access.
    /// </summary>
    internal sealed partial class ConditionalAccessInstanceExpression : Operation, IConditionalAccessInstanceExpression
    {
        public ConditionalAccessInstanceExpression(SemanticModel semanticModel, SyntaxNode syntax, ITypeSymbol type, Optional<object> constantValue, bool isImplicit) :
            base(OperationKind.ConditionalAccessInstanceExpression, semanticModel, syntax, type, constantValue, isImplicit)
        {
        }
        public override IEnumerable<IOperation> Children
        {
            get
            {
                yield break;
            }
        }
        public override void Accept(OperationVisitor visitor)
        {
            visitor.VisitConditionalAccessInstanceExpression(this);
        }
        public override TResult Accept<TArgument, TResult>(OperationVisitor<TArgument, TResult> visitor, TArgument argument)
        {
            return visitor.VisitConditionalAccessInstanceExpression(this, argument);
        }
    }

    /// <summary>
    /// Represents a C# ?: or VB If expression.
    /// </summary>
    internal abstract partial class BaseConditionalChoiceExpression : Operation, IConditionalChoiceExpression
    {
        protected BaseConditionalChoiceExpression(SemanticModel semanticModel, SyntaxNode syntax, ITypeSymbol type, Optional<object> constantValue, bool isImplicit) :
                    base(OperationKind.ConditionalChoiceExpression, semanticModel, syntax, type, constantValue, isImplicit)
        {
        }

        protected abstract IOperation ConditionImpl { get; }
        protected abstract IOperation IfTrueValueImpl { get; }
        protected abstract IOperation IfFalseValueImpl { get; }
        public override IEnumerable<IOperation> Children
        {
            get
            {
                yield return Condition;
                yield return IfTrueValue;
                yield return IfFalseValue;
            }
        }
        /// <summary>
        /// Condition to be tested.
        /// </summary>
        public IOperation Condition => Operation.SetParentOperation(ConditionImpl, this);
        /// <summary>
        /// Value evaluated if the Condition is true.
        /// </summary>
        public IOperation IfTrueValue => Operation.SetParentOperation(IfTrueValueImpl, this);
        /// <summary>
        /// Value evaluated if the Condition is false.
        /// </summary>
        public IOperation IfFalseValue => Operation.SetParentOperation(IfFalseValueImpl, this);
        public override void Accept(OperationVisitor visitor)
        {
            visitor.VisitConditionalChoiceExpression(this);
        }
        public override TResult Accept<TArgument, TResult>(OperationVisitor<TArgument, TResult> visitor, TArgument argument)
        {
            return visitor.VisitConditionalChoiceExpression(this, argument);
        }
    }

    /// <summary>
    /// Represents a C# ?: or VB If expression.
    /// </summary>
    internal sealed partial class ConditionalChoiceExpression : BaseConditionalChoiceExpression, IConditionalChoiceExpression
    {
        public ConditionalChoiceExpression(IOperation condition, IOperation ifTrueValue, IOperation ifFalseValue, SemanticModel semanticModel, SyntaxNode syntax, ITypeSymbol type, Optional<object> constantValue, bool isImplicit) :
            base(semanticModel, syntax, type, constantValue, isImplicit)
        {
            ConditionImpl = condition;
            IfTrueValueImpl = ifTrueValue;
            IfFalseValueImpl = ifFalseValue;
        }

        protected override IOperation ConditionImpl { get; }
        protected override IOperation IfTrueValueImpl { get; }
        protected override IOperation IfFalseValueImpl { get; }
    }

    /// <summary>
    /// Represents a C# ?: or VB If expression.
    /// </summary>
    internal sealed partial class LazyConditionalChoiceExpression : BaseConditionalChoiceExpression, IConditionalChoiceExpression
    {
        private readonly Lazy<IOperation> _lazyCondition;
        private readonly Lazy<IOperation> _lazyIfTrueValue;
        private readonly Lazy<IOperation> _lazyIfFalseValue;

        public LazyConditionalChoiceExpression(Lazy<IOperation> condition, Lazy<IOperation> ifTrueValue, Lazy<IOperation> ifFalseValue, SemanticModel semanticModel, SyntaxNode syntax, ITypeSymbol type, Optional<object> constantValue, bool isImplicit) : base(semanticModel, syntax, type, constantValue, isImplicit)
        {
            _lazyCondition = condition ?? throw new System.ArgumentNullException(nameof(condition));
            _lazyIfTrueValue = ifTrueValue ?? throw new System.ArgumentNullException(nameof(ifTrueValue));
            _lazyIfFalseValue = ifFalseValue ?? throw new System.ArgumentNullException(nameof(ifFalseValue));
        }

        protected override IOperation ConditionImpl => _lazyCondition.Value;

        protected override IOperation IfTrueValueImpl => _lazyIfTrueValue.Value;

        protected override IOperation IfFalseValueImpl => _lazyIfFalseValue.Value;
    }

    /// <summary>
    /// Represents a conversion operation.
    /// </summary>
    internal abstract partial class BaseConversionExpression : Operation, IHasOperatorMethodExpression, IConversionExpression
    {
        protected BaseConversionExpression(bool isExplicitInCode, bool isTryCast, bool isChecked, SemanticModel semanticModel, SyntaxNode syntax, ITypeSymbol type, Optional<object> constantValue, bool isImplicit) :
                    base(OperationKind.ConversionExpression, semanticModel, syntax, type, constantValue, isImplicit)
        {
            IsExplicitInCode = isExplicitInCode;
            IsTryCast = isTryCast;
            IsChecked = isChecked;
        }

        public abstract IOperation OperandImpl { get; }
        public abstract CommonConversion Conversion { get; }
        public bool IsExplicitInCode { get; }
        public bool IsTryCast { get; }
        public bool IsChecked { get; }
        public bool UsesOperatorMethod => Conversion.IsUserDefined;
        public IMethodSymbol OperatorMethod => Conversion.MethodSymbol;
        public override IEnumerable<IOperation> Children
        {
            get
            {
                yield return Operand;
            }
        }
        /// <summary>
        /// Value to be converted.
        /// </summary>
        public IOperation Operand => Operation.SetParentOperation(OperandImpl, this);
        public override void Accept(OperationVisitor visitor)
        {
            visitor.VisitConversionExpression(this);
        }
        public override TResult Accept<TArgument, TResult>(OperationVisitor<TArgument, TResult> visitor, TArgument argument)
        {
            return visitor.VisitConversionExpression(this, argument);
        }
    }

    /// <remarks>
    /// This interface is reserved for implementation by its associated APIs. We reserve the right to
    /// change it in the future.
    /// </remarks>
    internal sealed partial class DefaultValueExpression : Operation, IDefaultValueExpression
    {
        public DefaultValueExpression(SemanticModel semanticModel, SyntaxNode syntax, ITypeSymbol type, Optional<object> constantValue, bool isImplicit) :
            base(OperationKind.DefaultValueExpression, semanticModel, syntax, type, constantValue, isImplicit)
        {
        }
        public override IEnumerable<IOperation> Children
        {
            get
            {
                yield break;
            }
        }
        public override void Accept(OperationVisitor visitor)
        {
            visitor.VisitDefaultValueExpression(this);
        }
        public override TResult Accept<TArgument, TResult>(OperationVisitor<TArgument, TResult> visitor, TArgument argument)
        {
            return visitor.VisitDefaultValueExpression(this, argument);
        }
    }

    /// <summary>
    /// Reprsents an empty statement.
    /// </summary>
    internal sealed partial class EmptyStatement : Operation, IEmptyStatement
    {
        public EmptyStatement(SemanticModel semanticModel, SyntaxNode syntax, ITypeSymbol type, Optional<object> constantValue, bool isImplicit) :
            base(OperationKind.EmptyStatement, semanticModel, syntax, type, constantValue, isImplicit)
        {
        }
        public override IEnumerable<IOperation> Children
        {
            get
            {
                yield break;
            }
        }
        public override void Accept(OperationVisitor visitor)
        {
            visitor.VisitEmptyStatement(this);
        }
        public override TResult Accept<TArgument, TResult>(OperationVisitor<TArgument, TResult> visitor, TArgument argument)
        {
            return visitor.VisitEmptyStatement(this, argument);
        }
    }

    /// <summary>
    /// Represents a VB End statement.
    /// </summary>
    internal sealed partial class EndStatement : Operation, IEndStatement
    {
        public EndStatement(SemanticModel semanticModel, SyntaxNode syntax, ITypeSymbol type, Optional<object> constantValue, bool isImplicit) :
            base(OperationKind.EndStatement, semanticModel, syntax, type, constantValue, isImplicit)
        {
        }
        public override IEnumerable<IOperation> Children
        {
            get
            {
                yield break;
            }
        }
        public override void Accept(OperationVisitor visitor)
        {
            visitor.VisitEndStatement(this);
        }
        public override TResult Accept<TArgument, TResult>(OperationVisitor<TArgument, TResult> visitor, TArgument argument)
        {
            return visitor.VisitEndStatement(this, argument);
        }
    }

    /// <summary>
    /// Represents a binding of an event.
    /// </summary>
    internal abstract partial class BaseEventAssignmentExpression : Operation, IEventAssignmentExpression
    {
        protected BaseEventAssignmentExpression(bool adds, SemanticModel semanticModel, SyntaxNode syntax, ITypeSymbol type, Optional<object> constantValue, bool isImplicit) :
                    base(OperationKind.EventAssignmentExpression, semanticModel, syntax, type, constantValue, isImplicit)
        {
            Adds = adds;
        }

        /// <summary>
        /// Reference to the event being bound.
        /// </summary>
        protected abstract IEventReferenceExpression EventReferenceImpl { get; }

        /// <summary>
        /// Handler supplied for the event.
        /// </summary>
        protected abstract IOperation HandlerValueImpl { get; }

        /// <summary>
        /// True for adding a binding, false for removing one.
        /// </summary>
        public bool Adds { get; }
        public override IEnumerable<IOperation> Children
        {
            get
            {
                yield return EventReference;
                yield return HandlerValue;
            }
        }

        /// <summary>
        /// Instance used to refer to the event being bound.
        /// </summary>
        public IEventReferenceExpression EventReference => Operation.SetParentOperation(EventReferenceImpl, this);

        /// <summary>
        /// Handler supplied for the event.
        /// </summary>
        public IOperation HandlerValue => Operation.SetParentOperation(HandlerValueImpl, this);
        public override void Accept(OperationVisitor visitor)
        {
            visitor.VisitEventAssignmentExpression(this);
        }
        public override TResult Accept<TArgument, TResult>(OperationVisitor<TArgument, TResult> visitor, TArgument argument)
        {
            return visitor.VisitEventAssignmentExpression(this, argument);
        }
    }

    /// <summary>
    /// Represents a binding of an event.
    /// </summary>
    internal sealed partial class EventAssignmentExpression : BaseEventAssignmentExpression, IEventAssignmentExpression
    {
        public EventAssignmentExpression(IEventReferenceExpression eventReference, IOperation handlerValue, bool adds, SemanticModel semanticModel, SyntaxNode syntax, ITypeSymbol type, Optional<object> constantValue, bool isImplicit) :
            base(adds, semanticModel, syntax, type, constantValue, isImplicit)
        {
            EventReferenceImpl = eventReference;
            HandlerValueImpl = handlerValue;
        }

        protected override IEventReferenceExpression EventReferenceImpl { get; }
        protected override IOperation HandlerValueImpl { get; }
    }

    /// <summary>
    /// Represents a binding of an event.
    /// </summary>
    internal sealed partial class LazyEventAssignmentExpression : BaseEventAssignmentExpression, IEventAssignmentExpression
    {
        private readonly Lazy<IEventReferenceExpression> _lazyEventReference;
        private readonly Lazy<IOperation> _lazyHandlerValue;
        
        public LazyEventAssignmentExpression(Lazy<IEventReferenceExpression> eventReference, Lazy<IOperation> handlerValue, bool adds, SemanticModel semanticModel, SyntaxNode syntax, ITypeSymbol type, Optional<object> constantValue, bool isImplicit) : base(adds, semanticModel, syntax, type, constantValue, isImplicit)

        {
            _lazyEventReference = eventReference ?? throw new System.ArgumentNullException(nameof(eventReference));
            _lazyHandlerValue = handlerValue ?? throw new System.ArgumentNullException(nameof(handlerValue));
        }
        
        protected override IEventReferenceExpression EventReferenceImpl => _lazyEventReference.Value;

        protected override IOperation HandlerValueImpl => _lazyHandlerValue.Value;
    }

    /// <summary>
    /// Represents a reference to an event.
    /// </summary>
    internal abstract partial class BaseEventReferenceExpression : MemberReferenceExpression, IEventReferenceExpression
    {
        public BaseEventReferenceExpression(IEventSymbol @event, ISymbol member, SemanticModel semanticModel, SyntaxNode syntax, ITypeSymbol type, Optional<object> constantValue, bool isImplicit) :
            base(member, OperationKind.EventReferenceExpression, semanticModel, syntax, type, constantValue, isImplicit)
        {
            Event = @event;
        }
        /// <summary>
        /// Referenced event.
        /// </summary>
        public IEventSymbol Event { get; }
        public override IEnumerable<IOperation> Children
        {
            get
            {
                yield return Instance;
            }
        }

        public override void Accept(OperationVisitor visitor)
        {
            visitor.VisitEventReferenceExpression(this);
        }
        public override TResult Accept<TArgument, TResult>(OperationVisitor<TArgument, TResult> visitor, TArgument argument)
        {
            return visitor.VisitEventReferenceExpression(this, argument);
        }
    }

    /// <summary>
    /// Represents a reference to an event.
    /// </summary>
    internal sealed partial class EventReferenceExpression : BaseEventReferenceExpression, IEventReferenceExpression
    {
        public EventReferenceExpression(IEventSymbol @event, IOperation instance, ISymbol member, SemanticModel semanticModel, SyntaxNode syntax, ITypeSymbol type, Optional<object> constantValue, bool isImplicit) :
            base(@event, member, semanticModel, syntax, type, constantValue, isImplicit)
        {
            InstanceImpl = instance;
        }
        protected override IOperation InstanceImpl { get; }
    }

    /// <summary>
    /// Represents a reference to an event.
    /// </summary>
    internal sealed partial class LazyEventReferenceExpression : BaseEventReferenceExpression, IEventReferenceExpression
    {
        private readonly Lazy<IOperation> _lazyInstance;

        public LazyEventReferenceExpression(IEventSymbol @event, Lazy<IOperation> instance, ISymbol member, SemanticModel semanticModel, SyntaxNode syntax, ITypeSymbol type, Optional<object> constantValue, bool isImplicit) :
            base(@event, member, semanticModel, syntax, type, constantValue, isImplicit)
        {
            _lazyInstance = instance ?? throw new System.ArgumentNullException(nameof(instance));
        }
        protected override IOperation InstanceImpl => _lazyInstance.Value;
    }

    /// <summary>
    /// Represents a C# or VB statement that consists solely of an expression.
    /// </summary>
    internal abstract partial class BaseExpressionStatement : Operation, IExpressionStatement
    {
        protected BaseExpressionStatement(SemanticModel semanticModel, SyntaxNode syntax, ITypeSymbol type, Optional<object> constantValue, bool isImplicit) :
                    base(OperationKind.ExpressionStatement, semanticModel, syntax, type, constantValue, isImplicit)
        {
        }

        protected abstract IOperation ExpressionImpl { get; }
        public override IEnumerable<IOperation> Children
        {
            get
            {
                yield return Expression;
            }
        }
        /// <summary>
        /// Expression of the statement.
        /// </summary>
        public IOperation Expression => Operation.SetParentOperation(ExpressionImpl, this);
        public override void Accept(OperationVisitor visitor)
        {
            visitor.VisitExpressionStatement(this);
        }
        public override TResult Accept<TArgument, TResult>(OperationVisitor<TArgument, TResult> visitor, TArgument argument)
        {
            return visitor.VisitExpressionStatement(this, argument);
        }
    }

    /// <summary>
    /// Represents a C# or VB statement that consists solely of an expression.
    /// </summary>
    internal sealed partial class ExpressionStatement : BaseExpressionStatement, IExpressionStatement
    {
        public ExpressionStatement(IOperation expression, SemanticModel semanticModel, SyntaxNode syntax, ITypeSymbol type, Optional<object> constantValue, bool isImplicit) :
            base(semanticModel, syntax, type, constantValue, isImplicit)
        {
            ExpressionImpl = expression;
        }

        protected override IOperation ExpressionImpl { get; }
    }

    /// <summary>
    /// Represents a C# or VB statement that consists solely of an expression.
    /// </summary>
    internal sealed partial class LazyExpressionStatement : BaseExpressionStatement, IExpressionStatement
    {
        private readonly Lazy<IOperation> _lazyExpression;

        public LazyExpressionStatement(Lazy<IOperation> expression, SemanticModel semanticModel, SyntaxNode syntax, ITypeSymbol type, Optional<object> constantValue, bool isImplicit) : base(semanticModel, syntax, type, constantValue, isImplicit)
        {
            _lazyExpression = expression ?? throw new System.ArgumentNullException(nameof(expression));
        }

        protected override IOperation ExpressionImpl => _lazyExpression.Value;
    }

    /// <summary>
    /// Represents an initialization of a field.
    /// </summary>
    internal abstract partial class BaseFieldInitializer : SymbolInitializer, IFieldInitializer
    {
        public BaseFieldInitializer(ImmutableArray<IFieldSymbol> initializedFields, OperationKind kind, SemanticModel semanticModel, SyntaxNode syntax, ITypeSymbol type, Optional<object> constantValue, bool isImplicit) :
            base(kind, semanticModel, syntax, type, constantValue, isImplicit)
        {
            InitializedFields = initializedFields;
        }
        /// <summary>
        /// Initialized fields. There can be multiple fields for Visual Basic fields declared with As New.
        /// </summary>
        public ImmutableArray<IFieldSymbol> InitializedFields { get; }
        public override IEnumerable<IOperation> Children
        {
            get
            {
                yield return Value;
            }
        }

        public override void Accept(OperationVisitor visitor)
        {
            visitor.VisitFieldInitializer(this);
        }
        public override TResult Accept<TArgument, TResult>(OperationVisitor<TArgument, TResult> visitor, TArgument argument)
        {
            return visitor.VisitFieldInitializer(this, argument);
        }
    }

    /// <summary>
    /// Represents an initialization of a field.
    /// </summary>
    internal sealed partial class FieldInitializer : BaseFieldInitializer, IFieldInitializer
    {
        public FieldInitializer(ImmutableArray<IFieldSymbol> initializedFields, IOperation value, OperationKind kind, SemanticModel semanticModel, SyntaxNode syntax, ITypeSymbol type, Optional<object> constantValue, bool isImplicit) :
            base(initializedFields, kind, semanticModel, syntax, type, constantValue, isImplicit)
        {
            ValueImpl = value;
        }
        protected override IOperation ValueImpl { get; }
    }

    /// <summary>
    /// Represents an initialization of a field.
    /// </summary>
    internal sealed partial class LazyFieldInitializer : BaseFieldInitializer, IFieldInitializer
    {
        private readonly Lazy<IOperation> _lazyValue;

        public LazyFieldInitializer(ImmutableArray<IFieldSymbol> initializedFields, Lazy<IOperation> value, OperationKind kind, SemanticModel semanticModel, SyntaxNode syntax, ITypeSymbol type, Optional<object> constantValue, bool isImplicit) :
            base(initializedFields, kind, semanticModel, syntax, type, constantValue, isImplicit)
        {
            _lazyValue = value ?? throw new System.ArgumentNullException(nameof(value));
        }
        protected override IOperation ValueImpl => _lazyValue.Value;
    }

    /// <summary>
    /// Represents a reference to a field.
    /// </summary>
    internal abstract partial class BaseFieldReferenceExpression : MemberReferenceExpression, IFieldReferenceExpression
    {
        public BaseFieldReferenceExpression(IFieldSymbol field, ISymbol member, SemanticModel semanticModel, SyntaxNode syntax, ITypeSymbol type, Optional<object> constantValue, bool isImplicit) :
            base(member, OperationKind.FieldReferenceExpression, semanticModel, syntax, type, constantValue, isImplicit)
        {
            Field = field;
        }
        /// <summary>
        /// Referenced field.
        /// </summary>
        public IFieldSymbol Field { get; }
        public override IEnumerable<IOperation> Children
        {
            get
            {
                yield return Instance;
            }
        }

        public override void Accept(OperationVisitor visitor)
        {
            visitor.VisitFieldReferenceExpression(this);
        }
        public override TResult Accept<TArgument, TResult>(OperationVisitor<TArgument, TResult> visitor, TArgument argument)
        {
            return visitor.VisitFieldReferenceExpression(this, argument);
        }
    }

    /// <summary>
    /// Represents a reference to a field.
    /// </summary>
    internal sealed partial class FieldReferenceExpression : BaseFieldReferenceExpression, IFieldReferenceExpression
    {
        public FieldReferenceExpression(IFieldSymbol field, IOperation instance, ISymbol member, SemanticModel semanticModel, SyntaxNode syntax, ITypeSymbol type, Optional<object> constantValue, bool isImplicit) :
            base(field, member, semanticModel, syntax, type, constantValue, isImplicit)
        {
            InstanceImpl = instance;
        }
        protected override IOperation InstanceImpl { get; }
    }

    /// <summary>
    /// Represents a reference to a field.
    /// </summary>
    internal sealed partial class LazyFieldReferenceExpression : BaseFieldReferenceExpression, IFieldReferenceExpression
    {
        private readonly Lazy<IOperation> _lazyInstance;

        public LazyFieldReferenceExpression(IFieldSymbol field, Lazy<IOperation> instance, ISymbol member, SemanticModel semanticModel, SyntaxNode syntax, ITypeSymbol type, Optional<object> constantValue, bool isImplicit) :
            base(field, member, semanticModel, syntax, type, constantValue, isImplicit)
        {
            _lazyInstance = instance ?? throw new System.ArgumentNullException(nameof(instance));
        }
        protected override IOperation InstanceImpl => _lazyInstance.Value;
    }

    /// <summary>
    /// Represents a C# fixed statement.
    /// </summary>
    internal abstract partial class BaseFixedStatement : Operation, IFixedStatement
    {
        protected BaseFixedStatement(SemanticModel semanticModel, SyntaxNode syntax, ITypeSymbol type, Optional<object> constantValue, bool isImplicit) :
                    base(OperationKind.FixedStatement, semanticModel, syntax, type, constantValue, isImplicit)
        {
        }

        protected abstract IVariableDeclarationStatement VariablesImpl { get; }
        protected abstract IOperation BodyImpl { get; }
        public override IEnumerable<IOperation> Children
        {
            get
            {
                yield return Variables;
                yield return Body;
            }
        }
        /// <summary>
        /// Variables to be fixed.
        /// </summary>
        public IVariableDeclarationStatement Variables => Operation.SetParentOperation(VariablesImpl, this);
        /// <summary>
        /// Body of the fixed, over which the variables are fixed.
        /// </summary>
        public IOperation Body => Operation.SetParentOperation(BodyImpl, this);
        public override void Accept(OperationVisitor visitor)
        {
            visitor.VisitFixedStatement(this);
        }
        public override TResult Accept<TArgument, TResult>(OperationVisitor<TArgument, TResult> visitor, TArgument argument)
        {
            return visitor.VisitFixedStatement(this, argument);
        }
    }

    /// <summary>
    /// Represents a C# fixed statement.
    /// </summary>
    internal sealed partial class FixedStatement : BaseFixedStatement, IFixedStatement
    {
        public FixedStatement(IVariableDeclarationStatement variables, IOperation body, SemanticModel semanticModel, SyntaxNode syntax, ITypeSymbol type, Optional<object> constantValue, bool isImplicit) :
            base(semanticModel, syntax, type, constantValue, isImplicit)
        {
            VariablesImpl = variables;
            BodyImpl = body;
        }

        protected override IVariableDeclarationStatement VariablesImpl { get; }
        protected override IOperation BodyImpl { get; }
    }

    /// <summary>
    /// Represents a C# fixed statement.
    /// </summary>
    internal sealed partial class LazyFixedStatement : BaseFixedStatement, IFixedStatement
    {
        private readonly Lazy<IVariableDeclarationStatement> _lazyVariables;
        private readonly Lazy<IOperation> _lazyBody;

        public LazyFixedStatement(Lazy<IVariableDeclarationStatement> variables, Lazy<IOperation> body, SemanticModel semanticModel, SyntaxNode syntax, ITypeSymbol type, Optional<object> constantValue, bool isImplicit) : base(semanticModel, syntax, type, constantValue, isImplicit)
        {
            _lazyVariables = variables ?? throw new System.ArgumentNullException(nameof(variables));
            _lazyBody = body ?? throw new System.ArgumentNullException(nameof(body));
        }

        protected override IVariableDeclarationStatement VariablesImpl => _lazyVariables.Value;

        protected override IOperation BodyImpl => _lazyBody.Value;
    }

    /// <summary>
    /// Represents a C# foreach statement or a VB For Each statement.
    /// </summary>
    internal abstract partial class BaseForEachLoopStatement : LoopStatement, IForEachLoopStatement
    {
        public BaseForEachLoopStatement(ILocalSymbol iterationVariable, LoopKind loopKind, SemanticModel semanticModel, SyntaxNode syntax, ITypeSymbol type, Optional<object> constantValue, bool isImplicit) :
            base(loopKind, OperationKind.LoopStatement, semanticModel, syntax, type, constantValue, isImplicit)
        {
            IterationVariable = iterationVariable;
        }
        /// <summary>
        /// Iteration variable of the loop.
        /// </summary>
        public ILocalSymbol IterationVariable { get; }
        protected abstract IOperation CollectionImpl { get; }
        public override IEnumerable<IOperation> Children
        {
            get
            {
                yield return Collection;
                yield return Body;
            }
        }
        /// <summary>
        /// Collection value over which the loop iterates.
        /// </summary>
        public IOperation Collection => Operation.SetParentOperation(CollectionImpl, this);

        public override void Accept(OperationVisitor visitor)
        {
            visitor.VisitForEachLoopStatement(this);
        }
        public override TResult Accept<TArgument, TResult>(OperationVisitor<TArgument, TResult> visitor, TArgument argument)
        {
            return visitor.VisitForEachLoopStatement(this, argument);
        }
    }

    /// <summary>
    /// Represents a C# foreach statement or a VB For Each statement.
    /// </summary>
    internal sealed partial class ForEachLoopStatement : BaseForEachLoopStatement, IForEachLoopStatement
    {
        public ForEachLoopStatement(ILocalSymbol iterationVariable, IOperation collection, LoopKind loopKind, IOperation body, SemanticModel semanticModel, SyntaxNode syntax, ITypeSymbol type, Optional<object> constantValue, bool isImplicit) :
            base(iterationVariable, loopKind, semanticModel, syntax, type, constantValue, isImplicit)
        {
            CollectionImpl = collection;
            BodyImpl = body;
        }

        protected override IOperation CollectionImpl { get; }
        protected override IOperation BodyImpl { get; }
    }

    /// <summary>
    /// Represents a C# foreach statement or a VB For Each statement.
    /// </summary>
    internal sealed partial class LazyForEachLoopStatement : BaseForEachLoopStatement, IForEachLoopStatement
    {
        private readonly Lazy<IOperation> _lazyCollection;
        private readonly Lazy<IOperation> _lazyBody;

        public LazyForEachLoopStatement(ILocalSymbol iterationVariable, Lazy<IOperation> collection, LoopKind loopKind, Lazy<IOperation> body, SemanticModel semanticModel, SyntaxNode syntax, ITypeSymbol type, Optional<object> constantValue, bool isImplicit) :
            base(iterationVariable, loopKind, semanticModel, syntax, type, constantValue, isImplicit)
        {
            _lazyCollection = collection ?? throw new System.ArgumentNullException(nameof(collection));
            _lazyBody = body ?? throw new System.ArgumentNullException(nameof(body));
        }

        protected override IOperation CollectionImpl => _lazyCollection.Value;
        protected override IOperation BodyImpl => _lazyBody.Value;
    }

    /// <summary>
    /// Represents a C# for statement or a VB For statement.
    /// </summary>
    internal abstract partial class BaseForLoopStatement : ForWhileUntilLoopStatement, IForLoopStatement
    {
        public BaseForLoopStatement(ImmutableArray<ILocalSymbol> locals, LoopKind loopKind, SemanticModel semanticModel, SyntaxNode syntax, ITypeSymbol type, Optional<object> constantValue, bool isImplicit) :
            base(loopKind, OperationKind.LoopStatement, semanticModel, syntax, type, constantValue, isImplicit)
        {
            Locals = locals;
        }

        protected abstract ImmutableArray<IOperation> BeforeImpl { get; }
        protected abstract ImmutableArray<IOperation> AtLoopBottomImpl { get; }
        /// <summary>
        /// Declarations local to the loop.
        /// </summary>
        public ImmutableArray<ILocalSymbol> Locals { get; }
        public override IEnumerable<IOperation> Children
        {
            get
            {
                foreach (var before in Before)
                {
                    yield return before;
                }
                yield return Condition;
                yield return Body;
                foreach (var atLoopBottom in AtLoopBottom)
                {
                    yield return atLoopBottom;
                }
            }
        }
        /// <summary>
        /// Statements to execute before entry to the loop. For C# these come from the first clause of the for statement. For VB these initialize the index variable of the For statement.
        /// </summary>
        public ImmutableArray<IOperation> Before => Operation.SetParentOperation(BeforeImpl, this);
        /// <summary>
        /// Statements to execute at the bottom of the loop. For C# these come from the third clause of the for statement. For VB these increment the index variable of the For statement.
        /// </summary>
        public ImmutableArray<IOperation> AtLoopBottom => Operation.SetParentOperation(AtLoopBottomImpl, this);

        public override void Accept(OperationVisitor visitor)
        {
            visitor.VisitForLoopStatement(this);
        }
        public override TResult Accept<TArgument, TResult>(OperationVisitor<TArgument, TResult> visitor, TArgument argument)
        {
            return visitor.VisitForLoopStatement(this, argument);
        }
    }

    /// <summary>
    /// Represents a C# for statement or a VB For statement.
    /// </summary>
    internal sealed partial class ForLoopStatement : BaseForLoopStatement, IForLoopStatement
    {
        public ForLoopStatement(ImmutableArray<IOperation> before, ImmutableArray<IOperation> atLoopBottom, ImmutableArray<ILocalSymbol> locals, IOperation condition, LoopKind loopKind, IOperation body, SemanticModel semanticModel, SyntaxNode syntax, ITypeSymbol type, Optional<object> constantValue, bool isImplicit) :
            base(locals, loopKind, semanticModel, syntax, type, constantValue, isImplicit)
        {
            BeforeImpl = before;
            AtLoopBottomImpl = atLoopBottom;
            ConditionImpl = condition;
            BodyImpl = body;
        }

        protected override ImmutableArray<IOperation> BeforeImpl { get; }
        protected override ImmutableArray<IOperation> AtLoopBottomImpl { get; }
        protected override IOperation ConditionImpl { get; }
        protected override IOperation BodyImpl { get; }
    }

    /// <summary>
    /// Represents a C# for statement or a VB For statement.
    /// </summary>
    internal sealed partial class LazyForLoopStatement : BaseForLoopStatement, IForLoopStatement
    {
        private readonly Lazy<ImmutableArray<IOperation>> _lazyBefore;
        private readonly Lazy<ImmutableArray<IOperation>> _lazyAtLoopBottom;
        private readonly Lazy<IOperation> _lazyCondition;
        private readonly Lazy<IOperation> _lazyBody;

        public LazyForLoopStatement(Lazy<ImmutableArray<IOperation>> before, Lazy<ImmutableArray<IOperation>> atLoopBottom, ImmutableArray<ILocalSymbol> locals, Lazy<IOperation> condition, LoopKind loopKind, Lazy<IOperation> body, SemanticModel semanticModel, SyntaxNode syntax, ITypeSymbol type, Optional<object> constantValue, bool isImplicit) :
            base(locals, loopKind, semanticModel, syntax, type, constantValue, isImplicit)
        {
            _lazyBefore = before;
            _lazyAtLoopBottom = atLoopBottom;
            _lazyCondition = condition ?? throw new System.ArgumentNullException(nameof(condition));
            _lazyBody = body ?? throw new System.ArgumentNullException(nameof(body));
        }

        protected override ImmutableArray<IOperation> BeforeImpl => _lazyBefore.Value;

        protected override ImmutableArray<IOperation> AtLoopBottomImpl => _lazyAtLoopBottom.Value;

        protected override IOperation ConditionImpl => _lazyCondition.Value;

        protected override IOperation BodyImpl => _lazyBody.Value;
    }

    /// <summary>
    /// Represents a C# while, for, or do statement, or a VB While, For, or Do statement.
    /// </summary>
    internal abstract partial class ForWhileUntilLoopStatement : LoopStatement, IForWhileUntilLoopStatement
    {
        protected ForWhileUntilLoopStatement(LoopKind loopKind, OperationKind kind, SemanticModel semanticModel, SyntaxNode syntax, ITypeSymbol type, Optional<object> constantValue, bool isImplicit) :
            base(loopKind, kind, semanticModel, syntax, type, constantValue, isImplicit)
        {
        }
        protected abstract IOperation ConditionImpl { get; }
        /// <summary>
        /// Condition of the loop.
        /// </summary>
        public IOperation Condition => Operation.SetParentOperation(ConditionImpl, this);
    }

    /// <summary>
    /// Represents an if statement in C# or an If statement in VB.
    /// </summary>
    internal abstract partial class BaseIfStatement : Operation, IIfStatement
    {
        protected BaseIfStatement(SemanticModel semanticModel, SyntaxNode syntax, ITypeSymbol type, Optional<object> constantValue, bool isImplicit) :
                    base(OperationKind.IfStatement, semanticModel, syntax, type, constantValue, isImplicit)
        {
        }

        protected abstract IOperation ConditionImpl { get; }
        protected abstract IOperation IfTrueStatementImpl { get; }
        protected abstract IOperation IfFalseStatementImpl { get; }
        public override IEnumerable<IOperation> Children
        {
            get
            {
                yield return Condition;
                yield return IfTrueStatement;
                yield return IfFalseStatement;
            }
        }
        /// <summary>
        /// Condition of the if statement. For C# there is naturally one clause per if, but for VB If statements with multiple clauses are rewritten to have only one.
        /// </summary>
        public IOperation Condition => Operation.SetParentOperation(ConditionImpl, this);
        /// <summary>
        /// Statement executed if the condition is true.
        /// </summary>
        public IOperation IfTrueStatement => Operation.SetParentOperation(IfTrueStatementImpl, this);
        /// <summary>
        /// Statement executed if the condition is false.
        /// </summary>
        public IOperation IfFalseStatement => Operation.SetParentOperation(IfFalseStatementImpl, this);
        public override void Accept(OperationVisitor visitor)
        {
            visitor.VisitIfStatement(this);
        }
        public override TResult Accept<TArgument, TResult>(OperationVisitor<TArgument, TResult> visitor, TArgument argument)
        {
            return visitor.VisitIfStatement(this, argument);
        }
    }

    /// <summary>
    /// Represents an if statement in C# or an If statement in VB.
    /// </summary>
    internal sealed partial class IfStatement : BaseIfStatement, IIfStatement
    {
        public IfStatement(IOperation condition, IOperation ifTrueStatement, IOperation ifFalseStatement, SemanticModel semanticModel, SyntaxNode syntax, ITypeSymbol type, Optional<object> constantValue, bool isImplicit) :
            base(semanticModel, syntax, type, constantValue, isImplicit)
        {
            ConditionImpl = condition;
            IfTrueStatementImpl = ifTrueStatement;
            IfFalseStatementImpl = ifFalseStatement;
        }

        protected override IOperation ConditionImpl { get; }
        protected override IOperation IfTrueStatementImpl { get; }
        protected override IOperation IfFalseStatementImpl { get; }
    }

    /// <summary>
    /// Represents an if statement in C# or an If statement in VB.
    /// </summary>
    internal sealed partial class LazyIfStatement : BaseIfStatement, IIfStatement
    {
        private readonly Lazy<IOperation> _lazyCondition;
        private readonly Lazy<IOperation> _lazyIfTrueStatement;
        private readonly Lazy<IOperation> _lazyIfFalseStatement;

        public LazyIfStatement(Lazy<IOperation> condition, Lazy<IOperation> ifTrueStatement, Lazy<IOperation> ifFalseStatement, SemanticModel semanticModel, SyntaxNode syntax, ITypeSymbol type, Optional<object> constantValue, bool isImplicit) : base(semanticModel, syntax, type, constantValue, isImplicit)
        {
            _lazyCondition = condition ?? throw new System.ArgumentNullException(nameof(condition));
            _lazyIfTrueStatement = ifTrueStatement ?? throw new System.ArgumentNullException(nameof(ifTrueStatement));
            _lazyIfFalseStatement = ifFalseStatement ?? throw new System.ArgumentNullException(nameof(ifFalseStatement));
        }

        protected override IOperation ConditionImpl => _lazyCondition.Value;

        protected override IOperation IfTrueStatementImpl => _lazyIfTrueStatement.Value;

        protected override IOperation IfFalseStatementImpl => _lazyIfFalseStatement.Value;
    }

    /// <summary>
    /// Represents an increment expression.
    /// </summary>
    internal abstract partial class BaseIncrementExpression : Operation, IIncrementExpression
    {
        public BaseIncrementExpression(UnaryOperationKind incrementOperationKind, bool usesOperatorMethod, IMethodSymbol operatorMethod, SemanticModel semanticModel, SyntaxNode syntax, ITypeSymbol type, Optional<object> constantValue, bool isImplicit) :
            base(OperationKind.IncrementExpression, semanticModel, syntax, type, constantValue, isImplicit)
        {
            IncrementOperationKind = incrementOperationKind;
            UsesOperatorMethod = usesOperatorMethod;
            OperatorMethod = operatorMethod;
        }
        /// <summary>
        /// Kind of increment.
        /// </summary>
        public UnaryOperationKind IncrementOperationKind { get; }
        protected abstract IOperation TargetImpl { get; }
        /// <summary>
        /// True if and only if the operation is performed by an operator method.
        /// </summary>
        public bool UsesOperatorMethod { get; }
        /// <summary>
        /// Operation method used by the operation, null if the operation does not use an operator method.
        /// </summary>
        public IMethodSymbol OperatorMethod { get; }
        public override IEnumerable<IOperation> Children
        {
            get
            {
                yield return Target;
            }
        }
        /// <summary>
        /// Target of the assignment.
        /// </summary>
        public IOperation Target => Operation.SetParentOperation(TargetImpl, this);

        public override void Accept(OperationVisitor visitor)
        {
            visitor.VisitIncrementExpression(this);
        }
        public override TResult Accept<TArgument, TResult>(OperationVisitor<TArgument, TResult> visitor, TArgument argument)
        {
            return visitor.VisitIncrementExpression(this, argument);
        }
    }

    /// <summary>
    /// Represents an increment expression.
    /// </summary>
    internal sealed partial class IncrementExpression : BaseIncrementExpression, IIncrementExpression
    {
        public IncrementExpression(UnaryOperationKind incrementOperationKind, IOperation target, bool usesOperatorMethod, IMethodSymbol operatorMethod, SemanticModel semanticModel, SyntaxNode syntax, ITypeSymbol type, Optional<object> constantValue, bool isImplicit) :
            base(incrementOperationKind, usesOperatorMethod, operatorMethod, semanticModel, syntax, type, constantValue, isImplicit)
        {
            TargetImpl = target;
        }

        protected override IOperation TargetImpl { get; }
    }

    /// <summary>
    /// Represents an increment expression.
    /// </summary>
    internal sealed partial class LazyIncrementExpression : BaseIncrementExpression, IIncrementExpression
    {
        private readonly Lazy<IOperation> _lazyTarget;

        public LazyIncrementExpression(UnaryOperationKind incrementOperationKind, Lazy<IOperation> target, bool usesOperatorMethod, IMethodSymbol operatorMethod, SemanticModel semanticModel, SyntaxNode syntax, ITypeSymbol type, Optional<object> constantValue, bool isImplicit) :
            base(incrementOperationKind, usesOperatorMethod, operatorMethod, semanticModel, syntax, type, constantValue, isImplicit)
        {
            _lazyTarget = target ?? throw new System.ArgumentNullException(nameof(target));
        }

        protected override IOperation TargetImpl => _lazyTarget.Value;
    }

    /// <summary>
    /// Represents a C# this or base expression, or a VB Me, MyClass, or MyBase expression.
    /// </summary>
    internal sealed partial class InstanceReferenceExpression : Operation, IInstanceReferenceExpression
    {
        public InstanceReferenceExpression(InstanceReferenceKind instanceReferenceKind, SemanticModel semanticModel, SyntaxNode syntax, ITypeSymbol type, Optional<object> constantValue, bool isImplicit) :
            base(OperationKind.InstanceReferenceExpression, semanticModel, syntax, type, constantValue, isImplicit)
        {
            InstanceReferenceKind = instanceReferenceKind;
        }
        ///
        /// <summary>
        /// Kind of instance reference.
        /// </summary>
        public InstanceReferenceKind InstanceReferenceKind { get; }
        public override IEnumerable<IOperation> Children
        {
            get
            {
                yield break;
            }
        }
        public override void Accept(OperationVisitor visitor)
        {
            visitor.VisitInstanceReferenceExpression(this);
        }
        public override TResult Accept<TArgument, TResult>(OperationVisitor<TArgument, TResult> visitor, TArgument argument)
        {
            return visitor.VisitInstanceReferenceExpression(this, argument);
        }
    }

    /// <remarks>
    /// Represents an interpolated string expression.
    /// </remarks>
    internal abstract partial class BaseInterpolatedStringExpression : Operation, IInterpolatedStringExpression
    {
        protected BaseInterpolatedStringExpression(SemanticModel semanticModel, SyntaxNode syntax, ITypeSymbol type, Optional<object> constantValue, bool isImplicit) :
                    base(OperationKind.InterpolatedStringExpression, semanticModel, syntax, type, constantValue, isImplicit)
        {
        }

        protected abstract ImmutableArray<IInterpolatedStringContent> PartsImpl { get; }
        public override IEnumerable<IOperation> Children
        {
            get
            {
                foreach (var part in Parts)
                {
                    yield return part;
                }
            }
        }
        /// <summary>
        /// Constituent parts of interpolated string, each of which is an <see cref="IInterpolatedStringContent"/>.
        /// </summary>
        public ImmutableArray<IInterpolatedStringContent> Parts => Operation.SetParentOperation(PartsImpl, this);
        public override void Accept(OperationVisitor visitor)
        {
            visitor.VisitInterpolatedStringExpression(this);
        }
        public override TResult Accept<TArgument, TResult>(OperationVisitor<TArgument, TResult> visitor, TArgument argument)
        {
            return visitor.VisitInterpolatedStringExpression(this, argument);
        }
    }

    /// <remarks>
    /// Represents an interpolated string expression.
    /// </remarks>
    internal sealed partial class InterpolatedStringExpression : BaseInterpolatedStringExpression, IInterpolatedStringExpression
    {
        public InterpolatedStringExpression(ImmutableArray<IInterpolatedStringContent> parts, SemanticModel semanticModel, SyntaxNode syntax, ITypeSymbol type, Optional<object> constantValue, bool isImplicit) :
            base(semanticModel, syntax, type, constantValue, isImplicit)
        {
            PartsImpl = parts;
        }

        protected override ImmutableArray<IInterpolatedStringContent> PartsImpl { get; }
    }

    /// <remarks>
    /// Represents an interpolated string expression.
    /// </remarks>
    internal sealed partial class LazyInterpolatedStringExpression : BaseInterpolatedStringExpression, IInterpolatedStringExpression
    {
        private readonly Lazy<ImmutableArray<IInterpolatedStringContent>> _lazyParts;

        public LazyInterpolatedStringExpression(Lazy<ImmutableArray<IInterpolatedStringContent>> parts, SemanticModel semanticModel, SyntaxNode syntax, ITypeSymbol type, Optional<object> constantValue, bool isImplicit) : base(semanticModel, syntax, type, constantValue, isImplicit)
        {
            _lazyParts = parts;
        }

        protected override ImmutableArray<IInterpolatedStringContent> PartsImpl => _lazyParts.Value;
    }

    /// <remarks>
    /// Represents a constituent string literal part of an interpolated string expression.
    /// </remarks>
    internal abstract partial class BaseInterpolatedStringText : Operation, IInterpolatedStringText
    {
        protected BaseInterpolatedStringText(SemanticModel semanticModel, SyntaxNode syntax, ITypeSymbol type, Optional<object> constantValue, bool isImplicit) :
                    base(OperationKind.InterpolatedStringText, semanticModel, syntax, type, constantValue, isImplicit)
        {
        }

        protected abstract IOperation TextImpl { get; }
        public override IEnumerable<IOperation> Children
        {
            get
            {
                yield return Text;
            }
        }
        /// <summary>
        /// Text content.
        /// </summary>
        public IOperation Text => Operation.SetParentOperation(TextImpl, this);
        public override void Accept(OperationVisitor visitor)
        {
            visitor.VisitInterpolatedStringText(this);
        }
        public override TResult Accept<TArgument, TResult>(OperationVisitor<TArgument, TResult> visitor, TArgument argument)
        {
            return visitor.VisitInterpolatedStringText(this, argument);
        }
    }

    /// <remarks>
    /// Represents a constituent string literal part of an interpolated string expression.
    /// </remarks>
    internal sealed partial class InterpolatedStringText : BaseInterpolatedStringText, IInterpolatedStringText
    {
        public InterpolatedStringText(IOperation text, SemanticModel semanticModel, SyntaxNode syntax, ITypeSymbol type, Optional<object> constantValue, bool isImplicit) :
            base(semanticModel, syntax, type, constantValue, isImplicit)
        {
            TextImpl = text;
        }

        protected override IOperation TextImpl { get; }
    }

    /// <remarks>
    /// Represents a constituent string literal part of an interpolated string expression.
    /// </remarks>
    internal sealed partial class LazyInterpolatedStringText : BaseInterpolatedStringText, IInterpolatedStringText
    {
        private readonly Lazy<IOperation> _lazyText;

        public LazyInterpolatedStringText(Lazy<IOperation> text, SemanticModel semanticModel, SyntaxNode syntax, ITypeSymbol type, Optional<object> constantValue, bool isImplicit) : base(semanticModel, syntax, type, constantValue, isImplicit)
        {
            _lazyText = text;
        }

        protected override IOperation TextImpl => _lazyText.Value;
    }

    /// <remarks>
    /// Represents a constituent interpolation part of an interpolated string expression.
    /// </remarks>
    internal abstract partial class BaseInterpolation : Operation, IInterpolation
    {
        protected BaseInterpolation(SemanticModel semanticModel, SyntaxNode syntax, ITypeSymbol type, Optional<object> constantValue, bool isImplicit) :
                    base(OperationKind.Interpolation, semanticModel, syntax, type, constantValue, isImplicit)
        {
        }

        protected abstract IOperation ExpressionImpl { get; }
        protected abstract IOperation AlignmentImpl { get; }
        protected abstract IOperation FormatStringImpl { get; }
        public override IEnumerable<IOperation> Children
        {
            get
            {
                yield return Expression;
                yield return Alignment;
                yield return FormatString;
            }
        }
        /// <summary>
        /// Expression of the interpolation.
        /// </summary>
        public IOperation Expression => Operation.SetParentOperation(ExpressionImpl, this);
        /// <summary>
        /// Optional alignment of the interpolation.
        /// </summary>
        public IOperation Alignment => Operation.SetParentOperation(AlignmentImpl, this);
        /// <summary>
        /// Optional format string of the interpolation.
        /// </summary>
        public IOperation FormatString => Operation.SetParentOperation(FormatStringImpl, this);
        public override void Accept(OperationVisitor visitor)
        {
            visitor.VisitInterpolation(this);
        }
        public override TResult Accept<TArgument, TResult>(OperationVisitor<TArgument, TResult> visitor, TArgument argument)
        {
            return visitor.VisitInterpolation(this, argument);
        }
    }

    /// <remarks>
    /// Represents a constituent interpolation part of an interpolated string expression.
    /// </remarks>
    internal sealed partial class Interpolation : BaseInterpolation, IInterpolation
    {
        public Interpolation(IOperation expression, IOperation alignment, IOperation formatString, SemanticModel semanticModel, SyntaxNode syntax, ITypeSymbol type, Optional<object> constantValue, bool isImplicit) :
            base(semanticModel, syntax, type, constantValue, isImplicit)
        {
            ExpressionImpl = expression;
            AlignmentImpl = alignment;
            FormatStringImpl = formatString;
        }

        protected override IOperation ExpressionImpl { get; }
        protected override IOperation AlignmentImpl { get; }
        protected override IOperation FormatStringImpl { get; }
    }

    /// <remarks>
    /// Represents a constituent interpolation part of an interpolated string expression.
    /// </remarks>
    internal sealed partial class LazyInterpolation : BaseInterpolation, IInterpolation
    {
        private readonly Lazy<IOperation> _lazyExpression;
        private readonly Lazy<IOperation> _lazyAlignment;
        private readonly Lazy<IOperation> _lazyFormatString;

        public LazyInterpolation(Lazy<IOperation> expression, Lazy<IOperation> alignment, Lazy<IOperation> formatString, SemanticModel semanticModel, SyntaxNode syntax, ITypeSymbol type, Optional<object> constantValue, bool isImplicit) :
            base(semanticModel, syntax, type, constantValue, isImplicit)
        {
            _lazyExpression = expression;
            _lazyAlignment = alignment;
            _lazyFormatString = formatString;
        }

        protected override IOperation ExpressionImpl => _lazyExpression.Value;

        protected override IOperation AlignmentImpl => _lazyAlignment.Value;

        protected override IOperation FormatStringImpl => _lazyFormatString.Value;
    }

    /// <remarks>
    /// This interface is reserved for implementation by its associated APIs. We reserve the right to
    /// change it in the future.
    /// </remarks>
    internal abstract partial class BaseInvalidExpression : Operation, IInvalidExpression
    {
        protected BaseInvalidExpression(SemanticModel semanticModel, SyntaxNode syntax, ITypeSymbol type, Optional<object> constantValue, bool isImplicit) :
            base(OperationKind.InvalidExpression, semanticModel, syntax, type, constantValue, isImplicit)
        {
        }
        protected abstract ImmutableArray<IOperation> ChildrenImpl { get; }
        /// <summary>
        /// Child operations.
        /// </summary>
        public override IEnumerable<IOperation> Children => Operation.SetParentOperation(ChildrenImpl, this);
        public override void Accept(OperationVisitor visitor)
        {
            visitor.VisitInvalidExpression(this);
        }
        public override TResult Accept<TArgument, TResult>(OperationVisitor<TArgument, TResult> visitor, TArgument argument)
        {
            return visitor.VisitInvalidExpression(this, argument);
        }
    }

    /// <remarks>
    /// This interface is reserved for implementation by its associated APIs. We reserve the right to
    /// change it in the future.
    /// </remarks>
    internal sealed partial class InvalidExpression : BaseInvalidExpression, IInvalidExpression
    {
        public InvalidExpression(ImmutableArray<IOperation> children, SemanticModel semanticModel, SyntaxNode syntax, ITypeSymbol type, Optional<object> constantValue, bool isImplicit) :
            base(semanticModel, syntax, type, constantValue, isImplicit)
        {
            ChildrenImpl = children;
        }
        protected override ImmutableArray<IOperation> ChildrenImpl { get; }
    }

    /// <remarks>
    /// This interface is reserved for implementation by its associated APIs. We reserve the right to
    /// change it in the future.
    /// </remarks>
    internal sealed partial class LazyInvalidExpression : BaseInvalidExpression, IInvalidExpression
    {
        private readonly Lazy<ImmutableArray<IOperation>> _lazyChildren;

        public LazyInvalidExpression(Lazy<ImmutableArray<IOperation>> children, SemanticModel semanticModel, SyntaxNode syntax, ITypeSymbol type, Optional<object> constantValue, bool isImplicit) : base(semanticModel, syntax, type, constantValue, isImplicit)
        {
            _lazyChildren = children;
        }
        protected override ImmutableArray<IOperation> ChildrenImpl => _lazyChildren.Value;
    }

    /// <summary>
    /// Represents a syntactically or semantically invalid C# or VB statement.
    /// </summary>
    internal abstract partial class BaseInvalidStatement : Operation, IInvalidStatement
    {
        protected BaseInvalidStatement(SemanticModel semanticModel, SyntaxNode syntax, ITypeSymbol type, Optional<object> constantValue, bool isImplicit) :
            base(OperationKind.InvalidStatement, semanticModel, syntax, type, constantValue, isImplicit)
        {
        }
        protected abstract ImmutableArray<IOperation> ChildrenImpl { get; }
        /// <summary>
        /// Child operations.
        /// </summary>
        public override IEnumerable<IOperation> Children => Operation.SetParentOperation(ChildrenImpl, this);
        public override void Accept(OperationVisitor visitor)
        {
            visitor.VisitInvalidStatement(this);
        }
        public override TResult Accept<TArgument, TResult>(OperationVisitor<TArgument, TResult> visitor, TArgument argument)
        {
            return visitor.VisitInvalidStatement(this, argument);
        }
    }

    /// <summary>
    /// Represents a syntactically or semantically invalid C# or VB statement.
    /// </summary>
    internal sealed partial class InvalidStatement : BaseInvalidStatement, IInvalidStatement
    {
        public InvalidStatement(ImmutableArray<IOperation> children, SemanticModel semanticModel, SyntaxNode syntax, ITypeSymbol type, Optional<object> constantValue, bool isImplicit) :
            base(semanticModel, syntax, type, constantValue, isImplicit)
        {
            ChildrenImpl = children;
        }
        protected override ImmutableArray<IOperation> ChildrenImpl { get; }
    }

    /// <summary>
    /// Represents a syntactically or semantically invalid C# or VB statement.
    /// </summary>
    internal sealed partial class LazyInvalidStatement : BaseInvalidStatement, IInvalidStatement
    {
        private readonly Lazy<ImmutableArray<IOperation>> _lazyChildren;

        public LazyInvalidStatement(Lazy<ImmutableArray<IOperation>> children, SemanticModel semanticModel, SyntaxNode syntax, ITypeSymbol type, Optional<object> constantValue, bool isImplicit) : base(semanticModel, syntax, type, constantValue, isImplicit)
        {
            _lazyChildren = children;
        }
        protected override ImmutableArray<IOperation> ChildrenImpl => _lazyChildren.Value;
    }

    /// <summary>
    /// Represents a C# or VB method invocation.
    /// </summary>
    internal abstract partial class BaseInvocationExpression : Operation, IHasArgumentsExpression, IInvocationExpression
    {
        protected BaseInvocationExpression(IMethodSymbol targetMethod, bool isVirtual, SemanticModel semanticModel, SyntaxNode syntax, ITypeSymbol type, Optional<object> constantValue, bool isImplicit) :
                    base(OperationKind.InvocationExpression, semanticModel, syntax, type, constantValue, isImplicit)
        {
            TargetMethod = targetMethod;
            IsVirtual = isVirtual;
        }
        /// <summary>
        /// Method to be invoked.
        /// </summary>
        public IMethodSymbol TargetMethod { get; }
        protected abstract IOperation InstanceImpl { get; }
        /// <summary>
        /// True if the invocation uses a virtual mechanism, and false otherwise.
        /// </summary>
        public bool IsVirtual { get; }
        protected abstract ImmutableArray<IArgument> ArgumentsInEvaluationOrderImpl { get; }
        public override IEnumerable<IOperation> Children
        {
            get
            {
                yield return Instance;
                foreach (var argumentsInEvaluationOrder in ArgumentsInEvaluationOrder)
                {
                    yield return argumentsInEvaluationOrder;
                }
            }
        }
        /// <summary>
        /// 'This' or 'Me' instance to be supplied to the method, or null if the method is static.
        /// </summary>
        public IOperation Instance => Operation.SetParentOperation(InstanceImpl, this);
        /// <summary>
        /// Arguments of the invocation, excluding the instance argument. Arguments are in evaluation order.
        /// </summary>
        /// <remarks>
        /// If the invocation is in its expanded form, then params/ParamArray arguments would be collected into arrays.
        /// Default values are supplied for optional arguments missing in source.
        /// </remarks>
        public ImmutableArray<IArgument> ArgumentsInEvaluationOrder => Operation.SetParentOperation(ArgumentsInEvaluationOrderImpl, this);
        public override void Accept(OperationVisitor visitor)
        {
            visitor.VisitInvocationExpression(this);
        }
        public override TResult Accept<TArgument, TResult>(OperationVisitor<TArgument, TResult> visitor, TArgument argument)
        {
            return visitor.VisitInvocationExpression(this, argument);
        }
    }

    /// <summary>
    /// Represents a C# or VB method invocation.
    /// </summary>
    internal sealed partial class InvocationExpression : BaseInvocationExpression, IHasArgumentsExpression, IInvocationExpression
    {
        public InvocationExpression(IMethodSymbol targetMethod, IOperation instance, bool isVirtual, ImmutableArray<IArgument> argumentsInEvaluationOrder, SemanticModel semanticModel, SyntaxNode syntax, ITypeSymbol type, Optional<object> constantValue, bool isImplicit) :
            base(targetMethod, isVirtual, semanticModel, syntax, type, constantValue, isImplicit)
        {
            InstanceImpl = instance;
            ArgumentsInEvaluationOrderImpl = argumentsInEvaluationOrder;
        }

        protected override IOperation InstanceImpl { get; }
        protected override ImmutableArray<IArgument> ArgumentsInEvaluationOrderImpl { get; }
    }

    /// <summary>
    /// Represents a C# or VB method invocation.
    /// </summary>
    internal sealed partial class LazyInvocationExpression : BaseInvocationExpression, IHasArgumentsExpression, IInvocationExpression
    {
        private readonly Lazy<IOperation> _lazyInstance;
        private readonly Lazy<ImmutableArray<IArgument>> _lazyArgumentsInEvaluationOrder;

        public LazyInvocationExpression(IMethodSymbol targetMethod, Lazy<IOperation> instance, bool isVirtual, Lazy<ImmutableArray<IArgument>> argumentsInEvaluationOrder, SemanticModel semanticModel, SyntaxNode syntax, ITypeSymbol type, Optional<object> constantValue, bool isImplicit) : base(targetMethod, isVirtual, semanticModel, syntax, type, constantValue, isImplicit)
        {
            _lazyInstance = instance ?? throw new System.ArgumentNullException(nameof(instance));
            _lazyArgumentsInEvaluationOrder = argumentsInEvaluationOrder;
        }

        protected override IOperation InstanceImpl => _lazyInstance.Value;

        protected override ImmutableArray<IArgument> ArgumentsInEvaluationOrderImpl => _lazyArgumentsInEvaluationOrder.Value;
    }

    /// <summary>
    /// Represents an expression that tests if a value is of a specific type.
    /// </summary>
    internal abstract partial class BaseIsTypeExpression : Operation, IIsTypeExpression
    {
        protected BaseIsTypeExpression(ITypeSymbol isType, SemanticModel semanticModel, SyntaxNode syntax, ITypeSymbol type, Optional<object> constantValue, bool isImplicit) :
                    base(OperationKind.IsTypeExpression, semanticModel, syntax, type, constantValue, isImplicit)
        {
            IsType = isType;
        }

        protected abstract IOperation OperandImpl { get; }
        /// <summary>
        /// Type for which to test.
        /// </summary>
        public ITypeSymbol IsType { get; }
        public override IEnumerable<IOperation> Children
        {
            get
            {
                yield return Operand;
            }
        }
        /// <summary>
        /// Value to test.
        /// </summary>
        public IOperation Operand => Operation.SetParentOperation(OperandImpl, this);
        public override void Accept(OperationVisitor visitor)
        {
            visitor.VisitIsTypeExpression(this);
        }
        public override TResult Accept<TArgument, TResult>(OperationVisitor<TArgument, TResult> visitor, TArgument argument)
        {
            return visitor.VisitIsTypeExpression(this, argument);
        }
    }

    /// <summary>
    /// Represents an expression that tests if a value is of a specific type.
    /// </summary>
    internal sealed partial class IsTypeExpression : BaseIsTypeExpression, IIsTypeExpression
    {
        public IsTypeExpression(IOperation operand, ITypeSymbol isType, SemanticModel semanticModel, SyntaxNode syntax, ITypeSymbol type, Optional<object> constantValue, bool isImplicit) :
            base(isType, semanticModel, syntax, type, constantValue, isImplicit)
        {
            OperandImpl = operand;
        }

        protected override IOperation OperandImpl { get; }
    }

    /// <summary>
    /// Represents an expression that tests if a value is of a specific type.
    /// </summary>
    internal sealed partial class LazyIsTypeExpression : BaseIsTypeExpression, IIsTypeExpression
    {
        private readonly Lazy<IOperation> _lazyOperand;

        public LazyIsTypeExpression(Lazy<IOperation> operand, ITypeSymbol isType, SemanticModel semanticModel, SyntaxNode syntax, ITypeSymbol type, Optional<object> constantValue, bool isImplicit) : base(isType, semanticModel, syntax, type, constantValue, isImplicit)
        {
            _lazyOperand = operand ?? throw new System.ArgumentNullException(nameof(operand));
        }

        protected override IOperation OperandImpl => _lazyOperand.Value;
    }

    /// <summary>
    /// Represents a C# or VB label statement.
    /// </summary>
    internal abstract partial class BaseLabelStatement : Operation, ILabelStatement
    {
        protected BaseLabelStatement(ILabelSymbol label, SemanticModel semanticModel, SyntaxNode syntax, ITypeSymbol type, Optional<object> constantValue, bool isImplicit) :
                    base(OperationKind.LabelStatement, semanticModel, syntax, type, constantValue, isImplicit)
        {
            Label = label;
        }
        /// <summary>
        ///  Label that can be the target of branches.
        /// </summary>
        public ILabelSymbol Label { get; }
        protected abstract IOperation LabeledStatementImpl { get; }
        public override IEnumerable<IOperation> Children
        {
            get
            {
                yield return LabeledStatement;
            }
        }
        /// <summary>
        /// Statement that has been labeled.
        /// </summary>
        public IOperation LabeledStatement => Operation.SetParentOperation(LabeledStatementImpl, this);
        public override void Accept(OperationVisitor visitor)
        {
            visitor.VisitLabelStatement(this);
        }
        public override TResult Accept<TArgument, TResult>(OperationVisitor<TArgument, TResult> visitor, TArgument argument)
        {
            return visitor.VisitLabelStatement(this, argument);
        }
    }

    /// <summary>
    /// Represents a C# or VB label statement.
    /// </summary>
    internal sealed partial class LabelStatement : BaseLabelStatement, ILabelStatement
    {
        public LabelStatement(ILabelSymbol label, IOperation labeledStatement, SemanticModel semanticModel, SyntaxNode syntax, ITypeSymbol type, Optional<object> constantValue, bool isImplicit) :
            base(label, semanticModel, syntax, type, constantValue, isImplicit)
        {
            LabeledStatementImpl = labeledStatement;
        }

        protected override IOperation LabeledStatementImpl { get; }
    }

    /// <summary>
    /// Represents a C# or VB label statement.
    /// </summary>
    internal sealed partial class LazyLabelStatement : BaseLabelStatement, ILabelStatement
    {
        private readonly Lazy<IOperation> _lazyLabeledStatement;

        public LazyLabelStatement(ILabelSymbol label, Lazy<IOperation> labeledStatement, SemanticModel semanticModel, SyntaxNode syntax, ITypeSymbol type, Optional<object> constantValue, bool isImplicit) : base(label, semanticModel, syntax, type, constantValue, isImplicit)
        {
            _lazyLabeledStatement = labeledStatement ?? throw new System.ArgumentNullException(nameof(labeledStatement));
        }

        protected override IOperation LabeledStatementImpl => _lazyLabeledStatement.Value;
    }

    /// <summary>
    /// Represents a lambda expression.
    /// </summary>
    internal abstract partial class BaseLambdaExpression : Operation, ILambdaExpression
    {
        protected BaseLambdaExpression(IMethodSymbol signature, SemanticModel semanticModel, SyntaxNode syntax, ITypeSymbol type, Optional<object> constantValue, bool isImplicit) :
                    base(OperationKind.LambdaExpression, semanticModel, syntax, type, constantValue, isImplicit)
        {
            Signature = signature;
        }
        /// <summary>
        /// Signature of the lambda.
        /// </summary>
        public IMethodSymbol Signature { get; }
        protected abstract IBlockStatement BodyImpl { get; }
        public override IEnumerable<IOperation> Children
        {
            get
            {
                yield return Body;
            }
        }
        /// <summary>
        /// Body of the lambda.
        /// </summary>
        public IBlockStatement Body => Operation.SetParentOperation(BodyImpl, this);
        public override void Accept(OperationVisitor visitor)
        {
            visitor.VisitLambdaExpression(this);
        }
        public override TResult Accept<TArgument, TResult>(OperationVisitor<TArgument, TResult> visitor, TArgument argument)
        {
            return visitor.VisitLambdaExpression(this, argument);
        }
    }

    /// <summary>
    /// Represents a lambda expression.
    /// </summary>
    internal sealed partial class LambdaExpression : BaseLambdaExpression, ILambdaExpression
    {
        public LambdaExpression(IMethodSymbol signature, IBlockStatement body, SemanticModel semanticModel, SyntaxNode syntax, ITypeSymbol type, Optional<object> constantValue, bool isImplicit) :
            base(signature, semanticModel, syntax, type, constantValue, isImplicit)
        {
            BodyImpl = body;
        }

        protected override IBlockStatement BodyImpl { get; }
    }

    /// <summary>
    /// Represents a lambda expression.
    /// </summary>
    internal sealed partial class LazyLambdaExpression : BaseLambdaExpression, ILambdaExpression
    {
        private readonly Lazy<IBlockStatement> _lazyBody;

        public LazyLambdaExpression(IMethodSymbol signature, Lazy<IBlockStatement> body, SemanticModel semanticModel, SyntaxNode syntax, ITypeSymbol type, Optional<object> constantValue, bool isImplicit) : base(signature, semanticModel, syntax, type, constantValue, isImplicit)
        {
            _lazyBody = body ?? throw new System.ArgumentNullException(nameof(body));
        }

        protected override IBlockStatement BodyImpl => _lazyBody.Value;
    }

    /// <summary>
    /// Represents a dynamic access to a member of a class, struct, or module.
    /// </summary>
    internal abstract partial class BaseDynamicMemberReferenceExpression : Operation, IDynamicMemberReferenceExpression
    {
        protected BaseDynamicMemberReferenceExpression(string memberName, ImmutableArray<ITypeSymbol> typeArguments, ITypeSymbol containingType, SemanticModel semanticModel, SyntaxNode syntax, ITypeSymbol type, Optional<object> constantValue, bool isImplicit) :
            base(OperationKind.DynamicMemberReferenceExpression, semanticModel, syntax, type, constantValue, isImplicit)
        {
            MemberName = memberName;
            TypeArguments = typeArguments;
            ContainingType = containingType;
        }

        protected abstract IOperation InstanceImpl { get; }
        /// <summary>
        /// Name of the member.
        /// </summary>
        public string MemberName { get; }
        /// <summary>
        /// Type arguments.
        /// </summary>
        public ImmutableArray<ITypeSymbol> TypeArguments { get; }
        /// <summary>
        /// The containing type of this expression. In C#, this will always be null.
        /// </summary>
        public ITypeSymbol ContainingType { get; }

        public override IEnumerable<IOperation> Children
        {
            get
            {
                yield return Instance;
            }
        }
        /// <summary>
        /// Instance used to bind the member reference.
        /// </summary>
        public IOperation Instance => Operation.SetParentOperation(InstanceImpl, this);
        public override void Accept(OperationVisitor visitor)
        {
            visitor.VisitDynamicMemberReferenceExpression(this);
        }
        public override TResult Accept<TArgument, TResult>(OperationVisitor<TArgument, TResult> visitor, TArgument argument)
        {
            return visitor.VisitDynamicMemberReferenceExpression(this, argument);
        }

    }

    /// <summary>
    /// Represents a dynamic access to a member of a class, struct, or module.
    /// </summary>
    internal sealed partial class DynamicMemberReferenceExpression : BaseDynamicMemberReferenceExpression, IDynamicMemberReferenceExpression
    {
        public DynamicMemberReferenceExpression(IOperation instance, string memberName, ImmutableArray<ITypeSymbol> typeArguments, ITypeSymbol containingType, SemanticModel semanticModel, SyntaxNode syntax, ITypeSymbol type, Optional<object> constantValue, bool isImplicit) :
            base(memberName, typeArguments, containingType, semanticModel, syntax, type, constantValue, isImplicit)
        {
            InstanceImpl = instance;
        }

        protected override IOperation InstanceImpl { get; }
    }

    /// <summary>
    /// Represents a dynamic access to a member of a class, struct, or module.
    /// </summary>
    internal sealed partial class LazyDynamicMemberReferenceExpression : BaseDynamicMemberReferenceExpression, IDynamicMemberReferenceExpression
    {
        private readonly Lazy<IOperation> _lazyInstance;

        public LazyDynamicMemberReferenceExpression(Lazy<IOperation> lazyInstance, string memberName, ImmutableArray<ITypeSymbol> typeArguments, ITypeSymbol containingType, SemanticModel semanticModel, SyntaxNode syntax, ITypeSymbol type, Optional<object> constantValue, bool isImplicit) :
            base(memberName, typeArguments, containingType, semanticModel, syntax, type, constantValue, isImplicit)
        {
            _lazyInstance = lazyInstance;
        }

        protected override IOperation InstanceImpl => _lazyInstance.Value;
    }

    /// <summary>
    /// Represents a textual literal numeric, string, etc. expression.
    /// </summary>
    internal sealed partial class LiteralExpression : Operation, ILiteralExpression
    {
        public LiteralExpression(string text, SemanticModel semanticModel, SyntaxNode syntax, ITypeSymbol type, Optional<object> constantValue, bool isImplicit) :
            base(OperationKind.LiteralExpression, semanticModel, syntax, type, constantValue, isImplicit)
        {
            Text = text;
        }
        /// <summary>
        /// Textual representation of the literal.
        /// </summary>
        public string Text { get; }
        public override IEnumerable<IOperation> Children
        {
            get
            {
                yield break;
            }
        }
        public override void Accept(OperationVisitor visitor)
        {
            visitor.VisitLiteralExpression(this);
        }
        public override TResult Accept<TArgument, TResult>(OperationVisitor<TArgument, TResult> visitor, TArgument argument)
        {
            return visitor.VisitLiteralExpression(this, argument);
        }
    }

    /// <summary>
    /// Represents a reference to a declared local variable.
    /// </summary>
    internal sealed partial class LocalReferenceExpression : Operation, ILocalReferenceExpression
    {
        public LocalReferenceExpression(ILocalSymbol local, SemanticModel semanticModel, SyntaxNode syntax, ITypeSymbol type, Optional<object> constantValue, bool isImplicit) :
            base(OperationKind.LocalReferenceExpression, semanticModel, syntax, type, constantValue, isImplicit)
        {
            Local = local;
        }
        /// <summary>
        /// Referenced local variable.
        /// </summary>
        public ILocalSymbol Local { get; }
        public override IEnumerable<IOperation> Children
        {
            get
            {
                yield break;
            }
        }
        public override void Accept(OperationVisitor visitor)
        {
            visitor.VisitLocalReferenceExpression(this);
        }
        public override TResult Accept<TArgument, TResult>(OperationVisitor<TArgument, TResult> visitor, TArgument argument)
        {
            return visitor.VisitLocalReferenceExpression(this, argument);
        }
    }

    /// <summary>
    /// Represents a C# lock or a VB SyncLock statement.
    /// </summary>
    internal abstract partial class BaseLockStatement : Operation, ILockStatement
    {
        protected BaseLockStatement(SemanticModel semanticModel, SyntaxNode syntax, ITypeSymbol type, Optional<object> constantValue, bool isImplicit) :
                    base(OperationKind.LockStatement, semanticModel, syntax, type, constantValue, isImplicit)
        {
        }

        protected abstract IOperation LockedObjectImpl { get; }
        protected abstract IOperation BodyImpl { get; }
        public override IEnumerable<IOperation> Children
        {
            get
            {
                yield return LockedObject;
                yield return Body;
            }
        }
        /// <summary>
        /// Value to be locked.
        /// </summary>
        public IOperation LockedObject => Operation.SetParentOperation(LockedObjectImpl, this);
        /// <summary>
        /// Body of the lock, to be executed while holding the lock.
        /// </summary>
        public IOperation Body => Operation.SetParentOperation(BodyImpl, this);
        public override void Accept(OperationVisitor visitor)
        {
            visitor.VisitLockStatement(this);
        }
        public override TResult Accept<TArgument, TResult>(OperationVisitor<TArgument, TResult> visitor, TArgument argument)
        {
            return visitor.VisitLockStatement(this, argument);
        }
    }

    /// <summary>
    /// Represents a C# lock or a VB SyncLock statement.
    /// </summary>
    internal sealed partial class LockStatement : BaseLockStatement, ILockStatement
    {
        public LockStatement(IOperation lockedObject, IOperation body, SemanticModel semanticModel, SyntaxNode syntax, ITypeSymbol type, Optional<object> constantValue, bool isImplicit) :
            base(semanticModel, syntax, type, constantValue, isImplicit)
        {
            LockedObjectImpl = lockedObject;
            BodyImpl = body;
        }

        protected override IOperation LockedObjectImpl { get; }
        protected override IOperation BodyImpl { get; }
    }

    /// <summary>
    /// Represents a C# lock or a VB SyncLock statement.
    /// </summary>
    internal sealed partial class LazyLockStatement : BaseLockStatement, ILockStatement
    {
        private readonly Lazy<IOperation> _lazyLockedObject;
        private readonly Lazy<IOperation> _lazyBody;

        public LazyLockStatement(Lazy<IOperation> lockedObject, Lazy<IOperation> body, SemanticModel semanticModel, SyntaxNode syntax, ITypeSymbol type, Optional<object> constantValue, bool isImplicit) : base(semanticModel, syntax, type, constantValue, isImplicit)
        {
            _lazyLockedObject = lockedObject ?? throw new System.ArgumentNullException(nameof(lockedObject));
            _lazyBody = body ?? throw new System.ArgumentNullException(nameof(body));
        }

        protected override IOperation LockedObjectImpl => _lazyLockedObject.Value;

        protected override IOperation BodyImpl => _lazyBody.Value;
    }

    /// <summary>
    /// Represents a C# while, for, foreach, or do statement, or a VB While, For, For Each, or Do statement.
    /// </summary>
    internal abstract partial class LoopStatement : Operation, ILoopStatement
    {
        protected LoopStatement(LoopKind loopKind, OperationKind kind, SemanticModel semanticModel, SyntaxNode syntax, ITypeSymbol type, Optional<object> constantValue, bool isImplicit) :
            base(kind, semanticModel, syntax, type, constantValue, isImplicit)
        {
            LoopKind = loopKind;
        }
        protected abstract IOperation BodyImpl { get; }
        /// <summary>
        /// Kind of the loop.
        /// </summary>
        public LoopKind LoopKind { get; }
        /// <summary>
        /// Body of the loop.
        /// </summary>
        public IOperation Body => Operation.SetParentOperation(BodyImpl, this);
    }

    /// <summary>
    /// Represents a reference to a member of a class, struct, or interface.
    /// </summary>
    internal abstract partial class MemberReferenceExpression : Operation, IMemberReferenceExpression
    {
        protected MemberReferenceExpression(ISymbol member, OperationKind kind, SemanticModel semanticModel, SyntaxNode syntax, ITypeSymbol type, Optional<object> constantValue, bool isImplicit) :
            base(kind, semanticModel, syntax, type, constantValue, isImplicit)
        {
            Member = member;
        }
        protected abstract IOperation InstanceImpl { get; }
        /// <summary>
        /// Instance of the type. Null if the reference is to a static/shared member.
        /// </summary>
        public IOperation Instance => Operation.SetParentOperation(InstanceImpl, this);

        /// <summary>
        /// Referenced member.
        /// </summary>
        public ISymbol Member { get; }
    }

    /// <summary>
    /// Represents a reference to a method other than as the target of an invocation.
    /// </summary>
    internal abstract partial class BaseMethodBindingExpression : MemberReferenceExpression, IMethodBindingExpression
    {
        public BaseMethodBindingExpression(IMethodSymbol method, bool isVirtual, ISymbol member, SemanticModel semanticModel, SyntaxNode syntax, ITypeSymbol type, Optional<object> constantValue, bool isImplicit) :
            base(member, OperationKind.MethodBindingExpression, semanticModel, syntax, type, constantValue, isImplicit)
        {
            Method = method;
            IsVirtual = isVirtual;
        }
        /// <summary>
        /// Referenced method.
        /// </summary>
        public IMethodSymbol Method { get; }

        /// <summary>
        /// Indicates whether the reference uses virtual semantics.
        /// </summary>
        public bool IsVirtual { get; }
        public override IEnumerable<IOperation> Children
        {
            get
            {
                yield return Instance;
            }
        }

        public override void Accept(OperationVisitor visitor)
        {
            visitor.VisitMethodBindingExpression(this);
        }
        public override TResult Accept<TArgument, TResult>(OperationVisitor<TArgument, TResult> visitor, TArgument argument)
        {
            return visitor.VisitMethodBindingExpression(this, argument);
        }
    }

    /// <summary>
    /// Represents a reference to a method other than as the target of an invocation.
    /// </summary>
    internal sealed partial class MethodBindingExpression : BaseMethodBindingExpression, IMethodBindingExpression
    {
        public MethodBindingExpression(IMethodSymbol method, bool isVirtual, IOperation instance, ISymbol member, SemanticModel semanticModel, SyntaxNode syntax, ITypeSymbol type, Optional<object> constantValue, bool isImplicit) :
            base(method, isVirtual, member, semanticModel, syntax, type, constantValue, isImplicit)
        {
            InstanceImpl = instance;
        }
        /// <summary>
        /// Instance of the type. Null if the reference is to a static/shared member.
        /// </summary>
        protected override IOperation InstanceImpl { get; }
    }

    /// <summary>
    /// Represents a reference to a method other than as the target of an invocation.
    /// </summary>
    internal sealed partial class LazyMethodBindingExpression : BaseMethodBindingExpression, IMethodBindingExpression
    {
        private readonly Lazy<IOperation> _lazyInstance;

        public LazyMethodBindingExpression(IMethodSymbol method, bool isVirtual, Lazy<IOperation> instance, ISymbol member, SemanticModel semanticModel, SyntaxNode syntax, ITypeSymbol type, Optional<object> constantValue, bool isImplicit) :
            base(method, isVirtual, member, semanticModel, syntax, type, constantValue, isImplicit)
        {
            _lazyInstance = instance ?? throw new System.ArgumentNullException(nameof(instance));
        }
        protected override IOperation InstanceImpl => _lazyInstance.Value;
    }

    /// <summary>
    /// Represents a null-coalescing expression.
    /// </summary>
    internal abstract partial class BaseCoalesceExpression : Operation, ICoalesceExpression
    {
<<<<<<< HEAD
        protected BaseCoalesceExpression(SemanticModel semanticModel, SyntaxNode syntax, ITypeSymbol type, Optional<object> constantValue) :
                    base(OperationKind.CoalesceExpression, semanticModel, syntax, type, constantValue)
=======
        protected BaseNullCoalescingExpression(SemanticModel semanticModel, SyntaxNode syntax, ITypeSymbol type, Optional<object> constantValue, bool isImplicit) :
                    base(OperationKind.NullCoalescingExpression, semanticModel, syntax, type, constantValue, isImplicit)
>>>>>>> a2840b98
        {
        }

        protected abstract IOperation ExpressionImpl { get; }
        protected abstract IOperation WhenNullImpl { get; }
        public override IEnumerable<IOperation> Children
        {
            get
            {
                yield return Expression;
                yield return WhenNull;
            }
        }
        /// <summary>
        /// Value to be unconditionally evaluated.
        /// </summary>
        public IOperation Expression => Operation.SetParentOperation(ExpressionImpl, this);
        /// <summary>
        /// Value to be evaluated if <see cref="Expression"/> evaluates to null/Nothing.
        /// </summary>
        public IOperation WhenNull => Operation.SetParentOperation(WhenNullImpl, this);
        public override void Accept(OperationVisitor visitor)
        {
            visitor.VisitCoalesceExpression(this);
        }
        public override TResult Accept<TArgument, TResult>(OperationVisitor<TArgument, TResult> visitor, TArgument argument)
        {
            return visitor.VisitCoalesceExpression(this, argument);
        }
    }

    /// <summary>
    /// Represents a null-coalescing expression.
    /// </summary>
    internal sealed partial class CoalesceExpression : BaseCoalesceExpression, ICoalesceExpression
    {
<<<<<<< HEAD
        public CoalesceExpression(IOperation expression, IOperation whenNull, SemanticModel semanticModel, SyntaxNode syntax, ITypeSymbol type, Optional<object> constantValue) :
            base(semanticModel, syntax, type, constantValue)
=======
        public NullCoalescingExpression(IOperation primaryOperand, IOperation secondaryOperand, SemanticModel semanticModel, SyntaxNode syntax, ITypeSymbol type, Optional<object> constantValue, bool isImplicit) :
            base(semanticModel, syntax, type, constantValue, isImplicit)
>>>>>>> a2840b98
        {
            ExpressionImpl = expression;
            WhenNullImpl = whenNull;
        }

        protected override IOperation ExpressionImpl { get; }
        protected override IOperation WhenNullImpl { get; }
    }

    /// <summary>
    /// Represents a null-coalescing expression.
    /// </summary>
    internal sealed partial class LazyCoalesceExpression : BaseCoalesceExpression, ICoalesceExpression
    {
        private readonly Lazy<IOperation> _lazyExpression;
        private readonly Lazy<IOperation> _lazyWhenNull;

<<<<<<< HEAD
        public LazyCoalesceExpression(Lazy<IOperation> expression, Lazy<IOperation> whenNull, SemanticModel semanticModel, SyntaxNode syntax, ITypeSymbol type, Optional<object> constantValue) : base(semanticModel, syntax, type, constantValue)
=======
        public LazyNullCoalescingExpression(Lazy<IOperation> primaryOperand, Lazy<IOperation> secondaryOperand, SemanticModel semanticModel, SyntaxNode syntax, ITypeSymbol type, Optional<object> constantValue, bool isImplicit) : base(semanticModel, syntax, type, constantValue, isImplicit)
>>>>>>> a2840b98
        {
            _lazyExpression = expression ?? throw new System.ArgumentNullException(nameof(expression));
            _lazyWhenNull = whenNull ?? throw new System.ArgumentNullException(nameof(whenNull));
        }

        protected override IOperation ExpressionImpl => _lazyExpression.Value;

        protected override IOperation WhenNullImpl => _lazyWhenNull.Value;
    }

    /// <summary>
    /// Represents a new/New expression.
    /// </summary>
    internal abstract partial class BaseObjectCreationExpression : Operation, IHasArgumentsExpression, IObjectCreationExpression
    {
        protected BaseObjectCreationExpression(IMethodSymbol constructor, SemanticModel semanticModel, SyntaxNode syntax, ITypeSymbol type, Optional<object> constantValue, bool isImplicit) :
                    base(OperationKind.ObjectCreationExpression, semanticModel, syntax, type, constantValue, isImplicit)
        {
            Constructor = constructor;
        }
        /// <summary>
        /// Constructor to be invoked on the created instance.
        /// </summary>
        public IMethodSymbol Constructor { get; }
        protected abstract IObjectOrCollectionInitializerExpression InitializerImpl { get; }
        protected abstract ImmutableArray<IArgument> ArgumentsInEvaluationOrderImpl { get; }
        public override IEnumerable<IOperation> Children
        {
            get
            {
                foreach (var argumentsInEvaluationOrder in ArgumentsInEvaluationOrder)
                {
                    yield return argumentsInEvaluationOrder;
                }
                yield return Initializer;
            }
        }
        /// <summary>
        /// Object or collection initializer, if any.
        /// </summary>
        public IObjectOrCollectionInitializerExpression Initializer => Operation.SetParentOperation(InitializerImpl, this);
        /// <summary>
        /// Arguments of the invocation, excluding the instance argument. Arguments are in evaluation order.
        /// </summary>
        /// <remarks>
        /// If the invocation is in its expanded form, then params/ParamArray arguments would be collected into arrays. 
        /// Default values are supplied for optional arguments missing in source.
        /// </remarks>
        public ImmutableArray<IArgument> ArgumentsInEvaluationOrder => Operation.SetParentOperation(ArgumentsInEvaluationOrderImpl, this);
        public override void Accept(OperationVisitor visitor)
        {
            visitor.VisitObjectCreationExpression(this);
        }
        public override TResult Accept<TArgument, TResult>(OperationVisitor<TArgument, TResult> visitor, TArgument argument)
        {
            return visitor.VisitObjectCreationExpression(this, argument);
        }
    }

    /// <summary>
    /// Represents a new/New expression.
    /// </summary>
    internal sealed partial class ObjectCreationExpression : BaseObjectCreationExpression, IHasArgumentsExpression, IObjectCreationExpression
    {
        public ObjectCreationExpression(IMethodSymbol constructor, IObjectOrCollectionInitializerExpression initializer, ImmutableArray<IArgument> argumentsInEvaluationOrder, SemanticModel semanticModel, SyntaxNode syntax, ITypeSymbol type, Optional<object> constantValue, bool isImplicit) :
            base(constructor, semanticModel, syntax, type, constantValue, isImplicit)
        {
            InitializerImpl = initializer;
            ArgumentsInEvaluationOrderImpl = argumentsInEvaluationOrder;
        }

        protected override IObjectOrCollectionInitializerExpression InitializerImpl { get; }
        protected override ImmutableArray<IArgument> ArgumentsInEvaluationOrderImpl { get; }
    }

    /// <summary>
    /// Represents a new/New expression.
    /// </summary>
    internal sealed partial class LazyObjectCreationExpression : BaseObjectCreationExpression, IHasArgumentsExpression, IObjectCreationExpression
    {
        private readonly Lazy<IObjectOrCollectionInitializerExpression> _lazyInitializer;
        private readonly Lazy<ImmutableArray<IArgument>> _lazyArgumentsInEvaluationOrder;

        public LazyObjectCreationExpression(IMethodSymbol constructor, Lazy<IObjectOrCollectionInitializerExpression> initializer, Lazy<ImmutableArray<IArgument>> argumentsInEvaluationOrder, SemanticModel semanticModel, SyntaxNode syntax, ITypeSymbol type, Optional<object> constantValue, bool isImplicit) : base(constructor, semanticModel, syntax, type, constantValue, isImplicit)
        {
            _lazyInitializer = initializer;
            _lazyArgumentsInEvaluationOrder = argumentsInEvaluationOrder;
        }

        protected override IObjectOrCollectionInitializerExpression InitializerImpl => _lazyInitializer.Value;

        protected override ImmutableArray<IArgument> ArgumentsInEvaluationOrderImpl => _lazyArgumentsInEvaluationOrder.Value;

    }

    /// <summary>
    /// Represents a C# or VB new/New anonymous object creation expression.
    /// </summary>
    internal abstract partial class BaseAnonymousObjectCreationExpression : Operation, IAnonymousObjectCreationExpression
    {
        protected BaseAnonymousObjectCreationExpression(SemanticModel semanticModel, SyntaxNode syntax, ITypeSymbol type, Optional<object> constantValue, bool isImplicit) :
            base(OperationKind.AnonymousObjectCreationExpression, semanticModel, syntax, type, constantValue, isImplicit)
        {
        }

        protected abstract ImmutableArray<IOperation> InitializersImpl { get; }
        public override IEnumerable<IOperation> Children
        {
            get
            {
                foreach (var initializer in Initializers)
                {
                    yield return initializer;
                }
            }
        }
        /// <summary>
        /// Explicitly-specified member initializers.
        /// </summary>
        public ImmutableArray<IOperation> Initializers => Operation.SetParentOperation(InitializersImpl, this);
        public override void Accept(OperationVisitor visitor)
        {
            visitor.VisitAnonymousObjectCreationExpression(this);
        }
        public override TResult Accept<TArgument, TResult>(OperationVisitor<TArgument, TResult> visitor, TArgument argument)
        {
            return visitor.VisitAnonymousObjectCreationExpression(this, argument);
        }
    }

    /// <summary>
    /// Represents a C# or VB new/New anonymous object creation expression.
    /// </summary>
    internal sealed partial class AnonymousObjectCreationExpression : BaseAnonymousObjectCreationExpression, IAnonymousObjectCreationExpression
    {
        public AnonymousObjectCreationExpression(ImmutableArray<IOperation> initializers, SemanticModel semanticModel, SyntaxNode syntax, ITypeSymbol type, Optional<object> constantValue, bool isImplicit) :
            base(semanticModel, syntax, type, constantValue, isImplicit)
        {
            InitializersImpl = initializers;
        }

        protected override ImmutableArray<IOperation> InitializersImpl { get; }
    }

    /// <summary>
    /// Represents a C# or VB new/New anonymous object creation expression.
    /// </summary>
    internal sealed partial class LazyAnonymousObjectCreationExpression : BaseAnonymousObjectCreationExpression, IAnonymousObjectCreationExpression
    {
        private readonly Lazy<ImmutableArray<IOperation>> _lazyInitializers;

        public LazyAnonymousObjectCreationExpression(Lazy<ImmutableArray<IOperation>> initializers, SemanticModel semanticModel, SyntaxNode syntax, ITypeSymbol type, Optional<object> constantValue, bool isImplicit) :
            base(semanticModel, syntax, type, constantValue, isImplicit)
        {
            _lazyInitializers = initializers;
        }

        protected override ImmutableArray<IOperation> InitializersImpl => _lazyInitializers.Value;
    }

    /// <summary>
    /// Represents an argument value that has been omitted in an invocation.
    /// </summary>
    internal sealed partial class OmittedArgumentExpression : Operation, IOmittedArgumentExpression
    {
        public OmittedArgumentExpression(SemanticModel semanticModel, SyntaxNode syntax, ITypeSymbol type, Optional<object> constantValue, bool isImplicit) :
            base(OperationKind.OmittedArgumentExpression, semanticModel, syntax, type, constantValue, isImplicit)
        {
        }
        public override IEnumerable<IOperation> Children
        {
            get
            {
                yield break;
            }
        }
        public override void Accept(OperationVisitor visitor)
        {
            visitor.VisitOmittedArgumentExpression(this);
        }
        public override TResult Accept<TArgument, TResult>(OperationVisitor<TArgument, TResult> visitor, TArgument argument)
        {
            return visitor.VisitOmittedArgumentExpression(this, argument);
        }
    }

    /// <summary>
    /// Represents an initialization of a parameter at the point of declaration.
    /// </summary>
    internal abstract partial class BaseParameterInitializer : SymbolInitializer, IParameterInitializer
    {
        public BaseParameterInitializer(IParameterSymbol parameter, OperationKind kind, SemanticModel semanticModel, SyntaxNode syntax, ITypeSymbol type, Optional<object> constantValue, bool isImplicit) :
            base(kind, semanticModel, syntax, type, constantValue, isImplicit)
        {
            Parameter = parameter;
        }
        /// <summary>
        /// Initialized parameter.
        /// </summary>
        public IParameterSymbol Parameter { get; }
        public override IEnumerable<IOperation> Children
        {
            get
            {
                yield return Value;
            }
        }

        public override void Accept(OperationVisitor visitor)
        {
            visitor.VisitParameterInitializer(this);
        }
        public override TResult Accept<TArgument, TResult>(OperationVisitor<TArgument, TResult> visitor, TArgument argument)
        {
            return visitor.VisitParameterInitializer(this, argument);
        }
    }

    /// <summary>
    /// Represents an initialization of a parameter at the point of declaration.
    /// </summary>
    internal sealed partial class ParameterInitializer : BaseParameterInitializer, IParameterInitializer
    {
        public ParameterInitializer(IParameterSymbol parameter, IOperation value, OperationKind kind, SemanticModel semanticModel, SyntaxNode syntax, ITypeSymbol type, Optional<object> constantValue, bool isImplicit) :
            base(parameter, kind, semanticModel, syntax, type, constantValue, isImplicit)
        {
            ValueImpl = value;
        }
        protected override IOperation ValueImpl { get; }
    }

    /// <summary>
    /// Represents an initialization of a parameter at the point of declaration.
    /// </summary>
    internal sealed partial class LazyParameterInitializer : BaseParameterInitializer, IParameterInitializer
    {
        private readonly Lazy<IOperation> _lazyValue;

        public LazyParameterInitializer(IParameterSymbol parameter, Lazy<IOperation> value, OperationKind kind, SemanticModel semanticModel, SyntaxNode syntax, ITypeSymbol type, Optional<object> constantValue, bool isImplicit) :
            base(parameter, kind, semanticModel, syntax, type, constantValue, isImplicit)
        {
            _lazyValue = value ?? throw new System.ArgumentNullException(nameof(value));
        }
        protected override IOperation ValueImpl => _lazyValue.Value;
    }

    /// <summary>
    /// Represents a reference to a parameter.
    /// </summary>
    internal sealed partial class ParameterReferenceExpression : Operation, IParameterReferenceExpression
    {
        public ParameterReferenceExpression(IParameterSymbol parameter, SemanticModel semanticModel, SyntaxNode syntax, ITypeSymbol type, Optional<object> constantValue, bool isImplicit) :
            base(OperationKind.ParameterReferenceExpression, semanticModel, syntax, type, constantValue, isImplicit)
        {
            Parameter = parameter;
        }
        /// <summary>
        /// Referenced parameter.
        /// </summary>
        public IParameterSymbol Parameter { get; }
        public override IEnumerable<IOperation> Children
        {
            get
            {
                yield break;
            }
        }
        public override void Accept(OperationVisitor visitor)
        {
            visitor.VisitParameterReferenceExpression(this);
        }
        public override TResult Accept<TArgument, TResult>(OperationVisitor<TArgument, TResult> visitor, TArgument argument)
        {
            return visitor.VisitParameterReferenceExpression(this, argument);
        }
    }

    /// <summary>
    /// Represents a parenthesized expression.
    /// </summary>
    internal abstract partial class BaseParenthesizedExpression : Operation, IParenthesizedExpression
    {
        protected BaseParenthesizedExpression(SemanticModel semanticModel, SyntaxNode syntax, ITypeSymbol type, Optional<object> constantValue, bool isImplicit) :
                    base(OperationKind.ParenthesizedExpression, semanticModel, syntax, type, constantValue, isImplicit)
        {
        }

        protected abstract IOperation OperandImpl { get; }
        public override IEnumerable<IOperation> Children
        {
            get
            {
                yield return Operand;
            }
        }
        /// <summary>
        /// Operand enclosed in parentheses.
        /// </summary>
        public IOperation Operand => Operation.SetParentOperation(OperandImpl, this);
        public override void Accept(OperationVisitor visitor)
        {
            visitor.VisitParenthesizedExpression(this);
        }
        public override TResult Accept<TArgument, TResult>(OperationVisitor<TArgument, TResult> visitor, TArgument argument)
        {
            return visitor.VisitParenthesizedExpression(this, argument);
        }
    }

    /// <summary>
    /// Represents a parenthesized expression.
    /// </summary>
    internal sealed partial class ParenthesizedExpression : BaseParenthesizedExpression, IParenthesizedExpression
    {
        public ParenthesizedExpression(IOperation operand, SemanticModel semanticModel, SyntaxNode syntax, ITypeSymbol type, Optional<object> constantValue, bool isImplicit) :
            base(semanticModel, syntax, type, constantValue, isImplicit)
        {
            OperandImpl = operand;
        }

        protected override IOperation OperandImpl { get; }
    }

    /// <summary>
    /// Represents a parenthesized expression.
    /// </summary>
    internal sealed partial class LazyParenthesizedExpression : BaseParenthesizedExpression, IParenthesizedExpression
    {
        private readonly Lazy<IOperation> _lazyOperand;

        public LazyParenthesizedExpression(Lazy<IOperation> operand, SemanticModel semanticModel, SyntaxNode syntax, ITypeSymbol type, Optional<object> constantValue, bool isImplicit) : base(semanticModel, syntax, type, constantValue, isImplicit)
        {
            _lazyOperand = operand ?? throw new System.ArgumentNullException(nameof(operand));
        }

        protected override IOperation OperandImpl => _lazyOperand.Value;
    }

    /// <summary>
    /// Represents a general placeholder when no more specific kind of placeholder is available.
    /// A placeholder is an expression whose meaning is inferred from context.
    /// </summary>
    internal sealed partial class PlaceholderExpression : Operation, IPlaceholderExpression
    {
        public PlaceholderExpression(SemanticModel semanticModel, SyntaxNode syntax, ITypeSymbol type, Optional<object> constantValue, bool isImplicit) :
            base(OperationKind.PlaceholderExpression, semanticModel, syntax, type, constantValue, isImplicit)
        {
        }
        public override IEnumerable<IOperation> Children
        {
            get
            {
                yield break;
            }
        }
        public override void Accept(OperationVisitor visitor)
        {
            visitor.VisitPlaceholderExpression(this);
        }
        public override TResult Accept<TArgument, TResult>(OperationVisitor<TArgument, TResult> visitor, TArgument argument)
        {
            return visitor.VisitPlaceholderExpression(this, argument);
        }
    }

    /// <summary>
    /// Represents a reference through a pointer.
    /// </summary>
    internal abstract partial class BasePointerIndirectionReferenceExpression : Operation, IPointerIndirectionReferenceExpression
    {
        protected BasePointerIndirectionReferenceExpression(SemanticModel semanticModel, SyntaxNode syntax, ITypeSymbol type, Optional<object> constantValue, bool isImplicit) :
                    base(OperationKind.PointerIndirectionReferenceExpression, semanticModel, syntax, type, constantValue, isImplicit)
        {
        }

        protected abstract IOperation PointerImpl { get; }
        public override IEnumerable<IOperation> Children
        {
            get
            {
                yield return Pointer;
            }
        }
        /// <summary>
        /// Pointer to be dereferenced.
        /// </summary>
        public IOperation Pointer => Operation.SetParentOperation(PointerImpl, this);
        public override void Accept(OperationVisitor visitor)
        {
            visitor.VisitPointerIndirectionReferenceExpression(this);
        }
        public override TResult Accept<TArgument, TResult>(OperationVisitor<TArgument, TResult> visitor, TArgument argument)
        {
            return visitor.VisitPointerIndirectionReferenceExpression(this, argument);
        }
    }

    /// <summary>
    /// Represents a reference through a pointer.
    /// </summary>
    internal sealed partial class PointerIndirectionReferenceExpression : BasePointerIndirectionReferenceExpression, IPointerIndirectionReferenceExpression
    {
        public PointerIndirectionReferenceExpression(IOperation pointer, SemanticModel semanticModel, SyntaxNode syntax, ITypeSymbol type, Optional<object> constantValue, bool isImplicit) :
            base(semanticModel, syntax, type, constantValue, isImplicit)
        {
            PointerImpl = pointer;
        }

        protected override IOperation PointerImpl { get; }
    }

    /// <summary>
    /// Represents a reference through a pointer.
    /// </summary>
    internal sealed partial class LazyPointerIndirectionReferenceExpression : BasePointerIndirectionReferenceExpression, IPointerIndirectionReferenceExpression
    {
        private readonly Lazy<IOperation> _lazyPointer;

        public LazyPointerIndirectionReferenceExpression(Lazy<IOperation> pointer, SemanticModel semanticModel, SyntaxNode syntax, ITypeSymbol type, Optional<object> constantValue, bool isImplicit) : base(semanticModel, syntax, type, constantValue, isImplicit)
        {
            _lazyPointer = pointer ?? throw new System.ArgumentNullException(nameof(pointer));
        }

        protected override IOperation PointerImpl => _lazyPointer.Value;
    }

    /// <summary>
    /// Represents an initialization of a property.
    /// </summary>
    internal abstract partial class BasePropertyInitializer : SymbolInitializer, IPropertyInitializer
    {
        public BasePropertyInitializer(IPropertySymbol initializedProperty, OperationKind kind, SemanticModel semanticModel, SyntaxNode syntax, ITypeSymbol type, Optional<object> constantValue, bool isImplicit) :
            base(kind, semanticModel, syntax, type, constantValue, isImplicit)
        {
            InitializedProperty = initializedProperty;
        }
        /// <summary>
        /// Set method used to initialize the property.
        /// </summary>
        public IPropertySymbol InitializedProperty { get; }
        public override IEnumerable<IOperation> Children
        {
            get
            {
                yield return Value;
            }
        }

        public override void Accept(OperationVisitor visitor)
        {
            visitor.VisitPropertyInitializer(this);
        }
        public override TResult Accept<TArgument, TResult>(OperationVisitor<TArgument, TResult> visitor, TArgument argument)
        {
            return visitor.VisitPropertyInitializer(this, argument);
        }
    }

    /// <summary>
    /// Represents an initialization of a property.
    /// </summary>
    internal sealed partial class PropertyInitializer : BasePropertyInitializer, IPropertyInitializer
    {
        public PropertyInitializer(IPropertySymbol initializedProperty, IOperation value, OperationKind kind, SemanticModel semanticModel, SyntaxNode syntax, ITypeSymbol type, Optional<object> constantValue, bool isImplicit) :
            base(initializedProperty, kind, semanticModel, syntax, type, constantValue, isImplicit)
        {
            ValueImpl = value;
        }
        protected override IOperation ValueImpl { get; }
    }

    /// <summary>
    /// Represents an initialization of a property.
    /// </summary>
    internal sealed partial class LazyPropertyInitializer : BasePropertyInitializer, IPropertyInitializer
    {
        private readonly Lazy<IOperation> _lazyValue;

        public LazyPropertyInitializer(IPropertySymbol initializedProperty, Lazy<IOperation> value, OperationKind kind, SemanticModel semanticModel, SyntaxNode syntax, ITypeSymbol type, Optional<object> constantValue, bool isImplicit) :
            base(initializedProperty, kind, semanticModel, syntax, type, constantValue, isImplicit)
        {
            _lazyValue = value ?? throw new System.ArgumentNullException(nameof(value));
        }
        protected override IOperation ValueImpl => _lazyValue.Value;
    }

    /// <summary>
    /// Represents a reference to a property.
    /// </summary>
    internal abstract partial class BasePropertyReferenceExpression : MemberReferenceExpression, IPropertyReferenceExpression, IHasArgumentsExpression
    {
        protected BasePropertyReferenceExpression(IPropertySymbol property, ISymbol member, SemanticModel semanticModel, SyntaxNode syntax, ITypeSymbol type, Optional<object> constantValue, bool isImplicit) :
            base(member, OperationKind.PropertyReferenceExpression, semanticModel, syntax, type, constantValue, isImplicit)
        {
            Property = property;
        }
        /// <summary>
        /// Referenced property.
        /// </summary>
        public IPropertySymbol Property { get; }
        protected abstract ImmutableArray<IArgument> ArgumentsInEvaluationOrderImpl { get; }
        public override IEnumerable<IOperation> Children
        {
            get
            {
                yield return Instance;
                foreach (var argumentsInEvaluationOrder in ArgumentsInEvaluationOrder)
                {
                    yield return argumentsInEvaluationOrder;
                }
            }
        }
        /// <summary>
        /// Arguments of the invocation, excluding the instance argument. Arguments are in evaluation order.
        /// </summary>
        /// <remarks>
        /// If the invocation is in its expanded form, then params/ParamArray arguments would be collected into arrays. 
        /// Default values are supplied for optional arguments missing in source.
        /// </remarks>
        public ImmutableArray<IArgument> ArgumentsInEvaluationOrder => Operation.SetParentOperation(ArgumentsInEvaluationOrderImpl, this);

        public override void Accept(OperationVisitor visitor)
        {
            visitor.VisitPropertyReferenceExpression(this);
        }
        public override TResult Accept<TArgument, TResult>(OperationVisitor<TArgument, TResult> visitor, TArgument argument)
        {
            return visitor.VisitPropertyReferenceExpression(this, argument);
        }
    }

    /// <summary>
    /// Represents a reference to a property.
    /// </summary>
    internal sealed partial class PropertyReferenceExpression : BasePropertyReferenceExpression, IPropertyReferenceExpression, IHasArgumentsExpression
    {
        public PropertyReferenceExpression(IPropertySymbol property, IOperation instance, ISymbol member, ImmutableArray<IArgument> argumentsInEvaluationOrder, SemanticModel semanticModel, SyntaxNode syntax, ITypeSymbol type, Optional<object> constantValue, bool isImplicit) :
            base(property, member, semanticModel, syntax, type, constantValue, isImplicit)
        {
            InstanceImpl = instance;
            ArgumentsInEvaluationOrderImpl = argumentsInEvaluationOrder;
        }
        protected override IOperation InstanceImpl { get; }
        protected override ImmutableArray<IArgument> ArgumentsInEvaluationOrderImpl { get; }

        public override void Accept(OperationVisitor visitor)
        {
            visitor.VisitPropertyReferenceExpression(this);
        }
        public override TResult Accept<TArgument, TResult>(OperationVisitor<TArgument, TResult> visitor, TArgument argument)
        {
            return visitor.VisitPropertyReferenceExpression(this, argument);
        }
    }

    /// <summary>
    /// Represents a reference to a property.
    /// </summary>
    internal sealed partial class LazyPropertyReferenceExpression : BasePropertyReferenceExpression, IPropertyReferenceExpression, IHasArgumentsExpression
    {
        private readonly Lazy<IOperation> _lazyInstance;
        private readonly Lazy<ImmutableArray<IArgument>> _lazyArgumentsInEvaluationOrder;

        public LazyPropertyReferenceExpression(IPropertySymbol property, Lazy<IOperation> instance, ISymbol member, Lazy<ImmutableArray<IArgument>> argumentsInEvaluationOrder, SemanticModel semanticModel, SyntaxNode syntax, ITypeSymbol type, Optional<object> constantValue, bool isImplicit) :
            base(property, member, semanticModel, syntax, type, constantValue, isImplicit)
        {
            _lazyInstance = instance ?? throw new System.ArgumentNullException(nameof(instance));
            _lazyArgumentsInEvaluationOrder = argumentsInEvaluationOrder ?? throw new System.ArgumentNullException(nameof(argumentsInEvaluationOrder));
        }
        protected override IOperation InstanceImpl => _lazyInstance.Value;

        protected override ImmutableArray<IArgument> ArgumentsInEvaluationOrderImpl => _lazyArgumentsInEvaluationOrder.Value;

        public override void Accept(OperationVisitor visitor)
        {
            visitor.VisitPropertyReferenceExpression(this);
        }
        public override TResult Accept<TArgument, TResult>(OperationVisitor<TArgument, TResult> visitor, TArgument argument)
        {
            return visitor.VisitPropertyReferenceExpression(this, argument);
        }
    }

    /// <summary>
    /// Represents Case x To y in VB.
    /// </summary>
    internal abstract partial class BaseRangeCaseClause : CaseClause, IRangeCaseClause
    {
        public BaseRangeCaseClause(CaseKind caseKind, SemanticModel semanticModel, SyntaxNode syntax, ITypeSymbol type, Optional<object> constantValue, bool isImplicit) :
            base(caseKind, OperationKind.RangeCaseClause, semanticModel, syntax, type, constantValue, isImplicit)
        {
        }

        protected abstract IOperation MinimumValueImpl { get; }
        protected abstract IOperation MaximumValueImpl { get; }
        public override IEnumerable<IOperation> Children
        {
            get
            {
                yield return MinimumValue;
                yield return MaximumValue;
            }
        }
        /// <summary>
        /// Minimum value of the case range.
        /// </summary>
        public IOperation MinimumValue => Operation.SetParentOperation(MinimumValueImpl, this);
        /// <summary>
        /// Maximum value of the case range.
        /// </summary>
        public IOperation MaximumValue => Operation.SetParentOperation(MaximumValueImpl, this);

        public override void Accept(OperationVisitor visitor)
        {
            visitor.VisitRangeCaseClause(this);
        }
        public override TResult Accept<TArgument, TResult>(OperationVisitor<TArgument, TResult> visitor, TArgument argument)
        {
            return visitor.VisitRangeCaseClause(this, argument);
        }
    }

    /// <summary>
    /// Represents Case x To y in VB.
    /// </summary>
    internal sealed partial class RangeCaseClause : BaseRangeCaseClause, IRangeCaseClause
    {
        public RangeCaseClause(IOperation minimumValue, IOperation maximumValue, CaseKind caseKind, SemanticModel semanticModel, SyntaxNode syntax, ITypeSymbol type, Optional<object> constantValue, bool isImplicit) :
            base(caseKind, semanticModel, syntax, type, constantValue, isImplicit)
        {
            MinimumValueImpl = minimumValue;
            MaximumValueImpl = maximumValue;
        }

        protected override IOperation MinimumValueImpl { get; }
        protected override IOperation MaximumValueImpl { get; }
    }

    /// <summary>
    /// Represents Case x To y in VB.
    /// </summary>
    internal sealed partial class LazyRangeCaseClause : BaseRangeCaseClause, IRangeCaseClause
    {
        private readonly Lazy<IOperation> _lazyMinimumValue;
        private readonly Lazy<IOperation> _lazyMaximumValue;

        public LazyRangeCaseClause(Lazy<IOperation> minimumValue, Lazy<IOperation> maximumValue, CaseKind caseKind, SemanticModel semanticModel, SyntaxNode syntax, ITypeSymbol type, Optional<object> constantValue, bool isImplicit) :
            base(caseKind, semanticModel, syntax, type, constantValue, isImplicit)
        {
            _lazyMinimumValue = minimumValue ?? throw new System.ArgumentNullException(nameof(minimumValue));
            _lazyMaximumValue = maximumValue ?? throw new System.ArgumentNullException(nameof(maximumValue));
        }

        protected override IOperation MinimumValueImpl => _lazyMinimumValue.Value;

        protected override IOperation MaximumValueImpl => _lazyMaximumValue.Value;
    }

    /// <summary>
    /// Represents Case Is op x in VB.
    /// </summary>
    internal abstract partial class BaseRelationalCaseClause : CaseClause, IRelationalCaseClause
    {
        public BaseRelationalCaseClause(BinaryOperationKind relation, CaseKind caseKind, SemanticModel semanticModel, SyntaxNode syntax, ITypeSymbol type, Optional<object> constantValue, bool isImplicit) :
            base(caseKind, OperationKind.RelationalCaseClause, semanticModel, syntax, type, constantValue, isImplicit)
        {
            Relation = relation;
        }

        protected abstract IOperation ValueImpl { get; }
        /// <summary>
        /// Relational operator used to compare the switch value with the case value.
        /// </summary>
        public BinaryOperationKind Relation { get; }
        public override IEnumerable<IOperation> Children
        {
            get
            {
                yield return Value;
            }
        }
        /// <summary>
        /// Case value.
        /// </summary>
        public IOperation Value => Operation.SetParentOperation(ValueImpl, this);

        public override void Accept(OperationVisitor visitor)
        {
            visitor.VisitRelationalCaseClause(this);
        }
        public override TResult Accept<TArgument, TResult>(OperationVisitor<TArgument, TResult> visitor, TArgument argument)
        {
            return visitor.VisitRelationalCaseClause(this, argument);
        }
    }

    /// <summary>
    /// Represents Case Is op x in VB.
    /// </summary>
    internal sealed partial class RelationalCaseClause : BaseRelationalCaseClause, IRelationalCaseClause
    {
        public RelationalCaseClause(IOperation value, BinaryOperationKind relation, CaseKind caseKind, SemanticModel semanticModel, SyntaxNode syntax, ITypeSymbol type, Optional<object> constantValue, bool isImplicit) :
            base(relation, caseKind, semanticModel, syntax, type, constantValue, isImplicit)
        {
            ValueImpl = value;
        }

        protected override IOperation ValueImpl { get; }
    }

    /// <summary>
    /// Represents Case Is op x in VB.
    /// </summary>
    internal sealed partial class LazyRelationalCaseClause : BaseRelationalCaseClause, IRelationalCaseClause
    {
        private readonly Lazy<IOperation> _lazyValue;

        public LazyRelationalCaseClause(Lazy<IOperation> value, BinaryOperationKind relation, CaseKind caseKind, SemanticModel semanticModel, SyntaxNode syntax, ITypeSymbol type, Optional<object> constantValue, bool isImplicit) :
            base(relation, caseKind, semanticModel, syntax, type, constantValue, isImplicit)
        {
            _lazyValue = value ?? throw new System.ArgumentNullException(nameof(value));
        }

        protected override IOperation ValueImpl => _lazyValue.Value;
    }

    /// <summary>
    /// Represents a C# return or a VB Return statement.
    /// </summary>
    internal abstract partial class BaseReturnStatement : Operation, IReturnStatement
    {
        protected BaseReturnStatement(OperationKind kind, SemanticModel semanticModel, SyntaxNode syntax, ITypeSymbol type, Optional<object> constantValue, bool isImplicit) :
                    base(kind, semanticModel, syntax, type, constantValue, isImplicit)
        {
            Debug.Assert(kind == OperationKind.ReturnStatement
                      || kind == OperationKind.YieldReturnStatement
                      || kind == OperationKind.YieldBreakStatement);
        }

        protected abstract IOperation ReturnedValueImpl { get; }
        public override IEnumerable<IOperation> Children
        {
            get
            {
                yield return ReturnedValue;
            }
        }
        /// <summary>
        /// Value to be returned.
        /// </summary>
        public IOperation ReturnedValue => Operation.SetParentOperation(ReturnedValueImpl, this);
        public override void Accept(OperationVisitor visitor)
        {
            if (Kind == OperationKind.YieldBreakStatement)
            {
                visitor.VisitYieldBreakStatement(this);
            }
            else
            {
                visitor.VisitReturnStatement(this);
            }
        }
        public override TResult Accept<TArgument, TResult>(OperationVisitor<TArgument, TResult> visitor, TArgument argument)
        {
            if (Kind == OperationKind.YieldBreakStatement)
            {
                return visitor.VisitYieldBreakStatement(this, argument);
            }
            else
            {
                return visitor.VisitReturnStatement(this, argument);
            }
        }
    }

    /// <summary>
    /// Represents a C# return or a VB Return statement.
    /// </summary>
    internal sealed partial class ReturnStatement : BaseReturnStatement, IReturnStatement
    {
        public ReturnStatement(OperationKind kind, IOperation returnedValue, SemanticModel semanticModel, SyntaxNode syntax, ITypeSymbol type, Optional<object> constantValue, bool isImplicit) :
            base(kind, semanticModel, syntax, type, constantValue, isImplicit)
        {
            ReturnedValueImpl = returnedValue;
        }

        protected override IOperation ReturnedValueImpl { get; }
    }

    /// <summary>
    /// Represents a C# return or a VB Return statement.
    /// </summary>
    internal sealed partial class LazyReturnStatement : BaseReturnStatement, IReturnStatement
    {
        private readonly Lazy<IOperation> _lazyReturnedValue;

        public LazyReturnStatement(OperationKind kind, Lazy<IOperation> returnedValue, SemanticModel semanticModel, SyntaxNode syntax, ITypeSymbol type, Optional<object> constantValue, bool isImplicit) : base(kind, semanticModel, syntax, type, constantValue, isImplicit)
        {
            _lazyReturnedValue = returnedValue ?? throw new System.ArgumentNullException(nameof(returnedValue));
        }

        protected override IOperation ReturnedValueImpl => _lazyReturnedValue.Value;
    }

    /// <summary>
    /// Represents case x in C# or Case x in VB.
    /// </summary>
    internal abstract partial class BaseSingleValueCaseClause : CaseClause, ISingleValueCaseClause
    {
        public BaseSingleValueCaseClause(BinaryOperationKind equality, CaseKind caseKind, SemanticModel semanticModel, SyntaxNode syntax, ITypeSymbol type, Optional<object> constantValue, bool isImplicit) :
            base(caseKind, OperationKind.SingleValueCaseClause, semanticModel, syntax, type, constantValue, isImplicit)
        {
            Equality = equality;
        }

        protected abstract IOperation ValueImpl { get; }
        /// <summary>
        /// Relational operator used to compare the switch value with the case value.
        /// </summary>
        public BinaryOperationKind Equality { get; }
        public override IEnumerable<IOperation> Children
        {
            get
            {
                yield return Value;
            }
        }
        /// <summary>
        /// Case value.
        /// </summary>
        public IOperation Value => Operation.SetParentOperation(ValueImpl, this);

        public override void Accept(OperationVisitor visitor)
        {
            visitor.VisitSingleValueCaseClause(this);
        }
        public override TResult Accept<TArgument, TResult>(OperationVisitor<TArgument, TResult> visitor, TArgument argument)
        {
            return visitor.VisitSingleValueCaseClause(this, argument);
        }
    }

    /// <summary>
    /// Represents case x in C# or Case x in VB.
    /// </summary>
    internal sealed partial class SingleValueCaseClause : BaseSingleValueCaseClause, ISingleValueCaseClause
    {
        public SingleValueCaseClause(IOperation value, BinaryOperationKind equality, CaseKind caseKind, SemanticModel semanticModel, SyntaxNode syntax, ITypeSymbol type, Optional<object> constantValue, bool isImplicit) :
            base(equality, caseKind, semanticModel, syntax, type, constantValue, isImplicit)
        {
            ValueImpl = value;
        }

        protected override IOperation ValueImpl { get; }
    }

    /// <summary>
    /// Represents case x in C# or Case x in VB.
    /// </summary>
    internal sealed partial class LazySingleValueCaseClause : BaseSingleValueCaseClause, ISingleValueCaseClause
    {
        private readonly Lazy<IOperation> _lazyValue;

        public LazySingleValueCaseClause(Lazy<IOperation> value, BinaryOperationKind equality, CaseKind caseKind, SemanticModel semanticModel, SyntaxNode syntax, ITypeSymbol type, Optional<object> constantValue, bool isImplicit) :
            base(equality, caseKind, semanticModel, syntax, type, constantValue, isImplicit)
        {
            _lazyValue = value ?? throw new System.ArgumentNullException(nameof(value));
        }

        protected override IOperation ValueImpl => _lazyValue.Value;
    }

    /// <summary>
    /// Represents default case in C# or Case Else in VB.
    /// </summary>
    internal sealed partial class DefaultCaseClause : CaseClause, IDefaultCaseClause
    {
        public DefaultCaseClause(SemanticModel semanticModel, SyntaxNode syntax, ITypeSymbol type, Optional<object> constantValue, bool isImplicit) :
            base(CaseKind.Default, OperationKind.DefaultCaseClause, semanticModel, syntax, type, constantValue, isImplicit)
        {
        }
        public override IEnumerable<IOperation> Children
        {
            get
            {
                yield break;
            }
        }
        public override void Accept(OperationVisitor visitor)
        {
            visitor.VisitDefaultCaseClause(this);
        }
        public override TResult Accept<TArgument, TResult>(OperationVisitor<TArgument, TResult> visitor, TArgument argument)
        {
            return visitor.VisitDefaultCaseClause(this, argument);
        }
    }

    /// <summary>
    /// Represents a SizeOf expression.
    /// </summary>
    internal sealed partial class SizeOfExpression : TypeOperationExpression, ISizeOfExpression
    {
        public SizeOfExpression(ITypeSymbol typeOperand, SemanticModel semanticModel, SyntaxNode syntax, ITypeSymbol type, Optional<object> constantValue, bool isImplicit) :
            base(typeOperand, OperationKind.SizeOfExpression, semanticModel, syntax, type, constantValue, isImplicit)
        {
        }
        public override IEnumerable<IOperation> Children
        {
            get
            {
                yield break;
            }
        }
        public override void Accept(OperationVisitor visitor)
        {
            visitor.VisitSizeOfExpression(this);
        }
        public override TResult Accept<TArgument, TResult>(OperationVisitor<TArgument, TResult> visitor, TArgument argument)
        {
            return visitor.VisitSizeOfExpression(this, argument);
        }
    }

    /// <summary>
    /// Represents a VB Stop statement.
    /// </summary>
    internal sealed partial class StopStatement : Operation, IStopStatement
    {
        public StopStatement(SemanticModel semanticModel, SyntaxNode syntax, ITypeSymbol type, Optional<object> constantValue, bool isImplicit) :
            base(OperationKind.StopStatement, semanticModel, syntax, type, constantValue, isImplicit)
        {
        }
        public override IEnumerable<IOperation> Children
        {
            get
            {
                yield break;
            }
        }
        public override void Accept(OperationVisitor visitor)
        {
            visitor.VisitStopStatement(this);
        }
        public override TResult Accept<TArgument, TResult>(OperationVisitor<TArgument, TResult> visitor, TArgument argument)
        {
            return visitor.VisitStopStatement(this, argument);
        }
    }

    /// <summary>
    /// Represents a C# case or VB Case statement.
    /// </summary>
    internal abstract partial class BaseSwitchCase : Operation, ISwitchCase
    {
        protected BaseSwitchCase(SemanticModel semanticModel, SyntaxNode syntax, ITypeSymbol type, Optional<object> constantValue, bool isImplicit) :
                    base(OperationKind.SwitchCase, semanticModel, syntax, type, constantValue, isImplicit)
        {
        }

        protected abstract ImmutableArray<ICaseClause> ClausesImpl { get; }
        protected abstract ImmutableArray<IOperation> BodyImpl { get; }
        public override IEnumerable<IOperation> Children
        {
            get
            {
                foreach (var clause in Clauses)
                {
                    yield return clause;
                }
                foreach (var body in Body)
                {
                    yield return body;
                }
            }
        }
        /// <summary>
        /// Clauses of the case. For C# there is one clause per case, but for VB there can be multiple.
        /// </summary>
        public ImmutableArray<ICaseClause> Clauses => Operation.SetParentOperation(ClausesImpl, this);
        /// <summary>
        /// Statements of the case.
        /// </summary>
        public ImmutableArray<IOperation> Body => Operation.SetParentOperation(BodyImpl, this);
        public override void Accept(OperationVisitor visitor)
        {
            visitor.VisitSwitchCase(this);
        }
        public override TResult Accept<TArgument, TResult>(OperationVisitor<TArgument, TResult> visitor, TArgument argument)
        {
            return visitor.VisitSwitchCase(this, argument);
        }
    }

    /// <summary>
    /// Represents a C# case or VB Case statement.
    /// </summary>
    internal sealed partial class SwitchCase : BaseSwitchCase, ISwitchCase
    {
        public SwitchCase(ImmutableArray<ICaseClause> clauses, ImmutableArray<IOperation> body, SemanticModel semanticModel, SyntaxNode syntax, ITypeSymbol type, Optional<object> constantValue, bool isImplicit) :
            base(semanticModel, syntax, type, constantValue, isImplicit)
        {
            ClausesImpl = clauses;
            BodyImpl = body;
        }

        protected override ImmutableArray<ICaseClause> ClausesImpl { get; }
        protected override ImmutableArray<IOperation> BodyImpl { get; }
    }

    /// <summary>
    /// Represents a C# case or VB Case statement.
    /// </summary>
    internal sealed partial class LazySwitchCase : BaseSwitchCase, ISwitchCase
    {
        private readonly Lazy<ImmutableArray<ICaseClause>> _lazyClauses;
        private readonly Lazy<ImmutableArray<IOperation>> _lazyBody;

        public LazySwitchCase(Lazy<ImmutableArray<ICaseClause>> clauses, Lazy<ImmutableArray<IOperation>> body, SemanticModel semanticModel, SyntaxNode syntax, ITypeSymbol type, Optional<object> constantValue, bool isImplicit) : base(semanticModel, syntax, type, constantValue, isImplicit)
        {
            _lazyClauses = clauses;
            _lazyBody = body;
        }

        protected override ImmutableArray<ICaseClause> ClausesImpl => _lazyClauses.Value;

        protected override ImmutableArray<IOperation> BodyImpl => _lazyBody.Value;
    }

    /// <summary>
    /// Represents a C# switch or VB Select Case statement.
    /// </summary>
    internal abstract partial class BaseSwitchStatement : Operation, ISwitchStatement
    {
        protected BaseSwitchStatement(SemanticModel semanticModel, SyntaxNode syntax, ITypeSymbol type, Optional<object> constantValue, bool isImplicit) :
                    base(OperationKind.SwitchStatement, semanticModel, syntax, type, constantValue, isImplicit)
        {
        }

        protected abstract IOperation ValueImpl { get; }
        protected abstract ImmutableArray<ISwitchCase> CasesImpl { get; }
        public override IEnumerable<IOperation> Children
        {
            get
            {
                yield return Value;
                foreach (var @case in Cases)
                {
                    yield return @case;
                }
            }
        }
        /// <summary>
        /// Value to be switched upon.
        /// </summary>
        public IOperation Value => Operation.SetParentOperation(ValueImpl, this);
        /// <summary>
        /// Cases of the switch.
        /// </summary>
        public ImmutableArray<ISwitchCase> Cases => Operation.SetParentOperation(CasesImpl, this);
        public override void Accept(OperationVisitor visitor)
        {
            visitor.VisitSwitchStatement(this);
        }
        public override TResult Accept<TArgument, TResult>(OperationVisitor<TArgument, TResult> visitor, TArgument argument)
        {
            return visitor.VisitSwitchStatement(this, argument);
        }
    }

    /// <summary>
    /// Represents a C# switch or VB Select Case statement.
    /// </summary>
    internal sealed partial class SwitchStatement : BaseSwitchStatement, ISwitchStatement
    {
        public SwitchStatement(IOperation value, ImmutableArray<ISwitchCase> cases, SemanticModel semanticModel, SyntaxNode syntax, ITypeSymbol type, Optional<object> constantValue, bool isImplicit) :
            base(semanticModel, syntax, type, constantValue, isImplicit)
        {
            ValueImpl = value;
            CasesImpl = cases;
        }

        protected override IOperation ValueImpl { get; }
        protected override ImmutableArray<ISwitchCase> CasesImpl { get; }
    }

    /// <summary>
    /// Represents a C# switch or VB Select Case statement.
    /// </summary>
    internal sealed partial class LazySwitchStatement : BaseSwitchStatement, ISwitchStatement
    {
        private readonly Lazy<IOperation> _lazyValue;
        private readonly Lazy<ImmutableArray<ISwitchCase>> _lazyCases;

        public LazySwitchStatement(Lazy<IOperation> value, Lazy<ImmutableArray<ISwitchCase>> cases, SemanticModel semanticModel, SyntaxNode syntax, ITypeSymbol type, Optional<object> constantValue, bool isImplicit) : base(semanticModel, syntax, type, constantValue, isImplicit)
        {
            _lazyValue = value ?? throw new System.ArgumentNullException(nameof(value));
            _lazyCases = cases;
        }

        protected override IOperation ValueImpl => _lazyValue.Value;

        protected override ImmutableArray<ISwitchCase> CasesImpl => _lazyCases.Value;
    }

    /// <summary>
    /// Represents an initializer for a field, property, or parameter.
    /// </summary>
    internal abstract partial class SymbolInitializer : Operation, ISymbolInitializer
    {
        protected SymbolInitializer(OperationKind kind, SemanticModel semanticModel, SyntaxNode syntax, ITypeSymbol type, Optional<object> constantValue, bool isImplicit) :
            base(kind, semanticModel, syntax, type, constantValue, isImplicit)
        {
        }
        protected abstract IOperation ValueImpl { get; }
        public IOperation Value => Operation.SetParentOperation(ValueImpl, this);
    }

    /// <summary>
    /// Represents a reference to a local variable synthesized by language analysis.
    /// </summary>
    internal abstract partial class BaseSyntheticLocalReferenceExpression : Operation, ISyntheticLocalReferenceExpression
    {
        protected BaseSyntheticLocalReferenceExpression(SyntheticLocalKind syntheticLocalKind, SemanticModel semanticModel, SyntaxNode syntax, ITypeSymbol type, Optional<object> constantValue, bool isImplicit) :
                    base(OperationKind.SyntheticLocalReferenceExpression, semanticModel, syntax, type, constantValue, isImplicit)
        {
            SyntheticLocalKind = syntheticLocalKind;
        }
        /// <summary>
        /// Kind of the synthetic local.
        /// </summary>
        public SyntheticLocalKind SyntheticLocalKind { get; }

        public override IEnumerable<IOperation> Children
        {
            get
            {
                yield break;
            }
        }
        public override void Accept(OperationVisitor visitor)
        {
            visitor.VisitSyntheticLocalReferenceExpression(this);
        }
        public override TResult Accept<TArgument, TResult>(OperationVisitor<TArgument, TResult> visitor, TArgument argument)
        {
            return visitor.VisitSyntheticLocalReferenceExpression(this, argument);
        }
    }

    /// <summary>
    /// Represents a reference to a local variable synthesized by language analysis.
    /// </summary>
    internal sealed partial class SyntheticLocalReferenceExpression : BaseSyntheticLocalReferenceExpression, ISyntheticLocalReferenceExpression
    {
        public SyntheticLocalReferenceExpression(SyntheticLocalKind syntheticLocalKind, SemanticModel semanticModel, SyntaxNode syntax, ITypeSymbol type, Optional<object> constantValue, bool isImplicit) :
            base(syntheticLocalKind, semanticModel, syntax, type, constantValue, isImplicit)
        {
        }
    }

    /// <summary>
    /// Represents a reference to a local variable synthesized by language analysis.
    /// </summary>
    internal sealed partial class LazySyntheticLocalReferenceExpression : BaseSyntheticLocalReferenceExpression, ISyntheticLocalReferenceExpression
    {
        public LazySyntheticLocalReferenceExpression(SyntheticLocalKind syntheticLocalKind, SemanticModel semanticModel, SyntaxNode syntax, ITypeSymbol type, Optional<object> constantValue, bool isImplicit) :
            base(syntheticLocalKind, semanticModel, syntax, type, constantValue, isImplicit)
        {
        }
    }

    /// <summary>
    /// Represents a C# throw or a VB Throw statement.
    /// </summary>
    internal abstract partial class BaseThrowStatement : Operation, IThrowStatement
    {
        protected BaseThrowStatement(SemanticModel semanticModel, SyntaxNode syntax, ITypeSymbol type, Optional<object> constantValue, bool isImplicit) :
                    base(OperationKind.ThrowStatement, semanticModel, syntax, type, constantValue, isImplicit)
        {
        }

        protected abstract IOperation ThrownObjectImpl { get; }
        public override IEnumerable<IOperation> Children
        {
            get
            {
                yield return ThrownObject;
            }
        }
        /// <summary>
        /// Value to be thrown.
        /// </summary>
        public IOperation ThrownObject => Operation.SetParentOperation(ThrownObjectImpl, this);
        public override void Accept(OperationVisitor visitor)
        {
            visitor.VisitThrowStatement(this);
        }
        public override TResult Accept<TArgument, TResult>(OperationVisitor<TArgument, TResult> visitor, TArgument argument)
        {
            return visitor.VisitThrowStatement(this, argument);
        }
    }

    /// <summary>
    /// Represents a C# throw or a VB Throw statement.
    /// </summary>
    internal sealed partial class ThrowStatement : BaseThrowStatement, IThrowStatement
    {
        public ThrowStatement(IOperation thrownObject, SemanticModel semanticModel, SyntaxNode syntax, ITypeSymbol type, Optional<object> constantValue, bool isImplicit) :
            base(semanticModel, syntax, type, constantValue, isImplicit)
        {
            ThrownObjectImpl = thrownObject;
        }

        protected override IOperation ThrownObjectImpl { get; }
    }

    /// <summary>
    /// Represents a C# throw or a VB Throw statement.
    /// </summary>
    internal sealed partial class LazyThrowStatement : BaseThrowStatement, IThrowStatement
    {
        private readonly Lazy<IOperation> _lazyThrownObject;

        public LazyThrowStatement(Lazy<IOperation> thrownObject, SemanticModel semanticModel, SyntaxNode syntax, ITypeSymbol type, Optional<object> constantValue, bool isImplicit) : base(semanticModel, syntax, type, constantValue, isImplicit)
        {
            _lazyThrownObject = thrownObject ?? throw new System.ArgumentNullException(nameof(thrownObject));
        }

        protected override IOperation ThrownObjectImpl => _lazyThrownObject.Value;
    }

    /// <summary>
    /// Represents a C# try or a VB Try statement.
    /// </summary>
    internal abstract partial class BaseTryStatement : Operation, ITryStatement
    {
        protected BaseTryStatement(SemanticModel semanticModel, SyntaxNode syntax, ITypeSymbol type, Optional<object> constantValue, bool isImplicit) :
                    base(OperationKind.TryStatement, semanticModel, syntax, type, constantValue, isImplicit)
        {
        }

        protected abstract IBlockStatement BodyImpl { get; }
        protected abstract ImmutableArray<ICatchClause> CatchesImpl { get; }
        protected abstract IBlockStatement FinallyHandlerImpl { get; }
        public override IEnumerable<IOperation> Children
        {
            get
            {
                yield return Body;
                foreach (var catche in Catches)
                {
                    yield return catche;
                }
                yield return FinallyHandler;
            }
        }
        /// <summary>
        /// Body of the try, over which the handlers are active.
        /// </summary>
        public IBlockStatement Body => Operation.SetParentOperation(BodyImpl, this);
        /// <summary>
        /// Catch clauses of the try.
        /// </summary>
        public ImmutableArray<ICatchClause> Catches => Operation.SetParentOperation(CatchesImpl, this);
        /// <summary>
        /// Finally handler of the try.
        /// </summary>
        public IBlockStatement FinallyHandler => Operation.SetParentOperation(FinallyHandlerImpl, this);
        public override void Accept(OperationVisitor visitor)
        {
            visitor.VisitTryStatement(this);
        }
        public override TResult Accept<TArgument, TResult>(OperationVisitor<TArgument, TResult> visitor, TArgument argument)
        {
            return visitor.VisitTryStatement(this, argument);
        }
    }

    /// <summary>
    /// Represents a C# try or a VB Try statement.
    /// </summary>
    internal sealed partial class TryStatement : BaseTryStatement, ITryStatement
    {
        public TryStatement(IBlockStatement body, ImmutableArray<ICatchClause> catches, IBlockStatement finallyHandler, SemanticModel semanticModel, SyntaxNode syntax, ITypeSymbol type, Optional<object> constantValue, bool isImplicit) :
            base(semanticModel, syntax, type, constantValue, isImplicit)
        {
            BodyImpl = body;
            CatchesImpl = catches;
            FinallyHandlerImpl = finallyHandler;
        }

        protected override IBlockStatement BodyImpl { get; }
        protected override ImmutableArray<ICatchClause> CatchesImpl { get; }
        protected override IBlockStatement FinallyHandlerImpl { get; }
    }

    /// <summary>
    /// Represents a C# try or a VB Try statement.
    /// </summary>
    internal sealed partial class LazyTryStatement : BaseTryStatement, ITryStatement
    {
        private readonly Lazy<IBlockStatement> _lazyBody;
        private readonly Lazy<ImmutableArray<ICatchClause>> _lazyCatches;
        private readonly Lazy<IBlockStatement> _lazyFinallyHandler;

        public LazyTryStatement(Lazy<IBlockStatement> body, Lazy<ImmutableArray<ICatchClause>> catches, Lazy<IBlockStatement> finallyHandler, SemanticModel semanticModel, SyntaxNode syntax, ITypeSymbol type, Optional<object> constantValue, bool isImplicit) : base(semanticModel, syntax, type, constantValue, isImplicit)
        {
            _lazyBody = body ?? throw new System.ArgumentNullException(nameof(body));
            _lazyCatches = catches;
            _lazyFinallyHandler = finallyHandler ?? throw new System.ArgumentNullException(nameof(finallyHandler));
        }

        protected override IBlockStatement BodyImpl => _lazyBody.Value;

        protected override ImmutableArray<ICatchClause> CatchesImpl => _lazyCatches.Value;

        protected override IBlockStatement FinallyHandlerImpl => _lazyFinallyHandler.Value;
    }

    /// <summary>
    /// Represents a tuple expression.
    /// </summary>
    internal abstract partial class BaseTupleExpression : Operation, ITupleExpression
    {
        protected BaseTupleExpression(SemanticModel semanticModel, SyntaxNode syntax, ITypeSymbol type, Optional<object> constantValue, bool isImplicit) :
                    base(OperationKind.TupleExpression, semanticModel, syntax, type, constantValue, isImplicit)
        {
        }

        protected abstract ImmutableArray<IOperation> ElementsImpl { get; }
        public override IEnumerable<IOperation> Children
        {
            get
            {
                foreach (var element in Elements)
                {
                    yield return element;
                }
            }
        }
        /// <summary>
        /// Elements for tuple expression.
        /// </summary>
        public ImmutableArray<IOperation> Elements => Operation.SetParentOperation(ElementsImpl, this);
        public override void Accept(OperationVisitor visitor)
        {
            visitor.VisitTupleExpression(this);
        }
        public override TResult Accept<TArgument, TResult>(OperationVisitor<TArgument, TResult> visitor, TArgument argument)
        {
            return visitor.VisitTupleExpression(this, argument);
        }
    }

    /// <summary>
    /// Represents a tuple expression.
    /// </summary>
    internal sealed partial class TupleExpression : BaseTupleExpression, ITupleExpression
    {
        public TupleExpression(ImmutableArray<IOperation> elements, SemanticModel semanticModel, SyntaxNode syntax, ITypeSymbol type, Optional<object> constantValue, bool isImplicit) :
            base(semanticModel, syntax, type, constantValue, isImplicit)
        {
            ElementsImpl = elements;
        }

        protected override ImmutableArray<IOperation> ElementsImpl { get; }
    }

    /// <summary>
    /// Represents a tuple expression.
    /// </summary>
    internal sealed partial class LazyTupleExpression : BaseTupleExpression, ITupleExpression
    {
        private readonly Lazy<ImmutableArray<IOperation>> _lazyElements;

        public LazyTupleExpression(Lazy<ImmutableArray<IOperation>> elements, SemanticModel semanticModel, SyntaxNode syntax, ITypeSymbol type, Optional<object> constantValue, bool isImplicit) :
            base(semanticModel, syntax, type, constantValue, isImplicit)
        {
            _lazyElements = elements;
        }

        protected override ImmutableArray<IOperation> ElementsImpl => _lazyElements.Value;
    }

    /// <summary>
    /// Represents a TypeOf expression.
    /// </summary>
    internal sealed partial class TypeOfExpression : TypeOperationExpression, ITypeOfExpression
    {
        public TypeOfExpression(ITypeSymbol typeOperand, SemanticModel semanticModel, SyntaxNode syntax, ITypeSymbol type, Optional<object> constantValue, bool isImplicit) :
            base(typeOperand, OperationKind.TypeOfExpression, semanticModel, syntax, type, constantValue, isImplicit)
        {
        }
        public override IEnumerable<IOperation> Children
        {
            get
            {
                yield break;
            }
        }
        public override void Accept(OperationVisitor visitor)
        {
            visitor.VisitTypeOfExpression(this);
        }
        public override TResult Accept<TArgument, TResult>(OperationVisitor<TArgument, TResult> visitor, TArgument argument)
        {
            return visitor.VisitTypeOfExpression(this, argument);
        }
    }

    /// <summary>
    /// Represents an expression operating on a type.
    /// </summary>
    internal abstract partial class TypeOperationExpression : Operation, ITypeOperationExpression
    {
        protected TypeOperationExpression(ITypeSymbol typeOperand, OperationKind kind, SemanticModel semanticModel, SyntaxNode syntax, ITypeSymbol type, Optional<object> constantValue, bool isImplicit) :
            base(kind, semanticModel, syntax, type, constantValue, isImplicit)
        {
            TypeOperand = typeOperand;
        }
        /// <summary>
        /// Type operand.
        /// </summary>
        public ITypeSymbol TypeOperand { get; }
    }

    /// <summary>
    /// Represents a type parameter object creation expression, i.e. new T(), where T is a type parameter with new constraint.
    /// </summary>
    internal abstract partial class BaseTypeParameterObjectCreationExpression : Operation, ITypeParameterObjectCreationExpression
    {
        public BaseTypeParameterObjectCreationExpression(SemanticModel semanticModel, SyntaxNode syntax, ITypeSymbol type, Optional<object> constantValue, bool isImplicit) :
            base(OperationKind.TypeParameterObjectCreationExpression, semanticModel, syntax, type, constantValue, isImplicit)
        {
        }
        protected abstract IObjectOrCollectionInitializerExpression InitializerImpl { get; }
        public override IEnumerable<IOperation> Children
        {
            get
            {
                yield return Initializer;
            }
        }
        /// <summary>
        /// Object or collection initializer, if any.
        /// </summary>
        public IObjectOrCollectionInitializerExpression Initializer => Operation.SetParentOperation(InitializerImpl, this);
        public override void Accept(OperationVisitor visitor)
        {
            visitor.VisitTypeParameterObjectCreationExpression(this);
        }
        public override TResult Accept<TArgument, TResult>(OperationVisitor<TArgument, TResult> visitor, TArgument argument)
        {
            return visitor.VisitTypeParameterObjectCreationExpression(this, argument);
        }
    }

    /// <summary>
    /// Represents a type parameter object creation expression, i.e. new T(), where T is a type parameter with new constraint.
    /// </summary>
    internal sealed partial class TypeParameterObjectCreationExpression : BaseTypeParameterObjectCreationExpression, ITypeParameterObjectCreationExpression
    {
        public TypeParameterObjectCreationExpression(IObjectOrCollectionInitializerExpression initializer, SemanticModel semanticModel, SyntaxNode syntax, ITypeSymbol type, Optional<object> constantValue, bool isImplicit) :
            base(semanticModel, syntax, type, constantValue, isImplicit)
        {
            InitializerImpl = initializer;
        }
        protected override IObjectOrCollectionInitializerExpression InitializerImpl { get; }
    }

    /// <summary>
    /// Represents a type parameter object creation expression, i.e. new T(), where T is a type parameter with new constraint.
    /// </summary>
    internal sealed partial class LazyTypeParameterObjectCreationExpression : BaseTypeParameterObjectCreationExpression, ITypeParameterObjectCreationExpression
    {
        private readonly Lazy<IObjectOrCollectionInitializerExpression> _lazyInitializer;
        public LazyTypeParameterObjectCreationExpression(Lazy<IObjectOrCollectionInitializerExpression> initializer, SemanticModel semanticModel, SyntaxNode syntax, ITypeSymbol type, Optional<object> constantValue, bool isImplicit) :
            base(semanticModel, syntax, type, constantValue, isImplicit)
        {
            _lazyInitializer = initializer ?? throw new System.ArgumentNullException(nameof(initializer));
        }
        protected override IObjectOrCollectionInitializerExpression InitializerImpl => _lazyInitializer.Value;
    }

    /// <remarks>
    /// Represents a dynamically bound new/New expression.
    /// </remarks>
    internal abstract partial class BaseDynamicObjectCreationExpression : Operation, IHasDynamicArgumentsExpression, IDynamicObjectCreationExpression
    {
        public BaseDynamicObjectCreationExpression(string name, ImmutableArray<ISymbol> applicableSymbols, ImmutableArray<string> argumentNames, ImmutableArray<RefKind> argumentRefKinds, SemanticModel semanticModel, SyntaxNode syntax, ITypeSymbol type, Optional<object> constantValue, bool isImplicit) :
            base(OperationKind.TypeParameterObjectCreationExpression, semanticModel, syntax, type, constantValue, isImplicit)
        {
            Name = name;
            ApplicableSymbols = applicableSymbols;
            ArgumentNames = argumentNames;
            ArgumentRefKinds = argumentRefKinds;
        }
        protected abstract ImmutableArray<IOperation> ArgumentsImpl { get; }
        protected abstract IObjectOrCollectionInitializerExpression InitializerImpl { get; }

        public override IEnumerable<IOperation> Children
        {
            get
            {
                foreach (var argument in Arguments)
                {
                    yield return argument;
                }
                yield return Initializer;
            }
        }
        /// <summary>
        /// Name of the dynamically invoked member.
        /// </summary>
        public string Name { get; }
        /// <summary>
        /// List of applicable symbols that are dynamically bound to the <see cref="Name"/>.
        /// </summary>
        public ImmutableArray<ISymbol> ApplicableSymbols { get; }
        /// <summary>
        /// Optional argument names for named arguments.
        /// </summary>
        public ImmutableArray<string> ArgumentNames { get; }
        /// <summary>
        /// Optional argument ref kinds.
        /// </summary>
        public ImmutableArray<RefKind> ArgumentRefKinds { get; }
        /// <summary>
        /// Dynamically bound arguments, excluding the instance argument.
        /// </summary>
        public ImmutableArray<IOperation> Arguments => Operation.SetParentOperation(ArgumentsImpl, this);
        /// <summary>
        /// Object or collection initializer, if any.
        /// </summary>
        public IObjectOrCollectionInitializerExpression Initializer => Operation.SetParentOperation(InitializerImpl, this);
        public override void Accept(OperationVisitor visitor)
        {
            visitor.VisitDynamicObjectCreationExpression(this);
        }
        public override TResult Accept<TArgument, TResult>(OperationVisitor<TArgument, TResult> visitor, TArgument argument)
        {
            return visitor.VisitDynamicObjectCreationExpression(this, argument);
        }
    }

    /// <remarks>
    /// Represents a dynamically bound new/New expression.
    /// </remarks>
    internal sealed partial class DynamicObjectCreationExpression : BaseDynamicObjectCreationExpression, IHasDynamicArgumentsExpression, IDynamicObjectCreationExpression
    {
        public DynamicObjectCreationExpression(string name, ImmutableArray<ISymbol> applicableSymbols, ImmutableArray<IOperation> arguments, ImmutableArray<string> argumentNames, ImmutableArray<RefKind> argumentRefKinds, IObjectOrCollectionInitializerExpression initializer, SemanticModel semanticModel, SyntaxNode syntax, ITypeSymbol type, Optional<object> constantValue, bool isImplicit) :
            base(name, applicableSymbols, argumentNames, argumentRefKinds, semanticModel, syntax, type, constantValue, isImplicit)
        {
            ArgumentsImpl = arguments;
            InitializerImpl = initializer;
        }
        protected override ImmutableArray<IOperation> ArgumentsImpl { get; }
        protected override IObjectOrCollectionInitializerExpression InitializerImpl { get; }
    }

    /// <remarks>
    /// Represents a dynamically bound new/New expression.
    /// </remarks>
    internal sealed partial class LazyDynamicObjectCreationExpression : BaseDynamicObjectCreationExpression, IHasDynamicArgumentsExpression, IDynamicObjectCreationExpression
    {
        private readonly Lazy<IObjectOrCollectionInitializerExpression> _lazyInitializer;
        private readonly Lazy<ImmutableArray<IOperation>> _lazyArguments;
        public LazyDynamicObjectCreationExpression(string name, ImmutableArray<ISymbol> applicableSymbols, Lazy<ImmutableArray<IOperation>> arguments, ImmutableArray<string> argumentNames, ImmutableArray<RefKind> argumentRefKinds, Lazy<IObjectOrCollectionInitializerExpression> initializer, SemanticModel semanticModel, SyntaxNode syntax, ITypeSymbol type, Optional<object> constantValue, bool isImplicit) :
            base(name, applicableSymbols, argumentNames, argumentRefKinds, semanticModel, syntax, type, constantValue, isImplicit)
        {
            _lazyArguments = arguments ?? throw new System.ArgumentNullException(nameof(arguments));
            _lazyInitializer = initializer ?? throw new System.ArgumentNullException(nameof(initializer));
        }
        protected override ImmutableArray<IOperation> ArgumentsImpl => _lazyArguments.Value;
        protected override IObjectOrCollectionInitializerExpression InitializerImpl => _lazyInitializer.Value;
    }

    /// <summary>
    /// Represents an operation with one operand.
    /// </summary>
    internal abstract partial class BaseUnaryOperatorExpression : Operation, IHasOperatorMethodExpression, IUnaryOperatorExpression
    {
        protected BaseUnaryOperatorExpression(UnaryOperationKind unaryOperationKind, bool isLifted, bool usesOperatorMethod, IMethodSymbol operatorMethod, SemanticModel semanticModel, SyntaxNode syntax, ITypeSymbol type, Optional<object> constantValue, bool isImplicit) :
                    base(OperationKind.UnaryOperatorExpression, semanticModel, syntax, type, constantValue, isImplicit)
        {
            UnaryOperationKind = unaryOperationKind;
            UsesOperatorMethod = usesOperatorMethod;
            OperatorMethod = operatorMethod;
            IsLifted = isLifted;
        }
        /// <summary>
        /// Kind of unary operation.
        /// </summary>
        public UnaryOperationKind UnaryOperationKind { get; }
        protected abstract IOperation OperandImpl { get; }
        /// <summary>
        /// True if and only if the operation is performed by an operator method.
        /// </summary>
        public bool UsesOperatorMethod { get; }
        /// <summary>
        /// Operation method used by the operation, null if the operation does not use an operator method.
        /// </summary>
        public IMethodSymbol OperatorMethod { get; }

        public bool IsLifted { get; }

        public override IEnumerable<IOperation> Children
        {
            get
            {
                yield return Operand;
            }
        }
        /// <summary>
        /// Single operand.
        /// </summary>
        public IOperation Operand => Operation.SetParentOperation(OperandImpl, this);
        public override void Accept(OperationVisitor visitor)
        {
            visitor.VisitUnaryOperatorExpression(this);
        }
        public override TResult Accept<TArgument, TResult>(OperationVisitor<TArgument, TResult> visitor, TArgument argument)
        {
            return visitor.VisitUnaryOperatorExpression(this, argument);
        }
    }

    /// <summary>
    /// Represents an operation with one operand.
    /// </summary>
    internal sealed partial class UnaryOperatorExpression : BaseUnaryOperatorExpression, IHasOperatorMethodExpression, IUnaryOperatorExpression
    {
        public UnaryOperatorExpression(UnaryOperationKind unaryOperationKind, IOperation operand, bool isLifted, bool usesOperatorMethod, IMethodSymbol operatorMethod, SemanticModel semanticModel, SyntaxNode syntax, ITypeSymbol type, Optional<object> constantValue, bool isImplicit) :
            base(unaryOperationKind, isLifted, usesOperatorMethod, operatorMethod, semanticModel, syntax, type, constantValue, isImplicit)
        {
            OperandImpl = operand;
        }

        protected override IOperation OperandImpl { get; }
    }

    /// <summary>
    /// Represents an operation with one operand.
    /// </summary>
    internal sealed partial class LazyUnaryOperatorExpression : BaseUnaryOperatorExpression, IHasOperatorMethodExpression, IUnaryOperatorExpression
    {
        private readonly Lazy<IOperation> _lazyOperand;

        public LazyUnaryOperatorExpression(UnaryOperationKind unaryOperationKind, Lazy<IOperation> operand, bool isLifted, bool usesOperatorMethod, IMethodSymbol operatorMethod, SemanticModel semanticModel, SyntaxNode syntax, ITypeSymbol type, Optional<object> constantValue, bool isImplicit) : 
            base(unaryOperationKind, isLifted, usesOperatorMethod, operatorMethod, semanticModel, syntax, type, constantValue, isImplicit)
        {
            _lazyOperand = operand ?? throw new System.ArgumentNullException(nameof(operand));
        }

        protected override IOperation OperandImpl => _lazyOperand.Value;
    }

    /// <summary>
    /// Represents a C# using or VB Using statement.
    /// </summary>
    internal abstract partial class BaseUsingStatement : Operation, IUsingStatement
    {
        protected BaseUsingStatement(SemanticModel semanticModel, SyntaxNode syntax, ITypeSymbol type, Optional<object> constantValue, bool isImplicit) :
                    base(OperationKind.UsingStatement, semanticModel, syntax, type, constantValue, isImplicit)
        {
        }

        protected abstract IOperation BodyImpl { get; }
        protected abstract IVariableDeclarationStatement DeclarationImpl { get; }
        protected abstract IOperation ValueImpl { get; }
        public override IEnumerable<IOperation> Children
        {
            get
            {
                yield return Declaration;
                yield return Value;
                yield return Body;
            }
        }
        /// <summary>
        /// Body of the using, over which the resources of the using are maintained.
        /// </summary>
        public IOperation Body => Operation.SetParentOperation(BodyImpl, this);

        /// <summary>
        /// Declaration introduced by the using statement. Null if the using statement does not declare any variables.
        /// </summary>
        public IVariableDeclarationStatement Declaration => Operation.SetParentOperation(DeclarationImpl, this);

        /// <summary>
        /// Resource held by the using. Can be null if Declaration is not null.
        /// </summary>
        public IOperation Value => Operation.SetParentOperation(ValueImpl, this);
        public override void Accept(OperationVisitor visitor)
        {
            visitor.VisitUsingStatement(this);
        }
        public override TResult Accept<TArgument, TResult>(OperationVisitor<TArgument, TResult> visitor, TArgument argument)
        {
            return visitor.VisitUsingStatement(this, argument);
        }
    }

    /// <summary>
    /// Represents a C# using or VB Using statement.
    /// </summary>
    internal sealed partial class UsingStatement : BaseUsingStatement, IUsingStatement
    {
        public UsingStatement(IOperation body, IVariableDeclarationStatement declaration, IOperation value, SemanticModel semanticModel, SyntaxNode syntax, ITypeSymbol type, Optional<object> constantValue, bool isImplicit) :
            base(semanticModel, syntax, type, constantValue, isImplicit)
        {
            BodyImpl = body;
            DeclarationImpl = declaration;
            ValueImpl = value;
        }

        protected override IOperation BodyImpl { get; }
        protected override IVariableDeclarationStatement DeclarationImpl { get; }
        protected override IOperation ValueImpl { get; }
    }

    /// <summary>
    /// Represents a C# using or VB Using statement.
    /// </summary>
    internal sealed partial class LazyUsingStatement : BaseUsingStatement, IUsingStatement
    {
        private readonly Lazy<IOperation> _lazyBody;
        private readonly Lazy<IVariableDeclarationStatement> _lazyDeclaration;
        private readonly Lazy<IOperation> _lazyValue;

        public LazyUsingStatement(Lazy<IOperation> body, Lazy<IVariableDeclarationStatement> declaration, Lazy<IOperation> value, SemanticModel semanticModel, SyntaxNode syntax, ITypeSymbol type, Optional<object> constantValue, bool isImplicit) : base(semanticModel, syntax, type, constantValue, isImplicit)
        {
            _lazyBody = body ?? throw new System.ArgumentNullException(nameof(body));
            _lazyDeclaration = declaration ?? throw new System.ArgumentNullException(nameof(declaration));
            _lazyValue = value ?? throw new System.ArgumentNullException(nameof(value));
        }

        protected override IOperation BodyImpl => _lazyBody.Value;

        protected override IVariableDeclarationStatement DeclarationImpl => _lazyDeclaration.Value;

        protected override IOperation ValueImpl => _lazyValue.Value;
    }

    /// <summary>
    /// Represents a local variable declaration.
    /// </summary>
    internal abstract partial class BaseVariableDeclaration : Operation, IVariableDeclaration
    {
        protected BaseVariableDeclaration(ImmutableArray<ILocalSymbol> variables, SemanticModel semanticModel, SyntaxNode syntax, ITypeSymbol type, Optional<object> constantValue, bool isImplicit) :
                    base(OperationKind.VariableDeclaration, semanticModel, syntax, type, constantValue, isImplicit)
        {
            Variables = variables;
        }
        /// <summary>
        /// Symbols declared by the declaration. In VB, it's possible to declare multiple variables with the
        /// same initializer. In C#, this will always have a single symbol.
        /// </summary>
        public ImmutableArray<ILocalSymbol> Variables { get; }
        protected abstract IOperation InitializerImpl { get; }
        public override IEnumerable<IOperation> Children
        {
            get
            {
                yield return Initializer;
            }
        }

        /// <summary>
        /// Optional initializer of the variable.
        /// </summary>
        public IOperation Initializer => Operation.SetParentOperation(InitializerImpl, this);
        public override void Accept(OperationVisitor visitor)
        {
            visitor.VisitVariableDeclaration(this);
        }
        public override TResult Accept<TArgument, TResult>(OperationVisitor<TArgument, TResult> visitor, TArgument argument)
        {
            return visitor.VisitVariableDeclaration(this, argument);
        }
    }

    /// <summary>
    /// Represents a local variable declaration.
    /// </summary>
    internal sealed partial class VariableDeclaration : BaseVariableDeclaration, IVariableDeclaration
    {
        public VariableDeclaration(ImmutableArray<ILocalSymbol> variables, IOperation initializer, SemanticModel semanticModel, SyntaxNode syntax, ITypeSymbol type, Optional<object> constantValue, bool isImplicit) :
            base(variables, semanticModel, syntax, type, constantValue, isImplicit)
        {
            InitializerImpl = initializer;
        }

        protected override IOperation InitializerImpl { get; }
    }

    /// <summary>
    /// Represents a local variable declaration.
    /// </summary>
    internal sealed partial class LazyVariableDeclaration : BaseVariableDeclaration, IVariableDeclaration
    {
        private readonly Lazy<IOperation> _lazyInitializer;

        public LazyVariableDeclaration(ImmutableArray<ILocalSymbol> variables, Lazy<IOperation> initializer, SemanticModel semanticModel, SyntaxNode syntax, ITypeSymbol type, Optional<object> constantValue, bool isImplicit) : base(variables, semanticModel, syntax, type, constantValue, isImplicit)
        {
            _lazyInitializer = initializer ?? throw new System.ArgumentNullException(nameof(initializer));
        }

        protected override IOperation InitializerImpl => _lazyInitializer.Value;
    }

    /// <summary>
    /// Represents a local variable declaration statement.
    /// </summary>
    internal abstract partial class BaseVariableDeclarationStatement : Operation, IVariableDeclarationStatement
    {
        protected BaseVariableDeclarationStatement(SemanticModel semanticModel, SyntaxNode syntax, ITypeSymbol type, Optional<object> constantValue, bool isImplicit) :
                    base(OperationKind.VariableDeclarationStatement, semanticModel, syntax, type, constantValue, isImplicit)
        {
        }

        protected abstract ImmutableArray<IVariableDeclaration> DeclarationsImpl { get; }
        public override IEnumerable<IOperation> Children
        {
            get
            {
                foreach (var declaration in Declarations)
                {
                    yield return declaration;
                }
            }
        }
        /// <summary>
        /// Variables declared by the statement.
        /// </summary>
        public ImmutableArray<IVariableDeclaration> Declarations => Operation.SetParentOperation(DeclarationsImpl, this);
        public override void Accept(OperationVisitor visitor)
        {
            visitor.VisitVariableDeclarationStatement(this);
        }
        public override TResult Accept<TArgument, TResult>(OperationVisitor<TArgument, TResult> visitor, TArgument argument)
        {
            return visitor.VisitVariableDeclarationStatement(this, argument);
        }
    }

    /// <summary>
    /// Represents a local variable declaration statement.
    /// </summary>
    internal sealed partial class VariableDeclarationStatement : BaseVariableDeclarationStatement, IVariableDeclarationStatement
    {
        public VariableDeclarationStatement(ImmutableArray<IVariableDeclaration> declarations, SemanticModel semanticModel, SyntaxNode syntax, ITypeSymbol type, Optional<object> constantValue, bool isImplicit) :
            base(semanticModel, syntax, type, constantValue, isImplicit)
        {
            DeclarationsImpl = declarations;
        }

        protected override ImmutableArray<IVariableDeclaration> DeclarationsImpl { get; }
    }

    /// <summary>
    /// Represents a local variable declaration statement.
    /// </summary>
    internal sealed partial class LazyVariableDeclarationStatement : BaseVariableDeclarationStatement, IVariableDeclarationStatement
    {
        private readonly Lazy<ImmutableArray<IVariableDeclaration>> _lazyDeclarations;

        public LazyVariableDeclarationStatement(Lazy<ImmutableArray<IVariableDeclaration>> declarations, SemanticModel semanticModel, SyntaxNode syntax, ITypeSymbol type, Optional<object> constantValue, bool isImplicit) : base(semanticModel, syntax, type, constantValue, isImplicit)
        {
            _lazyDeclarations = declarations;
        }

        protected override ImmutableArray<IVariableDeclaration> DeclarationsImpl => _lazyDeclarations.Value;
    }

    /// <summary>
    /// Represents a C# while or do statement, or a VB While or Do statement.
    /// </summary>
    internal abstract partial class BaseWhileUntilLoopStatement : ForWhileUntilLoopStatement, IWhileUntilLoopStatement
    {
        public BaseWhileUntilLoopStatement(bool isTopTest, bool isWhile, LoopKind loopKind, SemanticModel semanticModel, SyntaxNode syntax, ITypeSymbol type, Optional<object> constantValue, bool isImplicit) :
            base(loopKind, OperationKind.LoopStatement, semanticModel, syntax, type, constantValue, isImplicit)
        {
            IsTopTest = isTopTest;
            IsWhile = isWhile;
        }
        /// <summary>
        /// True if the loop test executes at the top of the loop; false if the loop test executes at the bottom of the loop.
        /// </summary>
        public bool IsTopTest { get; }
        /// <summary>
        /// True if the loop is a while loop; false if the loop is an until loop.
        /// </summary>
        public bool IsWhile { get; }
        public override IEnumerable<IOperation> Children
        {
            get
            {
                yield return Condition;
                yield return Body;
            }
        }

        public override void Accept(OperationVisitor visitor)
        {
            visitor.VisitWhileUntilLoopStatement(this);
        }
        public override TResult Accept<TArgument, TResult>(OperationVisitor<TArgument, TResult> visitor, TArgument argument)
        {
            return visitor.VisitWhileUntilLoopStatement(this, argument);
        }
    }

    /// <summary>
    /// Represents a C# while or do statement, or a VB While or Do statement.
    /// </summary>
    internal sealed partial class WhileUntilLoopStatement : BaseWhileUntilLoopStatement, IWhileUntilLoopStatement
    {
        public WhileUntilLoopStatement(bool isTopTest, bool isWhile, IOperation condition, LoopKind loopKind, IOperation body, SemanticModel semanticModel, SyntaxNode syntax, ITypeSymbol type, Optional<object> constantValue, bool isImplicit) :
            base(isTopTest, isWhile, loopKind, semanticModel, syntax, type, constantValue, isImplicit)
        {
            ConditionImpl = condition;
            BodyImpl = body;
        }
        protected override IOperation ConditionImpl { get; }
        protected override IOperation BodyImpl { get; }
    }

    /// <summary>
    /// Represents a C# while or do statement, or a VB While or Do statement.
    /// </summary>
    internal sealed partial class LazyWhileUntilLoopStatement : BaseWhileUntilLoopStatement, IWhileUntilLoopStatement
    {
        private readonly Lazy<IOperation> _lazyCondition;
        private readonly Lazy<IOperation> _lazyBody;

        public LazyWhileUntilLoopStatement(bool isTopTest, bool isWhile, Lazy<IOperation> condition, LoopKind loopKind, Lazy<IOperation> body, SemanticModel semanticModel, SyntaxNode syntax, ITypeSymbol type, Optional<object> constantValue, bool isImplicit) :
            base(isTopTest, isWhile, loopKind, semanticModel, syntax, type, constantValue, isImplicit)
        {
            _lazyCondition = condition ?? throw new System.ArgumentNullException(nameof(condition));
            _lazyBody = body ?? throw new System.ArgumentNullException(nameof(body));
        }
        protected override IOperation ConditionImpl => _lazyCondition.Value;
        protected override IOperation BodyImpl => _lazyBody.Value;
    }

    /// <summary>
    /// Represents a VB With statement.
    /// </summary>
    internal abstract partial class BaseWithStatement : Operation, IWithStatement
    {
        protected BaseWithStatement(SemanticModel semanticModel, SyntaxNode syntax, ITypeSymbol type, Optional<object> constantValue, bool isImplicit) :
                    base(OperationKind.WithStatement, semanticModel, syntax, type, constantValue, isImplicit)
        {
        }

        protected abstract IOperation BodyImpl { get; }
        protected abstract IOperation ValueImpl { get; }
        public override IEnumerable<IOperation> Children
        {
            get
            {
                yield return Value;
                yield return Body;
            }
        }
        /// <summary>
        /// Body of the with.
        /// </summary>
        public IOperation Body => Operation.SetParentOperation(BodyImpl, this);
        /// <summary>
        /// Value to whose members leading-dot-qualified references within the with body bind.
        /// </summary>
        public IOperation Value => Operation.SetParentOperation(ValueImpl, this);
        public override void Accept(OperationVisitor visitor)
        {
            visitor.VisitWithStatement(this);
        }
        public override TResult Accept<TArgument, TResult>(OperationVisitor<TArgument, TResult> visitor, TArgument argument)
        {
            return visitor.VisitWithStatement(this, argument);
        }
    }

    /// <summary>
    /// Represents a VB With statement.
    /// </summary>
    internal sealed partial class WithStatement : BaseWithStatement, IWithStatement
    {
        public WithStatement(IOperation body, IOperation value, SemanticModel semanticModel, SyntaxNode syntax, ITypeSymbol type, Optional<object> constantValue, bool isImplicit) :
            base(semanticModel, syntax, type, constantValue, isImplicit)
        {
            BodyImpl = body;
            ValueImpl = value;
        }

        protected override IOperation BodyImpl { get; }
        protected override IOperation ValueImpl { get; }
    }

    /// <summary>
    /// Represents a VB With statement.
    /// </summary>
    internal sealed partial class LazyWithStatement : BaseWithStatement, IWithStatement
    {
        private readonly Lazy<IOperation> _lazyBody;
        private readonly Lazy<IOperation> _lazyValue;

        public LazyWithStatement(Lazy<IOperation> body, Lazy<IOperation> value, SemanticModel semanticModel, SyntaxNode syntax, ITypeSymbol type, Optional<object> constantValue, bool isImplicit) : base(semanticModel, syntax, type, constantValue, isImplicit)
        {
            _lazyBody = body ?? throw new System.ArgumentNullException(nameof(body));
            _lazyValue = value ?? throw new System.ArgumentNullException(nameof(value));
        }

        protected override IOperation BodyImpl => _lazyBody.Value;

        protected override IOperation ValueImpl => _lazyValue.Value;
    }

    /// <summary>
    /// Represents a local function statement.
    /// </summary>
    internal abstract partial class BaseLocalFunctionStatement : Operation, ILocalFunctionStatement
    {
        protected BaseLocalFunctionStatement(IMethodSymbol localFunctionSymbol, SemanticModel semanticModel, SyntaxNode syntax, ITypeSymbol type, Optional<object> constantValue, bool isImplicit) :
                    base(OperationKind.LocalFunctionStatement, semanticModel, syntax, type, constantValue, isImplicit)
        {
            LocalFunctionSymbol = localFunctionSymbol;
        }
        /// <summary>
        /// Local function symbol.
        /// </summary>
        public IMethodSymbol LocalFunctionSymbol { get; }
        protected abstract IBlockStatement BodyImpl { get; }
        public override IEnumerable<IOperation> Children
        {
            get
            {
                yield return Body;
            }
        }
        /// <summary>
        /// Body of the local function.
        /// </summary>
        public IBlockStatement Body => Operation.SetParentOperation(BodyImpl, this);
        public override void Accept(OperationVisitor visitor)
        {
            visitor.VisitLocalFunctionStatement(this);
        }
        public override TResult Accept<TArgument, TResult>(OperationVisitor<TArgument, TResult> visitor, TArgument argument)
        {
            return visitor.VisitLocalFunctionStatement(this, argument);
        }
    }

    /// <summary>
    /// Represents a local function statement.
    /// </summary>
    internal sealed partial class LocalFunctionStatement : BaseLocalFunctionStatement, ILocalFunctionStatement
    {
        public LocalFunctionStatement(IMethodSymbol localFunctionSymbol, IBlockStatement body, SemanticModel semanticModel, SyntaxNode syntax, ITypeSymbol type, Optional<object> constantValue, bool isImplicit) :
            base(localFunctionSymbol, semanticModel, syntax, type, constantValue, isImplicit)
        {
            BodyImpl = body;
        }

        protected override IBlockStatement BodyImpl { get; }
    }

    /// <summary>
    /// Represents a local function statement.
    /// </summary>
    internal sealed partial class LazyLocalFunctionStatement : BaseLocalFunctionStatement, ILocalFunctionStatement
    {
        private readonly Lazy<IBlockStatement> _lazyBody;

        public LazyLocalFunctionStatement(IMethodSymbol localFunctionSymbol, Lazy<IBlockStatement> body, SemanticModel semanticModel, SyntaxNode syntax, ITypeSymbol type, Optional<object> constantValue,bool isImplicit)
            : base(localFunctionSymbol, semanticModel, syntax, type, constantValue, isImplicit)
        {
            _lazyBody = body ?? throw new System.ArgumentNullException(nameof(body));
        }

        protected override IBlockStatement BodyImpl => _lazyBody.Value;
    }

    /// <summary>
    /// Represents a C# constant pattern.
    /// </summary>
    internal abstract partial class BaseConstantPattern : Operation, IConstantPattern
    {
        protected BaseConstantPattern(SemanticModel semanticModel, SyntaxNode syntax, ITypeSymbol type, Optional<object> constantValue, bool isImplicit) :
                    base(OperationKind.ConstantPattern, semanticModel, syntax, type, constantValue, isImplicit)
        {
        }

        protected abstract IOperation ValueImpl { get; }
        public override IEnumerable<IOperation> Children
        {
            get
            {
                yield return Value;
            }
        }
        /// <summary>
        /// Constant value of the pattern.
        /// </summary>
        public IOperation Value => Operation.SetParentOperation(ValueImpl, this);
        public override void Accept(OperationVisitor visitor)
        {
            visitor.VisitConstantPattern(this);
        }
        public override TResult Accept<TArgument, TResult>(OperationVisitor<TArgument, TResult> visitor, TArgument argument)
        {
            return visitor.VisitConstantPattern(this, argument);
        }
    }

    /// <summary>
    /// Represents a C# constant pattern.
    /// </summary>
    internal sealed partial class ConstantPattern : BaseConstantPattern, IConstantPattern
    {
        public ConstantPattern(IOperation value, SemanticModel semanticModel, SyntaxNode syntax, ITypeSymbol type, Optional<object> constantValue, bool isImplicit) :
            base(semanticModel, syntax, type, constantValue, isImplicit)
        {
            ValueImpl = value;
        }

        protected override IOperation ValueImpl { get; }
    }

    /// <summary>
    /// Represents a C# constant pattern.
    /// </summary>
    internal sealed partial class LazyConstantPattern : BaseConstantPattern, IConstantPattern
    {
        private readonly Lazy<IOperation> _lazyValue;

        public LazyConstantPattern(Lazy<IOperation> value, SemanticModel semanticModel, SyntaxNode syntax, ITypeSymbol type, Optional<object> constantValue, bool isImplicit)
            : base(semanticModel, syntax, type, constantValue, isImplicit)
        {
            _lazyValue = value ?? throw new System.ArgumentNullException(nameof(value));
        }

        protected override IOperation ValueImpl => _lazyValue.Value;
    }

    /// <summary>
    /// Represents a C# declaration pattern.
    /// </summary>
    internal sealed partial class DeclarationPattern : Operation, IDeclarationPattern
    {
        public DeclarationPattern(ISymbol declaredSymbol, SemanticModel semanticModel, SyntaxNode syntax, ITypeSymbol type, Optional<object> constantValue, bool isImplicit) :
                    base(OperationKind.DeclarationPattern, semanticModel, syntax, type, constantValue, isImplicit)
        {
            DeclaredSymbol = declaredSymbol;
        }
        /// <summary>
        /// Symbol declared by the pattern.
        /// </summary>
        public ISymbol DeclaredSymbol { get; }
        public override IEnumerable<IOperation> Children
        {
            get
            {
                yield break;
            }
        }
        public override void Accept(OperationVisitor visitor)
        {
            visitor.VisitDeclarationPattern(this);
        }
        public override TResult Accept<TArgument, TResult>(OperationVisitor<TArgument, TResult> visitor, TArgument argument)
        {
            return visitor.VisitDeclarationPattern(this, argument);
        }
    }

    /// <summary>
    /// Represents a C# pattern case clause.
    /// </summary>
    internal abstract partial class BasePatternCaseClause : CaseClause, IPatternCaseClause
    {
        protected BasePatternCaseClause(ILabelSymbol label, SemanticModel semanticModel, SyntaxNode syntax, ITypeSymbol type, Optional<object> constantValue, bool isImplicit) :
                    base(CaseKind.Pattern, OperationKind.PatternCaseClause, semanticModel, syntax, type, constantValue, isImplicit)
        {
            Label = label;
        }
        /// <summary>
        /// Label associated with the case clause.
        /// </summary>
        public ILabelSymbol Label { get; }
        protected abstract IPattern PatternImpl { get; }
        protected abstract IOperation GuardExpressionImpl { get; }
        public override IEnumerable<IOperation> Children
        {
            get
            {
                yield return Pattern;
                yield return GuardExpression;
            }
        }
        /// <summary>
        /// Pattern associated with case clause.
        /// </summary>
        public IPattern Pattern => Operation.SetParentOperation(PatternImpl, this);
        /// <summary>
        /// Guard expression associated with the pattern case clause.
        /// </summary>
        public IOperation GuardExpression => Operation.SetParentOperation(GuardExpressionImpl, this);
        public override void Accept(OperationVisitor visitor)
        {
            visitor.VisitPatternCaseClause(this);
        }
        public override TResult Accept<TArgument, TResult>(OperationVisitor<TArgument, TResult> visitor, TArgument argument)
        {
            return visitor.VisitPatternCaseClause(this, argument);
        }
    }

    /// <summary>
    /// Represents a C# pattern case clause.
    /// </summary>
    internal sealed partial class PatternCaseClause : BasePatternCaseClause, IPatternCaseClause
    {
        public PatternCaseClause(ILabelSymbol label, IPattern pattern, IOperation guardExpression, SemanticModel semanticModel, SyntaxNode syntax, ITypeSymbol type, Optional<object> constantValue, bool isImplicit) :
            base(label, semanticModel, syntax, type, constantValue, isImplicit)
        {
            PatternImpl = pattern;
            GuardExpressionImpl = guardExpression;
        }

        protected override IPattern PatternImpl { get; }
        protected override IOperation GuardExpressionImpl { get; }
    }

    /// <summary>
    /// Represents a C# pattern case clause.
    /// </summary>
    internal sealed partial class LazyPatternCaseClause : BasePatternCaseClause, IPatternCaseClause
    {
        private readonly Lazy<IPattern> _lazyPattern;
        private readonly Lazy<IOperation> _lazyGuardExpression;

        public LazyPatternCaseClause(ILabelSymbol label, Lazy<IPattern> lazyPattern, Lazy<IOperation> lazyGuardExpression, SemanticModel semanticModel, SyntaxNode syntax, ITypeSymbol type, Optional<object> constantValue, bool isImplicit)
            : base(label, semanticModel, syntax, type, constantValue, isImplicit)
        {
            _lazyPattern = lazyPattern ?? throw new System.ArgumentNullException(nameof(lazyPattern));
            _lazyGuardExpression = lazyGuardExpression ?? throw new System.ArgumentNullException(nameof(lazyGuardExpression));
        }

        protected override IPattern PatternImpl => _lazyPattern.Value;

        protected override IOperation GuardExpressionImpl => _lazyGuardExpression.Value;
    }

    /// <summary>
    /// Represents a C# is pattern expression. For example, "x is int i".
    /// </summary>
    internal abstract partial class BaseIsPatternExpression : Operation, IIsPatternExpression
    {
        protected BaseIsPatternExpression(SemanticModel semanticModel, SyntaxNode syntax, ITypeSymbol type, Optional<object> constantValue, bool isImplicit) :
            base(OperationKind.IsPatternExpression, semanticModel, syntax, type, constantValue, isImplicit)
        {
        }

        protected abstract IOperation ExpressionImpl { get; }
        protected abstract IPattern PatternImpl { get; }
        public override IEnumerable<IOperation> Children
        {
            get
            {
                yield return Expression;
                yield return Pattern;
            }
        }
        /// <summary>
        /// Expression.
        /// </summary>
        public IOperation Expression => Operation.SetParentOperation(ExpressionImpl, this);
        /// <summary>
        /// Pattern.
        /// </summary>
        public IPattern Pattern => Operation.SetParentOperation(PatternImpl, this);
        public override void Accept(OperationVisitor visitor)
        {
            visitor.VisitIsPatternExpression(this);
        }
        public override TResult Accept<TArgument, TResult>(OperationVisitor<TArgument, TResult> visitor, TArgument argument)
        {
            return visitor.VisitIsPatternExpression(this, argument);
        }
    }

    /// <summary>
    /// Represents a C# is pattern expression. For example, "x is int i".
    /// </summary>
    internal sealed partial class IsPatternExpression : BaseIsPatternExpression, IIsPatternExpression
    {
        public IsPatternExpression(IOperation expression, IPattern pattern, SemanticModel semanticModel, SyntaxNode syntax, ITypeSymbol type, Optional<object> constantValue, bool isImplicit) :
            base(semanticModel, syntax, type, constantValue, isImplicit)
        {
            ExpressionImpl = expression;
            PatternImpl = pattern;
        }

        protected override IOperation ExpressionImpl { get; }
        protected override IPattern PatternImpl { get; }
    }

    /// <summary>
    /// Represents a C# is pattern expression. For example, "x is int i".
    /// </summary>
    internal sealed partial class LazyIsPatternExpression : BaseIsPatternExpression, IIsPatternExpression
    {
        private readonly Lazy<IOperation> _lazyExpression;
        private readonly Lazy<IPattern> _lazyPattern;

        public LazyIsPatternExpression(Lazy<IOperation> lazyExpression, Lazy<IPattern> lazyPattern, SemanticModel semanticModel, SyntaxNode syntax, ITypeSymbol type, Optional<object> constantValue, bool isImplicit)
            : base(semanticModel, syntax, type, constantValue, isImplicit)
        {
            _lazyExpression = lazyExpression ?? throw new System.ArgumentNullException(nameof(lazyExpression));
            _lazyPattern = lazyPattern ?? throw new System.ArgumentNullException(nameof(lazyPattern));
        }

        protected override IOperation ExpressionImpl => _lazyExpression.Value;

        protected override IPattern PatternImpl => _lazyPattern.Value;
    }

    /// <summary>
    /// Represents a C# or VB object or collection initializer expression.
    /// </summary>
    internal abstract partial class BaseObjectOrCollectionInitializerExpression : Operation, IObjectOrCollectionInitializerExpression
    {
        protected BaseObjectOrCollectionInitializerExpression(SemanticModel semanticModel, SyntaxNode syntax, ITypeSymbol type, Optional<object> constantValue, bool isImplicit) :
                    base(OperationKind.ObjectOrCollectionInitializerExpression, semanticModel, syntax, type, constantValue, isImplicit)
        {
        }

        protected abstract ImmutableArray<IOperation> InitializersImpl { get; }
        public override IEnumerable<IOperation> Children
        {
            get
            {
                foreach (var initializer in Initializers)
                {
                    yield return initializer;
                }
            }
        }
        /// <summary>
        /// Object member or collection initializers.
        /// </summary>
        public ImmutableArray<IOperation> Initializers => Operation.SetParentOperation(InitializersImpl, this);
        public override void Accept(OperationVisitor visitor)
        {
            visitor.VisitObjectOrCollectionInitializerExpression(this);
        }
        public override TResult Accept<TArgument, TResult>(OperationVisitor<TArgument, TResult> visitor, TArgument argument)
        {
            return visitor.VisitObjectOrCollectionInitializerExpression(this, argument);
        }
    }

    /// <summary>
    /// Represents a C# or VB object or collection initializer expression.
    /// </summary>
    internal sealed partial class ObjectOrCollectionInitializerExpression : BaseObjectOrCollectionInitializerExpression, IObjectOrCollectionInitializerExpression
    {
        public ObjectOrCollectionInitializerExpression(ImmutableArray<IOperation> initializers, SemanticModel semanticModel, SyntaxNode syntax, ITypeSymbol type, Optional<object> constantValue, bool isImplicit) :
            base(semanticModel, syntax, type, constantValue, isImplicit)
        {
            InitializersImpl = initializers;
        }

        protected override ImmutableArray<IOperation> InitializersImpl { get; }
    }

    /// <summary>
    /// Represents a C# or VB object or collection initializer expression.
    /// </summary>
    internal sealed partial class LazyObjectOrCollectionInitializerExpression : BaseObjectOrCollectionInitializerExpression, IObjectOrCollectionInitializerExpression
    {
        private readonly Lazy<ImmutableArray<IOperation>> _lazyInitializers;

        public LazyObjectOrCollectionInitializerExpression(Lazy<ImmutableArray<IOperation>> initializers, SemanticModel semanticModel, SyntaxNode syntax, ITypeSymbol type, Optional<object> constantValue, bool isImplicit) :
            base(semanticModel, syntax, type, constantValue, isImplicit)
        {
            _lazyInitializers = initializers ?? throw new System.ArgumentNullException(nameof(initializers));
        }

        protected override ImmutableArray<IOperation> InitializersImpl => _lazyInitializers.Value;
    }

    /// <summary>
    /// Represents a C# or VB member initializer expression within an object initializer expression.
    /// </summary>
    internal abstract partial class BaseMemberInitializerExpression : Operation, IMemberInitializerExpression
    {
        protected BaseMemberInitializerExpression(SemanticModel semanticModel, SyntaxNode syntax, ITypeSymbol type, Optional<object> constantValue, bool isImplicit) :
                    base(OperationKind.MemberInitializerExpression, semanticModel, syntax, type, constantValue, isImplicit)
        {
        }

        protected abstract IMemberReferenceExpression InitializedMemberImpl { get; }
        protected abstract IObjectOrCollectionInitializerExpression InitializerImpl { get; }
        public override IEnumerable<IOperation> Children
        {
            get
            {
                yield return InitializedMember;
                yield return Initializer;
            }
        }
        /// <summary>
        /// Initialized member.
        /// </summary>
        public IMemberReferenceExpression InitializedMember => Operation.SetParentOperation(InitializedMemberImpl, this);

        /// <summary>
        /// Member initializer.
        /// </summary>
        public IObjectOrCollectionInitializerExpression Initializer => Operation.SetParentOperation(InitializerImpl, this);
        public override void Accept(OperationVisitor visitor)
        {
            visitor.VisitMemberInitializerExpression(this);
        }
        public override TResult Accept<TArgument, TResult>(OperationVisitor<TArgument, TResult> visitor, TArgument argument)
        {
            return visitor.VisitMemberInitializerExpression(this, argument);
        }
    }

    /// <summary>
    /// Represents a C# or VB member initializer expression within an object initializer expression.
    /// </summary>
    internal sealed partial class MemberInitializerExpression : BaseMemberInitializerExpression, IMemberInitializerExpression
    {
        public MemberInitializerExpression(IMemberReferenceExpression initializedMember, IObjectOrCollectionInitializerExpression initializer, SemanticModel semanticModel, SyntaxNode syntax, ITypeSymbol type, Optional<object> constantValue, bool isImplicit) :
            base(semanticModel, syntax, type, constantValue, isImplicit)
        {
            InitializedMemberImpl = initializedMember;
            InitializerImpl = initializer;
        }

        protected override IMemberReferenceExpression InitializedMemberImpl { get; }
        protected override IObjectOrCollectionInitializerExpression InitializerImpl { get; }
    }

    /// <summary>
    /// Represents a C# or VB member initializer expression within an object initializer expression.
    /// </summary>
    internal sealed partial class LazyMemberInitializerExpression : BaseMemberInitializerExpression, IMemberInitializerExpression
    {
        private readonly Lazy<IMemberReferenceExpression> _lazyInitializedMember;
        private readonly Lazy<IObjectOrCollectionInitializerExpression> _lazyInitializer;

        public LazyMemberInitializerExpression(Lazy<IMemberReferenceExpression> initializedMember, Lazy<IObjectOrCollectionInitializerExpression> initializer, SemanticModel semanticModel, SyntaxNode syntax, ITypeSymbol type, Optional<object> constantValue, bool isImplicit) :
            base(semanticModel, syntax, type, constantValue, isImplicit)
        {
            _lazyInitializedMember = initializedMember ?? throw new System.ArgumentNullException(nameof(initializedMember));
            _lazyInitializer = initializer ?? throw new System.ArgumentNullException(nameof(initializer));
        }

        protected override IMemberReferenceExpression InitializedMemberImpl => _lazyInitializedMember.Value;

        protected override IObjectOrCollectionInitializerExpression InitializerImpl => _lazyInitializer.Value;
    }

    /// <summary>
    /// Represents a C# nested collection element initializer expression within a collection initializer.
    /// </summary>
    internal abstract partial class BaseCollectionElementInitializerExpression : Operation, ICollectionElementInitializerExpression
    {
        protected BaseCollectionElementInitializerExpression(IMethodSymbol addMethod, bool isDynamic, SemanticModel semanticModel, SyntaxNode syntax, ITypeSymbol type, Optional<object> constantValue, bool isImplicit) :
                    base(OperationKind.CollectionElementInitializerExpression, semanticModel, syntax, type, constantValue, isImplicit)
        {
            AddMethod = addMethod;
            IsDynamic = isDynamic;
        }
        /// <summary>
        /// Add method invoked on collection. Might be null for dynamic invocation.
        /// </summary>
        public IMethodSymbol AddMethod { get; }
        protected abstract ImmutableArray<IOperation> ArgumentsImpl { get; }
        /// <summary>
        /// Flag indicating if this is a dynamic invocation.
        /// </summary>
        public bool IsDynamic { get; }
        public override IEnumerable<IOperation> Children
        {
            get
            {
                foreach (var argument in Arguments)
                {
                    yield return argument;
                }
            }
        }
        /// <summary>
        /// Arguments passed to add method invocation.
        /// </summary>
        public ImmutableArray<IOperation> Arguments => Operation.SetParentOperation(ArgumentsImpl, this);
        public override void Accept(OperationVisitor visitor)
        {
            visitor.VisitCollectionElementInitializerExpression(this);
        }
        public override TResult Accept<TArgument, TResult>(OperationVisitor<TArgument, TResult> visitor, TArgument argument)
        {
            return visitor.VisitCollectionElementInitializerExpression(this, argument);
        }
    }

    /// <summary>
    /// Represents a C# nested collection element initializer expression within a collection initializer.
    /// </summary>
    internal sealed partial class CollectionElementInitializerExpression : BaseCollectionElementInitializerExpression, ICollectionElementInitializerExpression
    {
        public CollectionElementInitializerExpression(IMethodSymbol addMethod, ImmutableArray<IOperation> arguments, bool isDynamic, SemanticModel semanticModel, SyntaxNode syntax, ITypeSymbol type, Optional<object> constantValue, bool isImplicit) :
            base(addMethod, isDynamic, semanticModel, syntax, type, constantValue, isImplicit)
        {
            ArgumentsImpl = arguments;
        }

        protected override ImmutableArray<IOperation> ArgumentsImpl { get; }
    }

    /// <summary>
    /// Represents a C# nested collection element initializer expression within a collection initializer.
    /// </summary>
    internal sealed partial class LazyCollectionElementInitializerExpression : BaseCollectionElementInitializerExpression, ICollectionElementInitializerExpression
    {
        private readonly Lazy<ImmutableArray<IOperation>> _lazyArguments;

        public LazyCollectionElementInitializerExpression(IMethodSymbol addMethod, Lazy<ImmutableArray<IOperation>> arguments, bool isDynamic, SemanticModel semanticModel, SyntaxNode syntax, ITypeSymbol type, Optional<object> constantValue, bool isImplicit) :
            base(addMethod, isDynamic, semanticModel, syntax, type, constantValue, isImplicit)
        {
            _lazyArguments = arguments ?? throw new System.ArgumentNullException(nameof(arguments));
        }

        protected override ImmutableArray<IOperation> ArgumentsImpl => _lazyArguments.Value;
    }
}<|MERGE_RESOLUTION|>--- conflicted
+++ resolved
@@ -3041,13 +3041,8 @@
     /// </summary>
     internal abstract partial class BaseCoalesceExpression : Operation, ICoalesceExpression
     {
-<<<<<<< HEAD
-        protected BaseCoalesceExpression(SemanticModel semanticModel, SyntaxNode syntax, ITypeSymbol type, Optional<object> constantValue) :
-                    base(OperationKind.CoalesceExpression, semanticModel, syntax, type, constantValue)
-=======
-        protected BaseNullCoalescingExpression(SemanticModel semanticModel, SyntaxNode syntax, ITypeSymbol type, Optional<object> constantValue, bool isImplicit) :
-                    base(OperationKind.NullCoalescingExpression, semanticModel, syntax, type, constantValue, isImplicit)
->>>>>>> a2840b98
+        protected BaseCoalesceExpression(SemanticModel semanticModel, SyntaxNode syntax, ITypeSymbol type, Optional<object> constantValue, bool isImplicit) :
+                    base(OperationKind.CoalesceExpression, semanticModel, syntax, type, constantValue, isImplicit)
         {
         }
 
@@ -3084,13 +3079,8 @@
     /// </summary>
     internal sealed partial class CoalesceExpression : BaseCoalesceExpression, ICoalesceExpression
     {
-<<<<<<< HEAD
-        public CoalesceExpression(IOperation expression, IOperation whenNull, SemanticModel semanticModel, SyntaxNode syntax, ITypeSymbol type, Optional<object> constantValue) :
-            base(semanticModel, syntax, type, constantValue)
-=======
-        public NullCoalescingExpression(IOperation primaryOperand, IOperation secondaryOperand, SemanticModel semanticModel, SyntaxNode syntax, ITypeSymbol type, Optional<object> constantValue, bool isImplicit) :
+        public CoalesceExpression(IOperation expression, IOperation whenNull, SemanticModel semanticModel, SyntaxNode syntax, ITypeSymbol type, Optional<object> constantValue, bool isImplicit) :
             base(semanticModel, syntax, type, constantValue, isImplicit)
->>>>>>> a2840b98
         {
             ExpressionImpl = expression;
             WhenNullImpl = whenNull;
@@ -3108,11 +3098,7 @@
         private readonly Lazy<IOperation> _lazyExpression;
         private readonly Lazy<IOperation> _lazyWhenNull;
 
-<<<<<<< HEAD
-        public LazyCoalesceExpression(Lazy<IOperation> expression, Lazy<IOperation> whenNull, SemanticModel semanticModel, SyntaxNode syntax, ITypeSymbol type, Optional<object> constantValue) : base(semanticModel, syntax, type, constantValue)
-=======
-        public LazyNullCoalescingExpression(Lazy<IOperation> primaryOperand, Lazy<IOperation> secondaryOperand, SemanticModel semanticModel, SyntaxNode syntax, ITypeSymbol type, Optional<object> constantValue, bool isImplicit) : base(semanticModel, syntax, type, constantValue, isImplicit)
->>>>>>> a2840b98
+        public LazyCoalesceExpression(Lazy<IOperation> expression, Lazy<IOperation> whenNull, SemanticModel semanticModel, SyntaxNode syntax, ITypeSymbol type, Optional<object> constantValue, bool isImplicit) : base(semanticModel, syntax, type, constantValue, isImplicit)
         {
             _lazyExpression = expression ?? throw new System.ArgumentNullException(nameof(expression));
             _lazyWhenNull = whenNull ?? throw new System.ArgumentNullException(nameof(whenNull));
