--- conflicted
+++ resolved
@@ -4755,12 +4755,6 @@
         {
             get
             {
-<<<<<<< HEAD
-                yield return Body;
-                foreach (var @catch in Catches)
-                {
-                    yield return @catch;
-=======
                 if (Body != null)
                 {
                     yield return Body;
@@ -4775,7 +4769,6 @@
                 if (Finally != null)
                 {
                     yield return Finally;
->>>>>>> 7dfc2fa4
                 }
             }
         }
