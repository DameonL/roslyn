--- conflicted
+++ resolved
@@ -62,7 +62,7 @@
             Dim assignment1 As ISimpleAssignmentOperation = DirectCast(expression1, ISimpleAssignmentOperation)
             Assert.Equal(assignment1.Value.Kind, OperationKind.BinaryOperator)
             Dim add1 As IBinaryOperation = DirectCast(assignment1.Value, IBinaryOperation)
-            Assert.Equal(add1.OperatorKind, CodeAnalysis.Operations.BinaryOperatorKind.Add)
+            Assert.Equal(add1.OperatorKind, Operations.BinaryOperatorKind.Add)
             Assert.Null(add1.OperatorMethod)
             Dim left1 As IOperation = add1.LeftOperand
             Assert.Equal(left1.Kind, OperationKind.LocalReference)
@@ -83,8 +83,7 @@
           Left: 
             ILocalReferenceOperation: x (OperationKind.LocalReference, Type: B2) (Syntax: 'x')
           Right: 
-            ILiteralOperation (OperationKind.Literal, Type: System.Int32, Constant: 10, IsInvalid) (Syntax: '10')
-")
+            ILiteralOperation (OperationKind.Literal, Type: System.Int32, Constant: 10, IsInvalid) (Syntax: '10')")
 
             ' x = x + y passes semantic analysis.
 
@@ -96,7 +95,7 @@
             Dim assignment2 As ISimpleAssignmentOperation = DirectCast(expression2, ISimpleAssignmentOperation)
             Assert.Equal(assignment2.Value.Kind, OperationKind.BinaryOperator)
             Dim add2 As IBinaryOperation = DirectCast(assignment2.Value, IBinaryOperation)
-            Assert.Equal(add2.OperatorKind, CodeAnalysis.Operations.BinaryOperatorKind.Add)
+            Assert.Equal(add2.OperatorKind, Operations.BinaryOperatorKind.Add)
             Assert.NotNull(add2.OperatorMethod)
             Assert.Equal(add2.OperatorMethod.Name, "op_Addition")
             Dim left2 As IOperation = add2.LeftOperand
@@ -129,7 +128,7 @@
             Dim assignment3 As ISimpleAssignmentOperation = DirectCast(expression3, ISimpleAssignmentOperation)
             Assert.Equal(assignment3.Value.Kind, OperationKind.UnaryOperator)
             Dim negate3 As IUnaryOperation = DirectCast(assignment3.Value, IUnaryOperation)
-            Assert.Equal(negate3.OperatorKind, CodeAnalysis.Operations.UnaryOperatorKind.Minus)
+            Assert.Equal(negate3.OperatorKind, Operations.UnaryOperatorKind.Minus)
             Assert.Null(negate3.OperatorMethod)
             Dim operand3 As IOperation = negate3.Operand
             Assert.Equal(operand3.Kind, OperationKind.LocalReference)
@@ -192,7 +191,7 @@
             Dim value1 As ILocalReferenceOperation = TryCast(assignment1.Value, ILocalReferenceOperation)
             Assert.NotNull(value1)
             Assert.Equal(value1.Local.Name, "y")
-            Assert.Equal(assignment1.OperatorKind, CodeAnalysis.Operations.BinaryOperatorKind.Add)
+            Assert.Equal(assignment1.OperatorKind, Operations.BinaryOperatorKind.Add)
             Assert.Null(assignment1.OperatorMethod)
 
             comp.VerifyOperationTree(nodes(0), expectedOperationTree:="
@@ -218,7 +217,7 @@
             Dim value2 As ILocalReferenceOperation = TryCast(assignment2.Value, ILocalReferenceOperation)
             Assert.NotNull(value2)
             Assert.Equal(value2.Local.Name, "b")
-            Assert.Equal(assignment2.OperatorKind, CodeAnalysis.Operations.BinaryOperatorKind.Add)
+            Assert.Equal(assignment2.OperatorKind, Operations.BinaryOperatorKind.Add)
             Assert.NotNull(assignment2.OperatorMethod)
             Assert.Equal(assignment2.OperatorMethod.Name, "op_Addition")
 
@@ -377,8 +376,7 @@
           Operand: 
             ILiteralOperation (OperationKind.Literal, Type: null, Constant: null) (Syntax: 'Nothing')
         InConversion: CommonConversion (Exists: True, IsIdentity: True, IsNumeric: False, IsReference: False, IsUserDefined: False) (MethodSymbol: null)
-        OutConversion: CommonConversion (Exists: True, IsIdentity: True, IsNumeric: False, IsReference: False, IsUserDefined: False) (MethodSymbol: null)
-")
+        OutConversion: CommonConversion (Exists: True, IsIdentity: True, IsNumeric: False, IsReference: False, IsUserDefined: False) (MethodSymbol: null)")
 
             comp.VerifyOperationTree(nodes(1), expectedOperationTree:=
 "IInvalidOperation (OperationKind.Invalid, Type: System.Void, IsInvalid) (Syntax: 'Test2(New S ... ), Nothing)')
@@ -390,8 +388,7 @@
         Arguments(0)
         Initializer: 
           null
-      ILiteralOperation (OperationKind.Literal, Type: null, Constant: null) (Syntax: 'Nothing')
-")
+      ILiteralOperation (OperationKind.Literal, Type: null, Constant: null) (Syntax: 'Nothing')")
 
             comp.VerifyOperationTree(nodes(2), expectedOperationTree:=
 "IInvalidOperation (OperationKind.Invalid, Type: System.Void, IsInvalid) (Syntax: 'Test1(AddressOf Main)')
@@ -675,12 +672,7 @@
 ICatchClauseOperation (Exception type: System.Exception) (OperationKind.CatchClause, Type: null) (Syntax: 'Catch ex As ...  Is Nothing')
   Locals: Local_1: ex As System.Exception
   ExceptionDeclarationOrExpression: 
-<<<<<<< HEAD
-    ISingleVariableDeclaration (Symbol: ex As System.Exception) (OperationKind.SingleVariableDeclaration) (Syntax: 'ex')
-=======
-    IVariableDeclarationOperation (1 variables) (OperationKind.VariableDeclaration, Type: null) (Syntax: 'ex')
-      Variables: Local_1: ex As System.Exception
->>>>>>> 19f49b0f
+    ISingleVariableDeclarationOperation (Symbol: ex As System.Exception) (OperationKind.SingleVariableDeclaration, Type: null) (Syntax: 'ex')
       Initializer: 
         null
   Filter: 
