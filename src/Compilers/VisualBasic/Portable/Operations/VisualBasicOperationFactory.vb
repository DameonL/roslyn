﻿' Copyright (c) Microsoft.  All Rights Reserved.  Licensed under the Apache License, Version 2.0.  See License.txt in the project root for license information.

Imports System.Collections.Concurrent
Imports System.Collections.Immutable
Imports Microsoft.CodeAnalysis.PooledObjects
Imports Microsoft.CodeAnalysis.VisualBasic
Imports Microsoft.CodeAnalysis.VisualBasic.Symbols
Imports Microsoft.CodeAnalysis.VisualBasic.Syntax

Namespace Microsoft.CodeAnalysis.Semantics
    Partial Friend NotInheritable Class VisualBasicOperationFactory

        Private ReadOnly _cache As ConcurrentDictionary(Of BoundNode, IOperation) =
            New ConcurrentDictionary(Of BoundNode, IOperation)(concurrencyLevel:=2, capacity:=10)

        Private ReadOnly _semanticModel As SemanticModel

        Public Sub New(semanticModel As SemanticModel)
            _semanticModel = semanticModel
        End Sub

        Public Function Create(boundNode As BoundNode) As IOperation
            If boundNode Is Nothing Then
                Return Nothing
            End If

            ' this should be removed once this issue is fixed
            ' https://github.com/dotnet/roslyn/issues/21186
            If TypeOf boundNode Is BoundValuePlaceholderBase Then
                ' since same place holder bound node appears in multiple places in the tree
                ' we can't use bound node to operation map.
                ' for now, we will just create new operation and return clone but we need to figure out
                ' what we want to do with place holder node such as just returning nothing
                Return _semanticModel.CloneOperation(CreateInternal(boundNode))
            End If

            ' A BoundUserDefined conversion is always the operand of a BoundConversion, and is handled
            ' by the BoundConversion creation. We should never receive one in this top level create call.
            Debug.Assert(boundNode.Kind <> BoundKind.UserDefinedConversion)

            Return _cache.GetOrAdd(boundNode, Function(n) CreateInternal(n))
        End Function

        Private Function CreateInternal(boundNode As BoundNode) As IOperation
            Select Case boundNode.Kind
                Case BoundKind.AssignmentOperator
                    Return CreateBoundAssignmentOperatorOperation(DirectCast(boundNode, BoundAssignmentOperator))
                Case BoundKind.MeReference
                    Return CreateBoundMeReferenceOperation(DirectCast(boundNode, BoundMeReference))
                Case BoundKind.MyBaseReference
                    Return CreateBoundMyBaseReferenceOperation(DirectCast(boundNode, BoundMyBaseReference))
                Case BoundKind.MyClassReference
                    Return CreateBoundMyClassReferenceOperation(DirectCast(boundNode, BoundMyClassReference))
                Case BoundKind.Literal
                    Return CreateBoundLiteralOperation(DirectCast(boundNode, BoundLiteral))
                Case BoundKind.AwaitOperator
                    Return CreateBoundAwaitOperatorOperation(DirectCast(boundNode, BoundAwaitOperator))
                Case BoundKind.NameOfOperator
                    Return CreateBoundNameOfOperatorOperation(DirectCast(boundNode, BoundNameOfOperator))
                Case BoundKind.Lambda
                    Return CreateBoundLambdaOperation(DirectCast(boundNode, BoundLambda))
                Case BoundKind.Call
                    Return CreateBoundCallOperation(DirectCast(boundNode, BoundCall))
                Case BoundKind.OmittedArgument
                    Return CreateBoundOmittedArgumentOperation(DirectCast(boundNode, BoundOmittedArgument))
                Case BoundKind.Parenthesized
                    Return CreateBoundParenthesizedOperation(DirectCast(boundNode, BoundParenthesized))
                Case BoundKind.ArrayAccess
                    Return CreateBoundArrayAccessOperation(DirectCast(boundNode, BoundArrayAccess))
                Case BoundKind.UnaryOperator
                    Return CreateBoundUnaryOperatorOperation(DirectCast(boundNode, BoundUnaryOperator))
                Case BoundKind.UserDefinedUnaryOperator
                    Return CreateBoundUserDefinedUnaryOperatorOperation(DirectCast(boundNode, BoundUserDefinedUnaryOperator))
                Case BoundKind.BinaryOperator
                    Return CreateBoundBinaryOperatorOperation(DirectCast(boundNode, BoundBinaryOperator))
                Case BoundKind.UserDefinedBinaryOperator
                    Return CreateBoundUserDefinedBinaryOperatorOperation(DirectCast(boundNode, BoundUserDefinedBinaryOperator))
                Case BoundKind.BinaryConditionalExpression
                    Return CreateBoundBinaryConditionalExpressionOperation(DirectCast(boundNode, BoundBinaryConditionalExpression))
                Case BoundKind.UserDefinedShortCircuitingOperator
                    Return CreateBoundUserDefinedShortCircuitingOperatorOperation(DirectCast(boundNode, BoundUserDefinedShortCircuitingOperator))
                Case BoundKind.BadExpression
                    Return CreateBoundBadExpressionOperation(DirectCast(boundNode, BoundBadExpression))
                Case BoundKind.TryCast
                    Return CreateBoundTryCastOperation(DirectCast(boundNode, BoundTryCast))
                Case BoundKind.DirectCast
                    Return CreateBoundDirectCastOperation(DirectCast(boundNode, BoundDirectCast))
                Case BoundKind.Conversion
                    Return CreateBoundConversionOperation(DirectCast(boundNode, BoundConversion))
                Case BoundKind.TernaryConditionalExpression
                    Return CreateBoundTernaryConditionalExpressionOperation(DirectCast(boundNode, BoundTernaryConditionalExpression))
                Case BoundKind.TypeOf
                    Return CreateBoundTypeOfOperation(DirectCast(boundNode, BoundTypeOf))
                Case BoundKind.ObjectCreationExpression
                    Return CreateBoundObjectCreationExpressionOperation(DirectCast(boundNode, BoundObjectCreationExpression))
                Case BoundKind.ObjectInitializerExpression
                    Return CreateBoundObjectInitializerExpressionOperation(DirectCast(boundNode, BoundObjectInitializerExpression))
                Case BoundKind.CollectionInitializerExpression
                    Return CreateBoundCollectionInitializerExpressionOperation(DirectCast(boundNode, BoundCollectionInitializerExpression))
                Case BoundKind.NewT
                    Return CreateBoundNewTOperation(DirectCast(boundNode, BoundNewT))
                Case BoundKind.ArrayCreation
                    Return CreateBoundArrayCreationOperation(DirectCast(boundNode, BoundArrayCreation))
                Case BoundKind.ArrayInitialization
                    Return CreateBoundArrayInitializationOperation(DirectCast(boundNode, BoundArrayInitialization))
                Case BoundKind.PropertyAccess
                    Return CreateBoundPropertyAccessOperation(DirectCast(boundNode, BoundPropertyAccess))
                Case BoundKind.EventAccess
                    Return CreateBoundEventAccessOperation(DirectCast(boundNode, BoundEventAccess))
                Case BoundKind.FieldAccess
                    Return CreateBoundFieldAccessOperation(DirectCast(boundNode, BoundFieldAccess))
                Case BoundKind.ConditionalAccess
                    Return CreateBoundConditionalAccessOperation(DirectCast(boundNode, BoundConditionalAccess))
                Case BoundKind.ConditionalAccessReceiverPlaceholder
                    Return CreateBoundConditionalAccessReceiverPlaceholderOperation(DirectCast(boundNode, BoundConditionalAccessReceiverPlaceholder))
                Case BoundKind.Parameter
                    Return CreateBoundParameterOperation(DirectCast(boundNode, BoundParameter))
                Case BoundKind.Local
                    Return CreateBoundLocalOperation(DirectCast(boundNode, BoundLocal))
                Case BoundKind.LateMemberAccess
                    Return CreateBoundLateMemberAccessOperation(DirectCast(boundNode, BoundLateMemberAccess))
                Case BoundKind.FieldInitializer
                    Return CreateBoundFieldInitializerOperation(DirectCast(boundNode, BoundFieldInitializer))
                Case BoundKind.PropertyInitializer
                    Return CreateBoundPropertyInitializerOperation(DirectCast(boundNode, BoundPropertyInitializer))
                Case BoundKind.ParameterEqualsValue
                    Return CreateBoundParameterEqualsValueOperation(DirectCast(boundNode, BoundParameterEqualsValue))
                Case BoundKind.RValuePlaceholder
                    Return CreateBoundRValuePlaceholderOperation(DirectCast(boundNode, BoundRValuePlaceholder))
                Case BoundKind.IfStatement
                    Return CreateBoundIfStatementOperation(DirectCast(boundNode, BoundIfStatement))
                Case BoundKind.SelectStatement
                    Return CreateBoundSelectStatementOperation(DirectCast(boundNode, BoundSelectStatement))
                Case BoundKind.CaseBlock
                    Return CreateBoundCaseBlockOperation(DirectCast(boundNode, BoundCaseBlock))
                Case BoundKind.SimpleCaseClause
                    Return CreateBoundSimpleCaseClauseOperation(DirectCast(boundNode, BoundSimpleCaseClause))
                Case BoundKind.RangeCaseClause
                    Return CreateBoundRangeCaseClauseOperation(DirectCast(boundNode, BoundRangeCaseClause))
                Case BoundKind.RelationalCaseClause
                    Return CreateBoundRelationalCaseClauseOperation(DirectCast(boundNode, BoundRelationalCaseClause))
                Case BoundKind.DoLoopStatement
                    Return CreateBoundDoLoopStatementOperation(DirectCast(boundNode, BoundDoLoopStatement))
                Case BoundKind.ForToStatement
                    Return CreateBoundForToStatementOperation(DirectCast(boundNode, BoundForToStatement))
                Case BoundKind.ForEachStatement
                    Return CreateBoundForEachStatementOperation(DirectCast(boundNode, BoundForEachStatement))
                Case BoundKind.TryStatement
                    Return CreateBoundTryStatementOperation(DirectCast(boundNode, BoundTryStatement))
                Case BoundKind.CatchBlock
                    Return CreateBoundCatchBlockOperation(DirectCast(boundNode, BoundCatchBlock))
                Case BoundKind.Block
                    Return CreateBoundBlockOperation(DirectCast(boundNode, BoundBlock))
                Case BoundKind.BadStatement
                    Return CreateBoundBadStatementOperation(DirectCast(boundNode, BoundBadStatement))
                Case BoundKind.ReturnStatement
                    Return CreateBoundReturnStatementOperation(DirectCast(boundNode, BoundReturnStatement))
                Case BoundKind.ThrowStatement
                    Return CreateBoundThrowStatementOperation(DirectCast(boundNode, BoundThrowStatement))
                Case BoundKind.WhileStatement
                    Return CreateBoundWhileStatementOperation(DirectCast(boundNode, BoundWhileStatement))
                Case BoundKind.DimStatement
                    Return CreateBoundDimStatementOperation(DirectCast(boundNode, BoundDimStatement))
                Case BoundKind.YieldStatement
                    Return CreateBoundYieldStatementOperation(DirectCast(boundNode, BoundYieldStatement))
                Case BoundKind.LabelStatement
                    Return CreateBoundLabelStatementOperation(DirectCast(boundNode, BoundLabelStatement))
                Case BoundKind.GotoStatement
                    Return CreateBoundGotoStatementOperation(DirectCast(boundNode, BoundGotoStatement))
                Case BoundKind.ContinueStatement
                    Return CreateBoundContinueStatementOperation(DirectCast(boundNode, BoundContinueStatement))
                Case BoundKind.ExitStatement
                    Return CreateBoundExitStatementOperation(DirectCast(boundNode, BoundExitStatement))
                Case BoundKind.SyncLockStatement
                    Return CreateBoundSyncLockStatementOperation(DirectCast(boundNode, BoundSyncLockStatement))
                Case BoundKind.NoOpStatement
                    Return CreateBoundNoOpStatementOperation(DirectCast(boundNode, BoundNoOpStatement))
                Case BoundKind.StopStatement
                    Return CreateBoundStopStatementOperation(DirectCast(boundNode, BoundStopStatement))
                Case BoundKind.EndStatement
                    Return CreateBoundEndStatementOperation(DirectCast(boundNode, BoundEndStatement))
                Case BoundKind.WithStatement
                    Return CreateBoundWithStatementOperation(DirectCast(boundNode, BoundWithStatement))
                Case BoundKind.UsingStatement
                    Return CreateBoundUsingStatementOperation(DirectCast(boundNode, BoundUsingStatement))
                Case BoundKind.ExpressionStatement
                    Return CreateBoundExpressionStatementOperation(DirectCast(boundNode, BoundExpressionStatement))
                Case BoundKind.RaiseEventStatement
                    Return CreateBoundRaiseEventStatementOperation(DirectCast(boundNode, BoundRaiseEventStatement))
                Case BoundKind.AddHandlerStatement
                    Return CreateBoundAddHandlerStatementOperation(DirectCast(boundNode, BoundAddHandlerStatement))
                Case BoundKind.RemoveHandlerStatement
                    Return CreateBoundRemoveHandlerStatementOperation(DirectCast(boundNode, BoundRemoveHandlerStatement))
                Case BoundKind.TupleLiteral,
                     BoundKind.ConvertedTupleLiteral
                    Return CreateBoundTupleExpressionOperation(DirectCast(boundNode, BoundTupleExpression))
                Case BoundKind.InterpolatedStringExpression
                    Return CreateBoundInterpolatedStringExpressionOperation(DirectCast(boundNode, BoundInterpolatedStringExpression))
                Case BoundKind.Interpolation
                    Return CreateBoundInterpolationOperation(DirectCast(boundNode, BoundInterpolation))
                Case BoundKind.AnonymousTypeCreationExpression
                    Return CreateBoundAnonymousTypeCreationExpressionOperation(DirectCast(boundNode, BoundAnonymousTypeCreationExpression))
                Case BoundKind.AnonymousTypeFieldInitializer
                    Return Create(DirectCast(boundNode, BoundAnonymousTypeFieldInitializer).Value)
                Case BoundKind.AnonymousTypePropertyAccess
                    Return CreateBoundAnonymousTypePropertyAccessOperation(DirectCast(boundNode, BoundAnonymousTypePropertyAccess))
                Case Else
                    Dim constantValue = ConvertToOptional(TryCast(boundNode, BoundExpression)?.ConstantValueOpt)
                    Dim isImplicit As Boolean = boundNode.WasCompilerGenerated
                    Return Operation.CreateOperationNone(_semanticModel, boundNode.Syntax, constantValue, Function() GetIOperationChildren(boundNode), isImplicit)
            End Select
        End Function

        Private Function GetIOperationChildren(boundNode As BoundNode) As ImmutableArray(Of IOperation)
            Dim boundNodeWithChildren = DirectCast(boundNode, IBoundNodeWithIOperationChildren)
            If boundNodeWithChildren.Children.IsDefaultOrEmpty Then
                Return ImmutableArray(Of IOperation).Empty
            End If

            Dim builder = ArrayBuilder(Of IOperation).GetInstance(boundNodeWithChildren.Children.Length)
            For Each childNode In boundNodeWithChildren.Children
                Dim operation = Create(childNode)
                If operation Is Nothing Then
                    Continue For
                End If

                builder.Add(operation)
            Next

            Return builder.ToImmutableAndFree()
        End Function

        Private Function CreateBoundAssignmentOperatorOperation(boundAssignmentOperator As BoundAssignmentOperator) As IOperation
            Dim kind = GetAssignmentKind(boundAssignmentOperator)
            Dim isImplicit As Boolean = boundAssignmentOperator.WasCompilerGenerated
            If kind = OperationKind.CompoundAssignmentExpression Then
                ' convert Right to IOperation temporarily. we do this to get right operand, operator method and etc
                Dim temporaryRight = DirectCast(Create(boundAssignmentOperator.Right), IBinaryOperatorExpression)

                Dim operatorKind As BinaryOperatorKind = temporaryRight.OperatorKind
                Dim target As Lazy(Of IOperation) = New Lazy(Of IOperation)(Function() Create(boundAssignmentOperator.Left))

                ' right now, parent of right operand is set to the temporary IOperation, reset the parent
                ' we basically need to do this since we skip BoundAssignmentOperator.Right from IOperation tree
                Dim rightOperand = Operation.ResetParentOperation(temporaryRight.RightOperand)
                Dim value As Lazy(Of IOperation) = New Lazy(Of IOperation)(Function() rightOperand)

                Dim usesOperatorMethod As Boolean = temporaryRight.UsesOperatorMethod
                Dim operatorMethod As IMethodSymbol = temporaryRight.OperatorMethod
                Dim syntax As SyntaxNode = boundAssignmentOperator.Syntax
                Dim type As ITypeSymbol = boundAssignmentOperator.Type
                Dim constantValue As [Optional](Of Object) = ConvertToOptional(boundAssignmentOperator.ConstantValueOpt)
                Dim isLifted As Boolean = boundAssignmentOperator.Type.IsNullableType()
                Dim isChecked As Boolean = temporaryRight.IsChecked
                Return New LazyCompoundAssignmentExpression(operatorKind, isLifted, isChecked, target, value, usesOperatorMethod, operatorMethod, _semanticModel, syntax, type, constantValue, isImplicit)
            Else
                Dim target As Lazy(Of IOperation) = New Lazy(Of IOperation)(Function() Create(boundAssignmentOperator.Left))
                Dim value As Lazy(Of IOperation) = New Lazy(Of IOperation)(Function() Create(boundAssignmentOperator.Right))
                Dim syntax As SyntaxNode = boundAssignmentOperator.Syntax
                Dim type As ITypeSymbol = boundAssignmentOperator.Type
                Dim constantValue As [Optional](Of Object) = ConvertToOptional(boundAssignmentOperator.ConstantValueOpt)
                Return New LazySimpleAssignmentExpression(target, value, _semanticModel, syntax, type, constantValue, isImplicit)
            End If
        End Function

        Private Function CreateBoundMeReferenceOperation(boundMeReference As BoundMeReference) As IInstanceReferenceExpression
            Dim syntax As SyntaxNode = boundMeReference.Syntax
            Dim type As ITypeSymbol = boundMeReference.Type
            Dim constantValue As [Optional](Of Object) = ConvertToOptional(boundMeReference.ConstantValueOpt)
            Dim isImplicit As Boolean = boundMeReference.WasCompilerGenerated
            Return New InstanceReferenceExpression(_semanticModel, syntax, type, constantValue, isImplicit)
        End Function

        Private Function CreateBoundMyBaseReferenceOperation(boundMyBaseReference As BoundMyBaseReference) As IInstanceReferenceExpression
            Dim syntax As SyntaxNode = boundMyBaseReference.Syntax
            Dim type As ITypeSymbol = boundMyBaseReference.Type
            Dim constantValue As [Optional](Of Object) = ConvertToOptional(boundMyBaseReference.ConstantValueOpt)
            Dim isImplicit As Boolean = boundMyBaseReference.WasCompilerGenerated
            Return New InstanceReferenceExpression(_semanticModel, syntax, type, constantValue, isImplicit)
        End Function

        Private Function CreateBoundMyClassReferenceOperation(boundMyClassReference As BoundMyClassReference) As IInstanceReferenceExpression
            Dim syntax As SyntaxNode = boundMyClassReference.Syntax
            Dim type As ITypeSymbol = boundMyClassReference.Type
            Dim constantValue As [Optional](Of Object) = ConvertToOptional(boundMyClassReference.ConstantValueOpt)
            Dim isImplicit As Boolean = boundMyClassReference.WasCompilerGenerated
            Return New InstanceReferenceExpression(_semanticModel, syntax, type, constantValue, isImplicit)
        End Function

        Private Function CreateBoundLiteralOperation(boundLiteral As BoundLiteral) As ILiteralExpression
            Dim syntax As SyntaxNode = boundLiteral.Syntax
            Dim type As ITypeSymbol = boundLiteral.Type
            Dim constantValue As [Optional](Of Object) = ConvertToOptional(boundLiteral.ConstantValueOpt)
            Dim isImplicit As Boolean = boundLiteral.WasCompilerGenerated
            Return New LiteralExpression(_semanticModel, syntax, type, constantValue, isImplicit)
        End Function

        Private Function CreateBoundAwaitOperatorOperation(boundAwaitOperator As BoundAwaitOperator) As IAwaitExpression
            Dim awaitedValue As Lazy(Of IOperation) = New Lazy(Of IOperation)(Function() Create(boundAwaitOperator.Operand))
            Dim syntax As SyntaxNode = boundAwaitOperator.Syntax
            Dim type As ITypeSymbol = boundAwaitOperator.Type
            Dim constantValue As [Optional](Of Object) = ConvertToOptional(boundAwaitOperator.ConstantValueOpt)
            Dim isImplicit As Boolean = boundAwaitOperator.WasCompilerGenerated
            Return New LazyAwaitExpression(awaitedValue, _semanticModel, syntax, type, constantValue, isImplicit)
        End Function

        Private Function CreateBoundNameOfOperatorOperation(boundNameOfOperator As BoundNameOfOperator) As INameOfExpression
            Dim argument As Lazy(Of IOperation) = New Lazy(Of IOperation)(Function() Create(boundNameOfOperator.Argument))
            Dim syntax As SyntaxNode = boundNameOfOperator.Syntax
            Dim type As ITypeSymbol = boundNameOfOperator.Type
            Dim constantValue As [Optional](Of Object) = ConvertToOptional(boundNameOfOperator.ConstantValueOpt)
            Dim isImplicit As Boolean = boundNameOfOperator.WasCompilerGenerated
            Return New LazyNameOfExpression(argument, _semanticModel, syntax, type, constantValue, isImplicit)
        End Function

        Private Function CreateBoundLambdaOperation(boundLambda As BoundLambda) As IAnonymousFunctionExpression
            Dim symbol As IMethodSymbol = boundLambda.LambdaSymbol
            Dim body As Lazy(Of IBlockStatement) = New Lazy(Of IBlockStatement)(Function() DirectCast(Create(boundLambda.Body), IBlockStatement))
            Dim syntax As SyntaxNode = boundLambda.Syntax
            Dim type As ITypeSymbol = boundLambda.Type
            Dim constantValue As [Optional](Of Object) = ConvertToOptional(boundLambda.ConstantValueOpt)
            Dim isImplicit As Boolean = boundLambda.WasCompilerGenerated
            Return New LazyAnonymousFunctionExpression(symbol, body, _semanticModel, syntax, type, constantValue, isImplicit)
        End Function

        Private Function CreateBoundCallOperation(boundCall As BoundCall) As IInvocationExpression
            Dim targetMethod As IMethodSymbol = boundCall.Method
            Dim receiver As IOperation = Create(boundCall.ReceiverOpt)

            Dim instance As Lazy(Of IOperation) = New Lazy(Of IOperation)(Function() If(targetMethod.IsShared, Nothing, receiver))
            Dim isVirtual As Boolean =
                targetMethod IsNot Nothing AndAlso
                instance IsNot Nothing AndAlso
                (targetMethod.IsVirtual OrElse targetMethod.IsAbstract OrElse targetMethod.IsOverride) AndAlso
                receiver.Kind <> BoundKind.MyBaseReference AndAlso
                receiver.Kind <> BoundKind.MyClassReference

            Dim argumentsInEvaluationOrder As Lazy(Of ImmutableArray(Of IArgument)) = New Lazy(Of ImmutableArray(Of IArgument))(
                Function()
                    Return DeriveArguments(boundCall.Arguments, boundCall.Method.Parameters)
                End Function)

            Dim syntax As SyntaxNode = boundCall.Syntax
            Dim type As ITypeSymbol = boundCall.Type
            Dim constantValue As [Optional](Of Object) = ConvertToOptional(boundCall.ConstantValueOpt)
            Dim isImplicit As Boolean = boundCall.WasCompilerGenerated
            Return New LazyInvocationExpression(targetMethod, instance, isVirtual, argumentsInEvaluationOrder, _semanticModel, syntax, type, constantValue, isImplicit)
        End Function

        Private Function CreateBoundOmittedArgumentOperation(boundOmittedArgument As BoundOmittedArgument) As IOmittedArgumentExpression
            Dim syntax As SyntaxNode = boundOmittedArgument.Syntax
            Dim type As ITypeSymbol = boundOmittedArgument.Type
            Dim constantValue As [Optional](Of Object) = ConvertToOptional(boundOmittedArgument.ConstantValueOpt)
            Dim isImplicit As Boolean = boundOmittedArgument.WasCompilerGenerated
            Return New OmittedArgumentExpression(_semanticModel, syntax, type, constantValue, isImplicit)
        End Function

        Private Function CreateBoundParenthesizedOperation(boundParenthesized As BoundParenthesized) As IParenthesizedExpression
            Dim operand As Lazy(Of IOperation) = New Lazy(Of IOperation)(Function() Create(boundParenthesized.Expression))
            Dim syntax As SyntaxNode = boundParenthesized.Syntax
            Dim type As ITypeSymbol = boundParenthesized.Type
            Dim constantValue As [Optional](Of Object) = ConvertToOptional(boundParenthesized.ConstantValueOpt)
            Dim isImplicit As Boolean = boundParenthesized.WasCompilerGenerated
            Return New LazyParenthesizedExpression(operand, _semanticModel, syntax, type, constantValue, isImplicit)
        End Function

        Private Function CreateBoundArrayAccessOperation(boundArrayAccess As BoundArrayAccess) As IArrayElementReferenceExpression
            Dim arrayReference As Lazy(Of IOperation) = New Lazy(Of IOperation)(Function() Create(boundArrayAccess.Expression))
            Dim indices As Lazy(Of ImmutableArray(Of IOperation)) = New Lazy(Of ImmutableArray(Of IOperation))(Function() boundArrayAccess.Indices.SelectAsArray(Function(n) DirectCast(Create(n), IOperation)))
            Dim syntax As SyntaxNode = boundArrayAccess.Syntax
            Dim type As ITypeSymbol = boundArrayAccess.Type
            Dim constantValue As [Optional](Of Object) = ConvertToOptional(boundArrayAccess.ConstantValueOpt)
            Dim isImplicit As Boolean = boundArrayAccess.WasCompilerGenerated
            Return New LazyArrayElementReferenceExpression(arrayReference, indices, _semanticModel, syntax, type, constantValue, isImplicit)
        End Function

        Private Function CreateBoundUnaryOperatorOperation(boundUnaryOperator As BoundUnaryOperator) As IUnaryOperatorExpression
            Dim operatorKind As UnaryOperatorKind = Helper.DeriveUnaryOperatorKind(boundUnaryOperator.OperatorKind)
            Dim operand As Lazy(Of IOperation) = New Lazy(Of IOperation)(Function() Create(boundUnaryOperator.Operand))
            Dim usesOperatorMethod As Boolean = False
            Dim operatorMethod As IMethodSymbol = Nothing
            Dim syntax As SyntaxNode = boundUnaryOperator.Syntax
            Dim type As ITypeSymbol = boundUnaryOperator.Type
            Dim constantValue As [Optional](Of Object) = ConvertToOptional(boundUnaryOperator.ConstantValueOpt)
            Dim isLifted As Boolean = (boundUnaryOperator.OperatorKind And VisualBasic.UnaryOperatorKind.Lifted) <> 0
            Dim isChecked As Boolean = boundUnaryOperator.Checked
            Dim isImplicit As Boolean = boundUnaryOperator.WasCompilerGenerated
            Return New LazyUnaryOperatorExpression(operatorKind, operand, isLifted, isChecked, usesOperatorMethod, operatorMethod, _semanticModel, syntax, type, constantValue, isImplicit)
        End Function

        Private Function CreateBoundUserDefinedUnaryOperatorOperation(boundUserDefinedUnaryOperator As BoundUserDefinedUnaryOperator) As IUnaryOperatorExpression
            Dim operatorKind As UnaryOperatorKind = Helper.DeriveUnaryOperatorKind(boundUserDefinedUnaryOperator.OperatorKind)
            Dim operand As Lazy(Of IOperation) = New Lazy(Of IOperation)(Function()
                                                                             If boundUserDefinedUnaryOperator.UnderlyingExpression.Kind = BoundKind.Call Then
                                                                                 Return Create(boundUserDefinedUnaryOperator.Operand)
                                                                             Else
                                                                                 Return GetChildOfBadExpression(boundUserDefinedUnaryOperator.UnderlyingExpression, 0)
                                                                             End If
                                                                         End Function)
            Dim operatorMethod As IMethodSymbol = If(boundUserDefinedUnaryOperator.UnderlyingExpression.Kind = BoundKind.Call, boundUserDefinedUnaryOperator.Call.Method, Nothing)
            Dim usesOperatorMethod As Boolean = operatorMethod IsNot Nothing
            Dim syntax As SyntaxNode = boundUserDefinedUnaryOperator.Syntax
            Dim type As ITypeSymbol = boundUserDefinedUnaryOperator.Type
            Dim constantValue As [Optional](Of Object) = ConvertToOptional(boundUserDefinedUnaryOperator.ConstantValueOpt)
            Dim isLifted As Boolean = (boundUserDefinedUnaryOperator.OperatorKind And VisualBasic.UnaryOperatorKind.Lifted) <> 0
            Dim isChecked As Boolean = False
            Dim isImplicit As Boolean = boundUserDefinedUnaryOperator.WasCompilerGenerated
            Return New LazyUnaryOperatorExpression(operatorKind, operand, isLifted, isChecked, usesOperatorMethod, operatorMethod, _semanticModel, syntax, type, constantValue, isImplicit)
        End Function

        Private Function CreateBoundBinaryOperatorOperation(boundBinaryOperator As BoundBinaryOperator) As IBinaryOperatorExpression
            Dim operatorKind As BinaryOperatorKind = Helper.DeriveBinaryOperatorKind(boundBinaryOperator.OperatorKind, boundBinaryOperator.Left)
            Dim leftOperand As Lazy(Of IOperation) = New Lazy(Of IOperation)(Function() Create(boundBinaryOperator.Left))
            Dim rightOperand As Lazy(Of IOperation) = New Lazy(Of IOperation)(Function() Create(boundBinaryOperator.Right))
            Dim usesOperatorMethod As Boolean = False
            Dim operatorMethod As IMethodSymbol = Nothing
            Dim syntax As SyntaxNode = boundBinaryOperator.Syntax
            Dim type As ITypeSymbol = boundBinaryOperator.Type
            Dim constantValue As [Optional](Of Object) = ConvertToOptional(boundBinaryOperator.ConstantValueOpt)
            Dim isLifted As Boolean = (boundBinaryOperator.OperatorKind And VisualBasic.BinaryOperatorKind.Lifted) <> 0
            Dim isChecked As Boolean = boundBinaryOperator.Checked
            Dim isCompareText As Boolean = (boundBinaryOperator.OperatorKind And VisualBasic.BinaryOperatorKind.CompareText) <> 0
            Dim isImplicit As Boolean = boundBinaryOperator.WasCompilerGenerated
            Return New LazyBinaryOperatorExpression(operatorKind, leftOperand, rightOperand, isLifted, isChecked, isCompareText, usesOperatorMethod, operatorMethod, _semanticModel, syntax, type, constantValue, isImplicit)
        End Function

        Private Function CreateBoundUserDefinedBinaryOperatorOperation(boundUserDefinedBinaryOperator As BoundUserDefinedBinaryOperator) As IBinaryOperatorExpression
            Dim operatorKind As BinaryOperatorKind = Helper.DeriveBinaryOperatorKind(boundUserDefinedBinaryOperator.OperatorKind, leftOpt:=Nothing)
            Dim leftOperand As Lazy(Of IOperation) = New Lazy(Of IOperation)(Function() GetUserDefinedBinaryOperatorChild(boundUserDefinedBinaryOperator, 0))
            Dim rightOperand As Lazy(Of IOperation) = New Lazy(Of IOperation)(Function() GetUserDefinedBinaryOperatorChild(boundUserDefinedBinaryOperator, 1))
            Dim operatorMethod As IMethodSymbol = If(boundUserDefinedBinaryOperator.UnderlyingExpression.Kind = BoundKind.Call, boundUserDefinedBinaryOperator.Call.Method, Nothing)
            Dim usesOperatorMethod As Boolean = operatorMethod IsNot Nothing
            Dim syntax As SyntaxNode = boundUserDefinedBinaryOperator.Syntax
            Dim type As ITypeSymbol = boundUserDefinedBinaryOperator.Type
            Dim constantValue As [Optional](Of Object) = ConvertToOptional(boundUserDefinedBinaryOperator.ConstantValueOpt)
            Dim isLifted As Boolean = (boundUserDefinedBinaryOperator.OperatorKind And VisualBasic.BinaryOperatorKind.Lifted) <> 0
            Dim isChecked As Boolean = boundUserDefinedBinaryOperator.Checked
            Dim isCompareText As Boolean = False
            Dim isImplicit As Boolean = boundUserDefinedBinaryOperator.WasCompilerGenerated
            Return New LazyBinaryOperatorExpression(operatorKind, leftOperand, rightOperand, isLifted, isChecked, isCompareText, usesOperatorMethod, operatorMethod, _semanticModel, syntax, type, constantValue, isImplicit)
        End Function

        Private Function CreateBoundBinaryConditionalExpressionOperation(boundBinaryConditionalExpression As BoundBinaryConditionalExpression) As ICoalesceExpression
            Dim expression As Lazy(Of IOperation) = New Lazy(Of IOperation)(Function() Create(boundBinaryConditionalExpression.TestExpression))
            Dim whenNull As Lazy(Of IOperation) = New Lazy(Of IOperation)(Function() Create(boundBinaryConditionalExpression.ElseExpression))
            Dim syntax As SyntaxNode = boundBinaryConditionalExpression.Syntax
            Dim type As ITypeSymbol = boundBinaryConditionalExpression.Type
            Dim constantValue As [Optional](Of Object) = ConvertToOptional(boundBinaryConditionalExpression.ConstantValueOpt)
            Dim isImplicit As Boolean = boundBinaryConditionalExpression.WasCompilerGenerated
            Return New LazyCoalesceExpression(expression, whenNull, _semanticModel, syntax, type, constantValue, isImplicit)
        End Function

        Private Function CreateBoundUserDefinedShortCircuitingOperatorOperation(boundUserDefinedShortCircuitingOperator As BoundUserDefinedShortCircuitingOperator) As IBinaryOperatorExpression
            Dim operatorKind As BinaryOperatorKind = If((boundUserDefinedShortCircuitingOperator.BitwiseOperator.OperatorKind And VisualBasic.BinaryOperatorKind.And) <> 0, BinaryOperatorKind.ConditionalAnd, BinaryOperatorKind.ConditionalOr)
            Dim leftOperand As Lazy(Of IOperation) = New Lazy(Of IOperation)(Function() Create(boundUserDefinedShortCircuitingOperator.LeftOperand))
            Dim rightOperand As Lazy(Of IOperation) = New Lazy(Of IOperation)(Function() Create(boundUserDefinedShortCircuitingOperator.BitwiseOperator.Right))
            Dim usesOperatorMethod As Boolean = True
            Dim operatorMethod As IMethodSymbol = boundUserDefinedShortCircuitingOperator.BitwiseOperator.Call.Method
            Dim syntax As SyntaxNode = boundUserDefinedShortCircuitingOperator.Syntax
            Dim type As ITypeSymbol = boundUserDefinedShortCircuitingOperator.Type
            Dim constantValue As [Optional](Of Object) = ConvertToOptional(boundUserDefinedShortCircuitingOperator.ConstantValueOpt)
            Dim isLifted As Boolean = (boundUserDefinedShortCircuitingOperator.BitwiseOperator.OperatorKind And VisualBasic.BinaryOperatorKind.Lifted) <> 0
            Dim isChecked As Boolean = False
            Dim isCompareText As Boolean = False
            Dim isImplicit As Boolean = boundUserDefinedShortCircuitingOperator.WasCompilerGenerated
            Return New LazyBinaryOperatorExpression(operatorKind, leftOperand, rightOperand, isLifted, isChecked, isCompareText, usesOperatorMethod, operatorMethod, _semanticModel, syntax, type, constantValue, isImplicit)
        End Function

        Private Function CreateBoundBadExpressionOperation(boundBadExpression As BoundBadExpression) As IInvalidExpression
            Dim children As Lazy(Of ImmutableArray(Of IOperation)) = New Lazy(Of ImmutableArray(Of IOperation))(Function() boundBadExpression.ChildBoundNodes.SelectAsArray(Function(n) Create(n)))
            Dim syntax As SyntaxNode = boundBadExpression.Syntax
            ' We match semantic model here: If the Then expression IsMissing, we have a null type, rather than the ErrorType Of the bound node.
            Dim type As ITypeSymbol = If(syntax.IsMissing, Nothing, boundBadExpression.Type)
            Dim constantValue As [Optional](Of Object) = ConvertToOptional(boundBadExpression.ConstantValueOpt)
            Dim isImplicit As Boolean = boundBadExpression.WasCompilerGenerated
            Return New LazyInvalidExpression(children, _semanticModel, syntax, type, constantValue, isImplicit)
        End Function

        Private Function CreateBoundTryCastOperation(boundTryCast As BoundTryCast) As IConversionExpression
            Dim operand As Lazy(Of IOperation) = New Lazy(Of IOperation)(Function() Create(boundTryCast.Operand))
            Dim syntax As SyntaxNode = boundTryCast.Syntax
            Dim conversion As Conversion = New Conversion(New KeyValuePair(Of ConversionKind, MethodSymbol)(boundTryCast.ConversionKind, Nothing))
            Dim isExplicitCastInCode As Boolean = True
            Dim isTryCast As Boolean = True
            Dim isChecked As Boolean = False
            Dim type As ITypeSymbol = boundTryCast.Type
            Dim constantValue As [Optional](Of Object) = ConvertToOptional(boundTryCast.ConstantValueOpt)
            Dim isImplicit As Boolean = boundTryCast.WasCompilerGenerated
            Return New LazyVisualBasicConversionExpression(operand, conversion, isExplicitCastInCode, isTryCast, isChecked, _semanticModel, syntax, type, constantValue, isImplicit)
        End Function

        Private Function CreateBoundDirectCastOperation(boundDirectCast As BoundDirectCast) As IConversionExpression
            Dim operand As Lazy(Of IOperation) = New Lazy(Of IOperation)(Function() Create(boundDirectCast.Operand))
            Dim syntax As SyntaxNode = boundDirectCast.Syntax
            Dim conversion As Conversion = New Conversion(New KeyValuePair(Of ConversionKind, MethodSymbol)(boundDirectCast.ConversionKind, Nothing))
            Dim isExplicit As Boolean = True
            Dim isTryCast As Boolean = False
            Dim isChecked As Boolean = False
            Dim type As ITypeSymbol = boundDirectCast.Type
            Dim constantValue As [Optional](Of Object) = ConvertToOptional(boundDirectCast.ConstantValueOpt)
            Dim isImplicit As Boolean = boundDirectCast.WasCompilerGenerated
            Return New LazyVisualBasicConversionExpression(operand, conversion, isExplicit, isTryCast, isChecked, _semanticModel, syntax, type, constantValue, isImplicit)
        End Function

        Private Function CreateBoundConversionOperation(boundConversion As BoundConversion) As IOperation
            Dim syntax As SyntaxNode = boundConversion.Syntax

            If syntax.IsMissing Then
                ' If the underlying syntax IsMissing, then that means we're in case where the compiler generated a piece of syntax to fill in for
                ' an error, such as this case:
                '
                '  Dim i =
                '
                ' Semantic model has a special case here that we match: if the underlying syntax is missing, don't create a conversion expression,
                ' and instead directly return the operand, which will be a BoundBadExpression. When we generate a node for the BoundBadExpression,
                ' the resulting IOperation will also have a null Type.
                Debug.Assert(boundConversion.Operand.Kind = BoundKind.BadExpression)
                Return Create(boundConversion.Operand)
            End If

            Dim operand As Lazy(Of IOperation)
            Dim methodSymbol As MethodSymbol

            If (boundConversion.ConversionKind And VisualBasic.ConversionKind.UserDefined) = VisualBasic.ConversionKind.UserDefined Then
                Dim userDefinedConversion As BoundUserDefinedConversion = DirectCast(boundConversion.Operand, BoundUserDefinedConversion)
                methodSymbol = userDefinedConversion.Call.Method
                operand = New Lazy(Of IOperation)(Function() Create(userDefinedConversion.Operand))
            Else
                methodSymbol = Nothing
                operand = New Lazy(Of IOperation)(Function() Create(boundConversion.Operand))
            End If

            Dim conversion = New Conversion(New KeyValuePair(Of ConversionKind, MethodSymbol)(boundConversion.ConversionKind, methodSymbol))
            Dim isExplicit As Boolean = boundConversion.ExplicitCastInCode
            Dim isTryCast As Boolean = False
            Dim isChecked As Boolean = False
            Dim type As ITypeSymbol = boundConversion.Type
            Dim constantValue As [Optional](Of Object) = ConvertToOptional(boundConversion.ConstantValueOpt)
            Dim isImplicit As Boolean = boundConversion.WasCompilerGenerated
            Return New LazyVisualBasicConversionExpression(operand, conversion, isExplicit, isTryCast, isChecked, _semanticModel, syntax, type, constantValue, isImplicit)
        End Function

        Private Function CreateBoundTernaryConditionalExpressionOperation(boundTernaryConditionalExpression As BoundTernaryConditionalExpression) As IConditionalExpression
            Dim condition As Lazy(Of IOperation) = New Lazy(Of IOperation)(Function() Create(boundTernaryConditionalExpression.Condition))
            Dim whenTrue As Lazy(Of IOperation) = New Lazy(Of IOperation)(Function() Create(boundTernaryConditionalExpression.WhenTrue))
            Dim whenFalse As Lazy(Of IOperation) = New Lazy(Of IOperation)(Function() Create(boundTernaryConditionalExpression.WhenFalse))
            Dim syntax As SyntaxNode = boundTernaryConditionalExpression.Syntax
            Dim type As ITypeSymbol = boundTernaryConditionalExpression.Type
            Dim constantValue As [Optional](Of Object) = ConvertToOptional(boundTernaryConditionalExpression.ConstantValueOpt)
            Dim isImplicit As Boolean = boundTernaryConditionalExpression.WasCompilerGenerated
            Return New LazyConditionalExpression(condition, whenTrue, whenFalse, _semanticModel, syntax, type, constantValue, isImplicit)
        End Function

        Private Function CreateBoundTypeOfOperation(boundTypeOf As BoundTypeOf) As IIsTypeExpression
            Dim operand As Lazy(Of IOperation) = New Lazy(Of IOperation)(Function() Create(boundTypeOf.Operand))
            Dim isType As ITypeSymbol = boundTypeOf.TargetType
            Dim isNotTypeExpression As Boolean = boundTypeOf.IsTypeOfIsNotExpression
            Dim syntax As SyntaxNode = boundTypeOf.Syntax
            Dim type As ITypeSymbol = boundTypeOf.Type
            Dim constantValue As [Optional](Of Object) = ConvertToOptional(boundTypeOf.ConstantValueOpt)
            Dim isImplicit As Boolean = boundTypeOf.WasCompilerGenerated
            Return New LazyIsTypeExpression(operand, isType, isNotTypeExpression, _semanticModel, syntax, type, constantValue, isImplicit)
        End Function

        Private Function CreateBoundObjectCreationExpressionOperation(boundObjectCreationExpression As BoundObjectCreationExpression) As IObjectCreationExpression
            Dim constructor As IMethodSymbol = boundObjectCreationExpression.ConstructorOpt
            Dim memberInitializers As Lazy(Of IObjectOrCollectionInitializerExpression) = New Lazy(Of IObjectOrCollectionInitializerExpression)(
                Function()
                    Return DirectCast(Create(boundObjectCreationExpression.InitializerOpt), IObjectOrCollectionInitializerExpression)
                End Function)

            Debug.Assert(boundObjectCreationExpression.ConstructorOpt IsNot Nothing OrElse boundObjectCreationExpression.Arguments.IsEmpty())
            Dim argumentsInEvaluationOrder As Lazy(Of ImmutableArray(Of IArgument)) = New Lazy(Of ImmutableArray(Of IArgument))(
                Function()
                    Return If(boundObjectCreationExpression.ConstructorOpt Is Nothing,
                        ImmutableArray(Of IArgument).Empty,
                        DeriveArguments(boundObjectCreationExpression.Arguments, boundObjectCreationExpression.ConstructorOpt.Parameters))
                End Function)

            Dim syntax As SyntaxNode = boundObjectCreationExpression.Syntax
            Dim type As ITypeSymbol = boundObjectCreationExpression.Type
            Dim constantValue As [Optional](Of Object) = ConvertToOptional(boundObjectCreationExpression.ConstantValueOpt)
            Dim isImplicit As Boolean = boundObjectCreationExpression.WasCompilerGenerated
            Return New LazyObjectCreationExpression(constructor, memberInitializers, argumentsInEvaluationOrder, _semanticModel, syntax, type, constantValue, isImplicit)
        End Function

        Private Function CreateBoundObjectInitializerExpressionOperation(boundObjectInitializerExpression As BoundObjectInitializerExpression) As IObjectOrCollectionInitializerExpression
            Dim initializers As Lazy(Of ImmutableArray(Of IOperation)) = New Lazy(Of ImmutableArray(Of IOperation))(Function() boundObjectInitializerExpression.Initializers.SelectAsArray(Function(n) Create(n)))
            Dim syntax As SyntaxNode = boundObjectInitializerExpression.Syntax
            Dim type As ITypeSymbol = boundObjectInitializerExpression.Type
            Dim constantValue As [Optional](Of Object) = ConvertToOptional(boundObjectInitializerExpression.ConstantValueOpt)
            Dim isImplicit As Boolean = boundObjectInitializerExpression.WasCompilerGenerated
            Return New LazyObjectOrCollectionInitializerExpression(initializers, _semanticModel, syntax, type, constantValue, isImplicit)
        End Function

        Private Function CreateBoundCollectionInitializerExpressionOperation(boundCollectionInitializerExpression As BoundCollectionInitializerExpression) As IObjectOrCollectionInitializerExpression
            Dim initializers As Lazy(Of ImmutableArray(Of IOperation)) = New Lazy(Of ImmutableArray(Of IOperation))(Function() boundCollectionInitializerExpression.Initializers.SelectAsArray(Function(n) CreateBoundCollectionElementInitializerOperation(n)))
            Dim syntax As SyntaxNode = boundCollectionInitializerExpression.Syntax
            Dim type As ITypeSymbol = boundCollectionInitializerExpression.Type
            Dim constantValue As [Optional](Of Object) = ConvertToOptional(boundCollectionInitializerExpression.ConstantValueOpt)
            Dim isImplicit As Boolean = boundCollectionInitializerExpression.WasCompilerGenerated
            Return New LazyObjectOrCollectionInitializerExpression(initializers, _semanticModel, syntax, type, constantValue, isImplicit)
        End Function

        Private Function CreateBoundCollectionElementInitializerOperation(boundExpression As BoundExpression) As IOperation
            If boundExpression.Kind <> BoundKind.Call Then
                ' Error case, not an Add method call for collection element initializer
                Return Create(boundExpression)
            End If
            Dim boundCall = DirectCast(boundExpression, BoundCall)
            Dim addMethod As IMethodSymbol = boundCall.Method
            Dim arguments As Lazy(Of ImmutableArray(Of IOperation)) = New Lazy(Of ImmutableArray(Of IOperation))(Function() boundCall.Arguments.SelectAsArray(Function(n) Create(n)))
            Dim isDynamic As Boolean = addMethod Is Nothing
            Dim syntax As SyntaxNode = boundExpression.Syntax
            Dim type As ITypeSymbol = boundExpression.Type
            Dim constantValue As [Optional](Of Object) = ConvertToOptional(boundExpression.ConstantValueOpt)
            Dim isImplicit As Boolean = boundExpression.WasCompilerGenerated
            Return New LazyCollectionElementInitializerExpression(addMethod, arguments, isDynamic, _semanticModel, syntax, type, constantValue, isImplicit)
        End Function

        Private Function CreateBoundNewTOperation(boundNewT As BoundNewT) As ITypeParameterObjectCreationExpression
            Dim initializer As Lazy(Of IObjectOrCollectionInitializerExpression) = New Lazy(Of IObjectOrCollectionInitializerExpression)(Function() DirectCast(Create(boundNewT.InitializerOpt), IObjectOrCollectionInitializerExpression))
            Dim syntax As SyntaxNode = boundNewT.Syntax
            Dim type As ITypeSymbol = boundNewT.Type
            Dim constantValue As [Optional](Of Object) = ConvertToOptional(boundNewT.ConstantValueOpt)
            Dim isImplicit As Boolean = boundNewT.WasCompilerGenerated
            Return New LazyTypeParameterObjectCreationExpression(initializer, _semanticModel, syntax, type, constantValue, isImplicit)
        End Function

        Private Function CreateBoundArrayCreationOperation(boundArrayCreation As BoundArrayCreation) As IArrayCreationExpression
            Dim elementType As ITypeSymbol = TryCast(boundArrayCreation.Type, IArrayTypeSymbol)?.ElementType
            Dim dimensionSizes As Lazy(Of ImmutableArray(Of IOperation)) = New Lazy(Of ImmutableArray(Of IOperation))(Function() boundArrayCreation.Bounds.SelectAsArray(Function(n) Create(n)))
            Dim initializer As Lazy(Of IArrayInitializer) = New Lazy(Of IArrayInitializer)(Function() DirectCast(Create(boundArrayCreation.InitializerOpt), IArrayInitializer))
            Dim syntax As SyntaxNode = boundArrayCreation.Syntax
            Dim type As ITypeSymbol = boundArrayCreation.Type
            Dim constantValue As [Optional](Of Object) = ConvertToOptional(boundArrayCreation.ConstantValueOpt)
            Dim isImplicit As Boolean = boundArrayCreation.WasCompilerGenerated
            Return New LazyArrayCreationExpression(elementType, dimensionSizes, initializer, _semanticModel, syntax, type, constantValue, isImplicit)
        End Function

        Private Function CreateBoundArrayInitializationOperation(boundArrayInitialization As BoundArrayInitialization) As IArrayInitializer
            Dim elementValues As Lazy(Of ImmutableArray(Of IOperation)) = New Lazy(Of ImmutableArray(Of IOperation))(Function() boundArrayInitialization.Initializers.SelectAsArray(Function(n) Create(n)))
            Dim syntax As SyntaxNode = boundArrayInitialization.Syntax
            Dim type As ITypeSymbol = boundArrayInitialization.Type
            Dim constantValue As [Optional](Of Object) = ConvertToOptional(boundArrayInitialization.ConstantValueOpt)
            Dim isImplicit As Boolean = boundArrayInitialization.WasCompilerGenerated
            Return New LazyArrayInitializer(elementValues, _semanticModel, syntax, type, constantValue, isImplicit)
        End Function

        Private Function CreateBoundPropertyAccessOperation(boundPropertyAccess As BoundPropertyAccess) As IPropertyReferenceExpression
            Dim instance As Lazy(Of IOperation) = New Lazy(Of IOperation)(
                Function()
                    If boundPropertyAccess.PropertySymbol.IsShared Then
                        Return Nothing
                    Else
                        Return Create(boundPropertyAccess.ReceiverOpt)
                    End If
                End Function)

            Dim [property] As IPropertySymbol = boundPropertyAccess.PropertySymbol
            Dim argumentsInEvaluationOrder As Lazy(Of ImmutableArray(Of IArgument)) = New Lazy(Of ImmutableArray(Of IArgument))(
                Function()
                    Return If(boundPropertyAccess.Arguments.Length = 0,
                        ImmutableArray(Of IArgument).Empty,
                        DeriveArguments(boundPropertyAccess.Arguments, boundPropertyAccess.PropertySymbol.Parameters))
                End Function)
            Dim syntax As SyntaxNode = boundPropertyAccess.Syntax
            Dim type As ITypeSymbol = boundPropertyAccess.Type
            Dim constantValue As [Optional](Of Object) = ConvertToOptional(boundPropertyAccess.ConstantValueOpt)
            Dim isImplicit As Boolean = boundPropertyAccess.WasCompilerGenerated
            Return New LazyPropertyReferenceExpression([property], instance, [property], argumentsInEvaluationOrder, _semanticModel, syntax, type, constantValue, isImplicit)
        End Function

        Private Function CreateBoundEventAccessOperation(boundEventAccess As BoundEventAccess) As IEventReferenceExpression
            Dim instance As Lazy(Of IOperation) = New Lazy(Of IOperation)(
                Function()
                    If boundEventAccess.EventSymbol.IsShared Then
                        Return Nothing
                    Else
                        Return Create(boundEventAccess.ReceiverOpt)
                    End If
                End Function)

            Dim [event] As IEventSymbol = boundEventAccess.EventSymbol
            Dim syntax As SyntaxNode = boundEventAccess.Syntax
            Dim type As ITypeSymbol = boundEventAccess.Type
            Dim constantValue As [Optional](Of Object) = ConvertToOptional(boundEventAccess.ConstantValueOpt)
            Dim isImplicit As Boolean = boundEventAccess.WasCompilerGenerated
            Return New LazyEventReferenceExpression([event], instance, [event], _semanticModel, syntax, type, constantValue, isImplicit)
        End Function

        Private Function CreateBoundFieldAccessOperation(boundFieldAccess As BoundFieldAccess) As IFieldReferenceExpression
            Dim field As IFieldSymbol = boundFieldAccess.FieldSymbol
            Dim isDeclaration As Boolean = False
            Dim instance As Lazy(Of IOperation) = New Lazy(Of IOperation)(
                Function()
                    If boundFieldAccess.FieldSymbol.IsShared Then
                        Return Nothing
                    Else
                        Return Create(boundFieldAccess.ReceiverOpt)
                    End If
                End Function)

            Dim member As ISymbol = boundFieldAccess.FieldSymbol
            Dim syntax As SyntaxNode = boundFieldAccess.Syntax
            Dim type As ITypeSymbol = boundFieldAccess.Type
            Dim constantValue As [Optional](Of Object) = ConvertToOptional(boundFieldAccess.ConstantValueOpt)
            Dim isImplicit As Boolean = boundFieldAccess.WasCompilerGenerated
            Return New LazyFieldReferenceExpression(field, isDeclaration, instance, member, _semanticModel, syntax, type, constantValue, isImplicit)
        End Function

        Private Function CreateBoundConditionalAccessOperation(boundConditionalAccess As BoundConditionalAccess) As IConditionalAccessExpression
            Dim whenNotNull As Lazy(Of IOperation) = New Lazy(Of IOperation)(Function() Create(boundConditionalAccess.AccessExpression))
            Dim expression As Lazy(Of IOperation) = New Lazy(Of IOperation)(Function() Create(boundConditionalAccess.Receiver))
            Dim syntax As SyntaxNode = boundConditionalAccess.Syntax
            Dim type As ITypeSymbol = boundConditionalAccess.Type
            Dim constantValue As [Optional](Of Object) = ConvertToOptional(boundConditionalAccess.ConstantValueOpt)
            Dim isImplicit As Boolean = boundConditionalAccess.WasCompilerGenerated
            Return New LazyConditionalAccessExpression(whenNotNull, expression, _semanticModel, syntax, type, constantValue, isImplicit)
        End Function

        Private Function CreateBoundConditionalAccessReceiverPlaceholderOperation(boundConditionalAccessReceiverPlaceholder As BoundConditionalAccessReceiverPlaceholder) As IConditionalAccessInstanceExpression
            Dim syntax As SyntaxNode = boundConditionalAccessReceiverPlaceholder.Syntax
            Dim type As ITypeSymbol = boundConditionalAccessReceiverPlaceholder.Type
            Dim constantValue As [Optional](Of Object) = ConvertToOptional(boundConditionalAccessReceiverPlaceholder.ConstantValueOpt)
            Dim isImplicit As Boolean = boundConditionalAccessReceiverPlaceholder.WasCompilerGenerated
            Return New ConditionalAccessInstanceExpression(_semanticModel, syntax, type, constantValue, isImplicit)
        End Function

        Private Function CreateBoundParameterOperation(boundParameter As BoundParameter) As IParameterReferenceExpression
            Dim parameter As IParameterSymbol = boundParameter.ParameterSymbol
            Dim syntax As SyntaxNode = boundParameter.Syntax
            Dim type As ITypeSymbol = boundParameter.Type
            Dim constantValue As [Optional](Of Object) = ConvertToOptional(boundParameter.ConstantValueOpt)
            Dim isImplicit As Boolean = boundParameter.WasCompilerGenerated
            Return New ParameterReferenceExpression(parameter, _semanticModel, syntax, type, constantValue, isImplicit)
        End Function

        Private Function CreateBoundLocalOperation(boundLocal As BoundLocal) As ILocalReferenceExpression
            Dim local As ILocalSymbol = boundLocal.LocalSymbol
            Dim isDeclaration As Boolean = False
            Dim syntax As SyntaxNode = boundLocal.Syntax
            Dim type As ITypeSymbol = boundLocal.Type
            Dim constantValue As [Optional](Of Object) = ConvertToOptional(boundLocal.ConstantValueOpt)
            Dim isImplicit As Boolean = boundLocal.WasCompilerGenerated
            Return New LocalReferenceExpression(local, isDeclaration, _semanticModel, syntax, type, constantValue, isImplicit)
        End Function

        Private Function CreateBoundLateMemberAccessOperation(boundLateMemberAccess As BoundLateMemberAccess) As IDynamicMemberReferenceExpression
            Dim instance As Lazy(Of IOperation) = New Lazy(Of IOperation)(Function() Create(boundLateMemberAccess.ReceiverOpt))
            Dim memberName As String = boundLateMemberAccess.NameOpt
            Dim typeArguments As ImmutableArray(Of ITypeSymbol) = ImmutableArray(Of ITypeSymbol).Empty
            If boundLateMemberAccess.TypeArgumentsOpt IsNot Nothing Then
                typeArguments = ImmutableArray(Of ITypeSymbol).CastUp(boundLateMemberAccess.TypeArgumentsOpt.Arguments)
            End If
            Dim containingType As ITypeSymbol = Nothing
            ' If there's nothing being late-bound against, something is very wrong
            Debug.Assert(boundLateMemberAccess.ReceiverOpt IsNot Nothing OrElse boundLateMemberAccess.ContainerTypeOpt IsNot Nothing)
            ' Only set containing type if the container is set to something, and either there is no reciever, or the receiver's type
            ' does not match the type of the containing type.
            If (boundLateMemberAccess.ContainerTypeOpt IsNot Nothing AndAlso
                (boundLateMemberAccess.ReceiverOpt Is Nothing OrElse
                 boundLateMemberAccess.ContainerTypeOpt <> boundLateMemberAccess.ReceiverOpt.Type)) Then
                containingType = boundLateMemberAccess.ContainerTypeOpt
            End If
            Dim syntax As SyntaxNode = boundLateMemberAccess.Syntax
            Dim type As ITypeSymbol = boundLateMemberAccess.Type
            Dim constantValue As [Optional](Of Object) = ConvertToOptional(boundLateMemberAccess.ConstantValueOpt)
            Dim isImplicit As Boolean = boundLateMemberAccess.WasCompilerGenerated
            Return New LazyDynamicMemberReferenceExpression(instance, memberName, typeArguments, containingType, _semanticModel, syntax, type, constantValue, isImplicit)
        End Function

        Private Function CreateBoundFieldInitializerOperation(boundFieldInitializer As BoundFieldInitializer) As IFieldInitializer
            Dim initializedFields As ImmutableArray(Of IFieldSymbol) = ImmutableArray(Of IFieldSymbol).CastUp(boundFieldInitializer.InitializedFields)
            Dim value As Lazy(Of IOperation) = New Lazy(Of IOperation)(Function() Create(boundFieldInitializer.InitialValue))
            Dim kind As OperationKind = OperationKind.FieldInitializer
            Dim syntax As SyntaxNode = boundFieldInitializer.Syntax
            Dim type As ITypeSymbol = Nothing
            Dim constantValue As [Optional](Of Object) = New [Optional](Of Object)()
            Dim isImplicit As Boolean = boundFieldInitializer.WasCompilerGenerated
            Return New LazyFieldInitializer(initializedFields, value, kind, _semanticModel, syntax, type, constantValue, isImplicit)
        End Function

        Private Function CreateBoundPropertyInitializerOperation(boundPropertyInitializer As BoundPropertyInitializer) As IPropertyInitializer
            Dim initializedProperty As IPropertySymbol = boundPropertyInitializer.InitializedProperties.FirstOrDefault()
            Dim value As Lazy(Of IOperation) = New Lazy(Of IOperation)(Function() Create(boundPropertyInitializer.InitialValue))
            Dim kind As OperationKind = OperationKind.PropertyInitializer
            Dim syntax As SyntaxNode = boundPropertyInitializer.Syntax
            Dim type As ITypeSymbol = Nothing
            Dim constantValue As [Optional](Of Object) = New [Optional](Of Object)()
            Dim isImplicit As Boolean = boundPropertyInitializer.WasCompilerGenerated
            Return New LazyPropertyInitializer(initializedProperty, value, kind, _semanticModel, syntax, type, constantValue, isImplicit)
        End Function

        Private Function CreateBoundParameterEqualsValueOperation(boundParameterEqualsValue As BoundParameterEqualsValue) As IParameterInitializer
            Dim parameter As IParameterSymbol = boundParameterEqualsValue.Parameter
            Dim value As Lazy(Of IOperation) = New Lazy(Of IOperation)(Function() Create(boundParameterEqualsValue.Value))
            Dim kind As OperationKind = OperationKind.ParameterInitializer
            Dim syntax As SyntaxNode = boundParameterEqualsValue.Syntax
            Dim type As ITypeSymbol = Nothing
            Dim constantValue As [Optional](Of Object) = New [Optional](Of Object)()
            Dim isImplicit As Boolean = boundParameterEqualsValue.WasCompilerGenerated
            Return New LazyParameterInitializer(parameter, value, kind, _semanticModel, syntax, type, constantValue, isImplicit)
        End Function

        Private Function CreateBoundRValuePlaceholderOperation(boundRValuePlaceholder As BoundRValuePlaceholder) As IPlaceholderExpression
            Dim syntax As SyntaxNode = boundRValuePlaceholder.Syntax
            Dim type As ITypeSymbol = boundRValuePlaceholder.Type
            Dim constantValue As [Optional](Of Object) = ConvertToOptional(boundRValuePlaceholder.ConstantValueOpt)
            Dim isImplicit As Boolean = boundRValuePlaceholder.WasCompilerGenerated
            Return New PlaceholderExpression(_semanticModel, syntax, type, constantValue, isImplicit)
        End Function

        Private Function CreateBoundIfStatementOperation(boundIfStatement As BoundIfStatement) As IIfStatement
            Dim condition As Lazy(Of IOperation) = New Lazy(Of IOperation)(Function() Create(boundIfStatement.Condition))
            Dim ifTrueStatement As Lazy(Of IOperation) = New Lazy(Of IOperation)(Function() Create(boundIfStatement.Consequence))
            Dim ifFalseStatement As Lazy(Of IOperation) = New Lazy(Of IOperation)(Function() Create(boundIfStatement.AlternativeOpt))
            Dim syntax As SyntaxNode = boundIfStatement.Syntax
            Dim type As ITypeSymbol = Nothing
            Dim constantValue As [Optional](Of Object) = New [Optional](Of Object)()
            Dim isImplicit As Boolean = boundIfStatement.WasCompilerGenerated
            Return New LazyIfStatement(condition, ifTrueStatement, ifFalseStatement, _semanticModel, syntax, type, constantValue, isImplicit)
        End Function

        Private Function CreateBoundSelectStatementOperation(boundSelectStatement As BoundSelectStatement) As ISwitchStatement
            Dim value As Lazy(Of IOperation) = New Lazy(Of IOperation)(Function() Create(boundSelectStatement.ExpressionStatement.Expression))
            Dim cases As Lazy(Of ImmutableArray(Of ISwitchCase)) = New Lazy(Of ImmutableArray(Of ISwitchCase))(Function() boundSelectStatement.CaseBlocks.SelectAsArray(Function(n) DirectCast(Create(n), ISwitchCase)))
            Dim syntax As SyntaxNode = boundSelectStatement.Syntax
            Dim type As ITypeSymbol = Nothing
            Dim constantValue As [Optional](Of Object) = New [Optional](Of Object)()
            Dim isImplicit As Boolean = boundSelectStatement.WasCompilerGenerated
            Return New LazySwitchStatement(value, cases, _semanticModel, syntax, type, constantValue, isImplicit)
        End Function

        Private Function CreateBoundCaseBlockOperation(boundCaseBlock As BoundCaseBlock) As ISwitchCase
            Dim clauses As Lazy(Of ImmutableArray(Of ICaseClause)) = New Lazy(Of ImmutableArray(Of ICaseClause))(
                Function()
                    ' `CaseElseClauseSyntax` is bound to `BoundCaseStatement` with an empty list of case clauses,
                    ' so we explicitly create an IOperation node for Case-Else clause to differentiate it from Case clause.
                    Dim caseStatement = boundCaseBlock.CaseStatement
                    If caseStatement.CaseClauses.IsEmpty AndAlso caseStatement.Syntax.Kind() = SyntaxKind.CaseElseStatement Then
                        Return ImmutableArray.Create(Of ICaseClause)(
                            New DefaultCaseClause(
                                _semanticModel,
                                caseStatement.Syntax,
                                type:=Nothing,
                                constantValue:=Nothing,
                                isImplicit:=boundCaseBlock.WasCompilerGenerated))
                    Else
                        Return caseStatement.CaseClauses.SelectAsArray(Function(n) DirectCast(Create(n), ICaseClause))
                    End If
                End Function)
            Dim body As Lazy(Of ImmutableArray(Of IOperation)) = New Lazy(Of ImmutableArray(Of IOperation))(Function() ImmutableArray.Create(Create(boundCaseBlock.Body)))
            Dim syntax As SyntaxNode = boundCaseBlock.Syntax
            Dim type As ITypeSymbol = Nothing
            Dim constantValue As [Optional](Of Object) = New [Optional](Of Object)()
            Dim isImplicit As Boolean = boundCaseBlock.WasCompilerGenerated
            Return New LazySwitchCase(clauses, body, _semanticModel, syntax, type, constantValue, isImplicit)
        End Function

        Private Function CreateBoundSimpleCaseClauseOperation(boundSimpleCaseClause As BoundSimpleCaseClause) As ISingleValueCaseClause
            Dim clauseValue = GetSingleValueCaseClauseValue(boundSimpleCaseClause)
            Dim value As Lazy(Of IOperation) = New Lazy(Of IOperation)(Function() Create(clauseValue))
            Dim CaseKind As CaseKind = CaseKind.SingleValue
            Dim syntax As SyntaxNode = boundSimpleCaseClause.Syntax
            Dim type As ITypeSymbol = Nothing
            Dim constantValue As [Optional](Of Object) = New [Optional](Of Object)()
            Dim isImplicit As Boolean = boundSimpleCaseClause.WasCompilerGenerated
            Return New LazySingleValueCaseClause(value, CaseKind, _semanticModel, syntax, type, constantValue, isImplicit)
        End Function

        Private Function CreateBoundRangeCaseClauseOperation(boundRangeCaseClause As BoundRangeCaseClause) As IRangeCaseClause
            Dim minimumValue As Lazy(Of IOperation) = New Lazy(Of IOperation)(
                Function()
                    If boundRangeCaseClause.LowerBoundOpt IsNot Nothing Then
                        Return Create(boundRangeCaseClause.LowerBoundOpt)
                    End If

                    If boundRangeCaseClause.LowerBoundConditionOpt.Kind = BoundKind.BinaryOperator Then
                        Dim lowerBound As BoundBinaryOperator = DirectCast(boundRangeCaseClause.LowerBoundConditionOpt, BoundBinaryOperator)
                        If lowerBound.OperatorKind = VisualBasic.BinaryOperatorKind.GreaterThanOrEqual Then
                            Return Create(lowerBound.Right)
                        End If
                    End If

                    Return Nothing
                End Function)
            Dim maximumValue As Lazy(Of IOperation) = New Lazy(Of IOperation)(
                Function()
                    If boundRangeCaseClause.UpperBoundOpt IsNot Nothing Then
                        Return Create(boundRangeCaseClause.UpperBoundOpt)
                    End If

                    If boundRangeCaseClause.UpperBoundConditionOpt.Kind = BoundKind.BinaryOperator Then
                        Dim upperBound As BoundBinaryOperator = DirectCast(boundRangeCaseClause.UpperBoundConditionOpt, BoundBinaryOperator)
                        If upperBound.OperatorKind = VisualBasic.BinaryOperatorKind.LessThanOrEqual Then
                            Return Create(upperBound.Right)
                        End If
                    End If

                    Return Nothing
                End Function)
            Dim CaseKind As CaseKind = CaseKind.Range
            Dim syntax As SyntaxNode = boundRangeCaseClause.Syntax
            Dim type As ITypeSymbol = Nothing
            Dim constantValue As [Optional](Of Object) = New [Optional](Of Object)()
            Dim isImplicit As Boolean = boundRangeCaseClause.WasCompilerGenerated
            Return New LazyRangeCaseClause(minimumValue, maximumValue, CaseKind, _semanticModel, syntax, type, constantValue, isImplicit)
        End Function

        Private Function CreateBoundRelationalCaseClauseOperation(boundRelationalCaseClause As BoundRelationalCaseClause) As IRelationalCaseClause
            Dim valueExpression = GetRelationalCaseClauseValue(boundRelationalCaseClause)
            Dim value As Lazy(Of IOperation) = New Lazy(Of IOperation)(Function() Create(valueExpression))
            Dim relation As BinaryOperatorKind = If(valueExpression IsNot Nothing, Helper.DeriveBinaryOperatorKind(boundRelationalCaseClause.OperatorKind, leftOpt:=Nothing), BinaryOperatorKind.Invalid)
            Dim CaseKind As CaseKind = CaseKind.Relational
            Dim syntax As SyntaxNode = boundRelationalCaseClause.Syntax
            Dim type As ITypeSymbol = Nothing
            Dim constantValue As [Optional](Of Object) = New [Optional](Of Object)()
            Dim isImplicit As Boolean = boundRelationalCaseClause.WasCompilerGenerated
            Return New LazyRelationalCaseClause(value, relation, CaseKind, _semanticModel, syntax, type, constantValue, isImplicit)
        End Function

        Private Function CreateBoundDoLoopStatementOperation(boundDoLoopStatement As BoundDoLoopStatement) As IDoLoopStatement
            Dim doLoopKind As DoLoopKind = GetDoLoopKind(boundDoLoopStatement)
            Dim condition As Lazy(Of IOperation) = New Lazy(Of IOperation)(Function() Create(boundDoLoopStatement.ConditionOpt))
            Dim body As Lazy(Of IOperation) = New Lazy(Of IOperation)(Function() Create(boundDoLoopStatement.Body))
            Dim ignoredConditionOpt As Lazy(Of IOperation) = New Lazy(Of IOperation)(Function()
                                                                                         If doLoopKind = DoLoopKind.Invalid Then
                                                                                             Debug.Assert(boundDoLoopStatement.TopConditionOpt IsNot Nothing)
                                                                                             Debug.Assert(boundDoLoopStatement.BottomConditionOpt IsNot Nothing)
                                                                                             Debug.Assert(boundDoLoopStatement.ConditionOpt Is boundDoLoopStatement.TopConditionOpt)
                                                                                             Return Create(boundDoLoopStatement.BottomConditionOpt)
                                                                                         Else
                                                                                             Debug.Assert(boundDoLoopStatement.TopConditionOpt Is Nothing OrElse boundDoLoopStatement.BottomConditionOpt Is Nothing)
                                                                                             Return Nothing
                                                                                         End If
                                                                                     End Function)
            Dim locals As ImmutableArray(Of ILocalSymbol) = ImmutableArray(Of ILocalSymbol).Empty
            Dim syntax As SyntaxNode = boundDoLoopStatement.Syntax
            Dim type As ITypeSymbol = Nothing
            Dim constantValue As [Optional](Of Object) = New [Optional](Of Object)()
            Dim isImplicit As Boolean = boundDoLoopStatement.WasCompilerGenerated
            Return New LazyDoLoopStatement(doLoopKind, condition, body, ignoredConditionOpt, locals, _semanticModel, syntax, type, constantValue, isImplicit)
        End Function

        Private Shared Function GetDoLoopKind(boundDoLoopStatement As BoundDoLoopStatement) As DoLoopKind
            If boundDoLoopStatement.TopConditionOpt IsNot Nothing AndAlso boundDoLoopStatement.BottomConditionOpt IsNot Nothing Then
                Return DoLoopKind.Invalid
            End If

            If boundDoLoopStatement.ConditionIsTop Then
                If boundDoLoopStatement.ConditionIsUntil Then
                    Return DoLoopKind.DoUntilTopLoop
                Else
                    Return DoLoopKind.DoWhileTopLoop
                End If
            Else
                If boundDoLoopStatement.ConditionIsUntil Then
                    Return DoLoopKind.DoUntilBottomLoop
                Else
                    Return DoLoopKind.DoWhileBottomLoop
                End If
            End If
        End Function

        Private Function CreateBoundForToStatementOperation(boundForToStatement As BoundForToStatement) As IForToLoopStatement
            Dim locals As ImmutableArray(Of ILocalSymbol) = If(boundForToStatement.DeclaredOrInferredLocalOpt IsNot Nothing,
                ImmutableArray.Create(Of ILocalSymbol)(boundForToStatement.DeclaredOrInferredLocalOpt),
                ImmutableArray(Of ILocalSymbol).Empty)
            Dim loopControlVariable As Lazy(Of IOperation) = New Lazy(Of IOperation)(Function() Create(boundForToStatement.ControlVariable))
            Dim initialValue As Lazy(Of IOperation) = New Lazy(Of IOperation)(Function() Create(boundForToStatement.InitialValue))
            Dim limitValue As Lazy(Of IOperation) = New Lazy(Of IOperation)(Function() Create(boundForToStatement.LimitValue))
            Dim stepValue As Lazy(Of IOperation) = New Lazy(Of IOperation)(Function() Create(boundForToStatement.StepValue))
            Dim body As Lazy(Of IOperation) = New Lazy(Of IOperation)(Function() Create(boundForToStatement.Body))
            Dim nextVariables As Lazy(Of ImmutableArray(Of IOperation)) = New Lazy(Of ImmutableArray(Of IOperation))(
                Function()
                    Return If(boundForToStatement.NextVariablesOpt.IsDefault,
                        ImmutableArray(Of IOperation).Empty,
                        boundForToStatement.NextVariablesOpt.SelectAsArray(Function(n) Create(n)))
                End Function)
            Dim syntax As SyntaxNode = boundForToStatement.Syntax
            Dim type As ITypeSymbol = Nothing
            Dim constantValue As [Optional](Of Object) = New [Optional](Of Object)()
            Dim isImplicit As Boolean = boundForToStatement.WasCompilerGenerated
            Return New LazyForToLoopStatement(locals, loopControlVariable, initialValue, limitValue, stepValue, body, nextVariables, _semanticModel, syntax, type, constantValue, isImplicit)
        End Function

        Private Function CreateBoundForEachStatementOperation(boundForEachStatement As BoundForEachStatement) As IForEachLoopStatement
<<<<<<< HEAD
            Dim iterationVariable As ILocalSymbol = TryCast(boundForEachStatement.ControlVariable, BoundLocal)?.LocalSymbol
=======
            Dim locals As ImmutableArray(Of ILocalSymbol) = If(boundForEachStatement.DeclaredOrInferredLocalOpt IsNot Nothing,
                ImmutableArray.Create(Of ILocalSymbol)(boundForEachStatement.DeclaredOrInferredLocalOpt),
                ImmutableArray(Of ILocalSymbol).Empty)
            Dim loopControlVariable As Lazy(Of IOperation) = New Lazy(Of IOperation)(Function() Create(boundForEachStatement.ControlVariable))
>>>>>>> 21c77954
            Dim collection As Lazy(Of IOperation) = New Lazy(Of IOperation)(Function() Create(boundForEachStatement.Collection))
            Dim body As Lazy(Of IOperation) = New Lazy(Of IOperation)(Function() Create(boundForEachStatement.Body))
            Dim nextVariables As Lazy(Of ImmutableArray(Of IOperation)) = New Lazy(Of ImmutableArray(Of IOperation))(
                Function()
                    Return If(boundForEachStatement.NextVariablesOpt.IsDefault,
                        ImmutableArray(Of IOperation).Empty,
                        boundForEachStatement.NextVariablesOpt.SelectAsArray(Function(n) Create(n)))
                End Function)
            Dim syntax As SyntaxNode = boundForEachStatement.Syntax
            Dim type As ITypeSymbol = Nothing
            Dim constantValue As [Optional](Of Object) = New [Optional](Of Object)()
            Dim isImplicit As Boolean = boundForEachStatement.WasCompilerGenerated
            Return New LazyForEachLoopStatement(locals, loopControlVariable, collection, nextVariables, body, _semanticModel, syntax, type, constantValue, isImplicit)
        End Function

        Private Function CreateBoundTryStatementOperation(boundTryStatement As BoundTryStatement) As ITryStatement
            Dim body As Lazy(Of IBlockStatement) = New Lazy(Of IBlockStatement)(Function() DirectCast(Create(boundTryStatement.TryBlock), IBlockStatement))
            Dim catches As Lazy(Of ImmutableArray(Of ICatchClause)) = New Lazy(Of ImmutableArray(Of ICatchClause))(Function() boundTryStatement.CatchBlocks.SelectAsArray(Function(n) DirectCast(Create(n), ICatchClause)))
            Dim finallyHandler As Lazy(Of IBlockStatement) = New Lazy(Of IBlockStatement)(Function() DirectCast(Create(boundTryStatement.FinallyBlockOpt), IBlockStatement))
            Dim syntax As SyntaxNode = boundTryStatement.Syntax
            Dim type As ITypeSymbol = Nothing
            Dim constantValue As [Optional](Of Object) = New [Optional](Of Object)()
            Dim isImplicit As Boolean = boundTryStatement.WasCompilerGenerated
            Return New LazyTryStatement(body, catches, finallyHandler, _semanticModel, syntax, type, constantValue, isImplicit)
        End Function

        Private Function CreateBoundCatchBlockOperation(boundCatchBlock As BoundCatchBlock) As ICatchClause
            Dim handler As Lazy(Of IBlockStatement) = New Lazy(Of IBlockStatement)(Function() DirectCast(Create(boundCatchBlock.Body), IBlockStatement))
            Dim caughtType As ITypeSymbol = boundCatchBlock.ExceptionSourceOpt?.Type
            Dim filter As Lazy(Of IOperation) = New Lazy(Of IOperation)(Function() Create(boundCatchBlock.ExceptionFilterOpt))
            Dim exceptionLocal As ILocalSymbol = boundCatchBlock.LocalOpt
            Dim syntax As SyntaxNode = boundCatchBlock.Syntax
            Dim type As ITypeSymbol = Nothing
            Dim constantValue As [Optional](Of Object) = New [Optional](Of Object)()
            Dim isImplicit As Boolean = boundCatchBlock.WasCompilerGenerated
            Return New LazyCatchClause(handler, caughtType, filter, exceptionLocal, _semanticModel, syntax, type, constantValue, isImplicit)
        End Function

        Private Function CreateBoundBlockOperation(boundBlock As BoundBlock) As IBlockStatement
            Dim statements As Lazy(Of ImmutableArray(Of IOperation)) = New Lazy(Of ImmutableArray(Of IOperation))(
                Function()
                    ' We should not be filtering OperationKind.None statements.
                    ' https://github.com/dotnet/roslyn/issues/21776
                    Return boundBlock.Statements.Select(Function(n) Create(n)).Where(Function(s) s.Kind <> OperationKind.None).ToImmutableArray()
                End Function)
            Dim locals As ImmutableArray(Of ILocalSymbol) = boundBlock.Locals.As(Of ILocalSymbol)()
            Dim syntax As SyntaxNode = boundBlock.Syntax
            Dim type As ITypeSymbol = Nothing
            Dim constantValue As [Optional](Of Object) = New [Optional](Of Object)()
            Dim isImplicit As Boolean = boundBlock.WasCompilerGenerated
            Return New LazyBlockStatement(statements, locals, _semanticModel, syntax, type, constantValue, isImplicit)
        End Function

        Private Function CreateBoundBadStatementOperation(boundBadStatement As BoundBadStatement) As IInvalidStatement
            Dim children As Lazy(Of ImmutableArray(Of IOperation)) = New Lazy(Of ImmutableArray(Of IOperation))(
                Function()
                    Dim builder As ArrayBuilder(Of IOperation) = ArrayBuilder(Of IOperation).GetInstance(boundBadStatement.ChildBoundNodes.Length)
                    For Each childNode In boundBadStatement.ChildBoundNodes
                        Dim operation = Create(childNode)
                        If operation IsNot Nothing Then
                            builder.Add(operation)
                        End If
                    Next

                    Return builder.ToImmutableAndFree()
                End Function)
            Dim syntax As SyntaxNode = boundBadStatement.Syntax
            Dim type As ITypeSymbol = Nothing
            Dim constantValue As [Optional](Of Object) = New [Optional](Of Object)()
            Dim isImplicit As Boolean = boundBadStatement.WasCompilerGenerated
            Return New LazyInvalidStatement(children, _semanticModel, syntax, type, constantValue, isImplicit)
        End Function

        Private Function CreateBoundReturnStatementOperation(boundReturnStatement As BoundReturnStatement) As IReturnStatement
            Dim returnedValue As Lazy(Of IOperation) = New Lazy(Of IOperation)(Function() Create(boundReturnStatement.ExpressionOpt))
            Dim syntax As SyntaxNode = boundReturnStatement.Syntax
            Dim type As ITypeSymbol = Nothing
            Dim constantValue As [Optional](Of Object) = New [Optional](Of Object)()
            Dim isImplicit As Boolean = boundReturnStatement.WasCompilerGenerated
            Return New LazyReturnStatement(OperationKind.ReturnStatement, returnedValue, _semanticModel, syntax, type, constantValue, isImplicit)
        End Function

        Private Function CreateBoundThrowStatementOperation(boundThrowStatement As BoundThrowStatement) As IExpressionStatement
            Dim thrownObject As Lazy(Of IOperation) = New Lazy(Of IOperation)(Function() Create(boundThrowStatement.ExpressionOpt))
            Dim syntax As SyntaxNode = boundThrowStatement.Syntax
            Dim expressionType As ITypeSymbol = boundThrowStatement.ExpressionOpt?.Type
            Dim statementType As ITypeSymbol = Nothing
            Dim constantValue As [Optional](Of Object) = New [Optional](Of Object)()
            Dim isImplicit As Boolean = boundThrowStatement.WasCompilerGenerated
            Dim throwExpression As IOperation = New LazyThrowExpression(thrownObject, _semanticModel, syntax, expressionType, constantValue, isImplicit)
            Return New ExpressionStatement(throwExpression, _semanticModel, syntax, statementType, constantValue, isImplicit)
        End Function

        Private Function CreateBoundWhileStatementOperation(boundWhileStatement As BoundWhileStatement) As IWhileLoopStatement
            Dim condition As Lazy(Of IOperation) = New Lazy(Of IOperation)(Function() Create(boundWhileStatement.Condition))
            Dim body As Lazy(Of IOperation) = New Lazy(Of IOperation)(Function() Create(boundWhileStatement.Body))
            Dim locals As ImmutableArray(Of ILocalSymbol) = ImmutableArray(Of ILocalSymbol).Empty
            Dim syntax As SyntaxNode = boundWhileStatement.Syntax
            Dim type As ITypeSymbol = Nothing
            Dim constantValue As [Optional](Of Object) = New [Optional](Of Object)()
            Dim isImplicit As Boolean = boundWhileStatement.WasCompilerGenerated
            Return New LazyWhileLoopStatement(condition, body, locals, _semanticModel, syntax, type, constantValue, isImplicit)
        End Function

        Private Function CreateBoundDimStatementOperation(boundDimStatement As BoundDimStatement) As IVariableDeclarationStatement
            Dim declarations As Lazy(Of ImmutableArray(Of IVariableDeclaration)) = New Lazy(Of ImmutableArray(Of IVariableDeclaration))(Function() GetVariableDeclarationStatementVariables(boundDimStatement))
            Dim syntax As SyntaxNode = boundDimStatement.Syntax
            Dim type As ITypeSymbol = Nothing
            Dim constantValue As [Optional](Of Object) = New [Optional](Of Object)()
            Dim isImplicit As Boolean = boundDimStatement.WasCompilerGenerated
            Return New LazyVariableDeclarationStatement(declarations, _semanticModel, syntax, type, constantValue, isImplicit)
        End Function

        Private Function CreateBoundYieldStatementOperation(boundYieldStatement As BoundYieldStatement) As IReturnStatement
            Dim returnedValue As Lazy(Of IOperation) = New Lazy(Of IOperation)(Function() Create(boundYieldStatement.Expression))
            Dim syntax As SyntaxNode = boundYieldStatement.Syntax
            Dim type As ITypeSymbol = Nothing
            Dim constantValue As [Optional](Of Object) = New [Optional](Of Object)()
            Dim isImplicit As Boolean = boundYieldStatement.WasCompilerGenerated
            Return New LazyReturnStatement(OperationKind.YieldReturnStatement, returnedValue, _semanticModel, syntax, type, constantValue, isImplicit)
        End Function

        Private Function CreateBoundLabelStatementOperation(boundLabelStatement As BoundLabelStatement) As ILabeledStatement
            Dim label As ILabelSymbol = boundLabelStatement.Label
            Dim statement As Lazy(Of IOperation) = New Lazy(Of IOperation)(Function() Nothing)
            Dim syntax As SyntaxNode = boundLabelStatement.Syntax
            Dim type As ITypeSymbol = Nothing
            Dim constantValue As [Optional](Of Object) = New [Optional](Of Object)()
            Dim isImplicit As Boolean = boundLabelStatement.WasCompilerGenerated
            Return New LazyLabeledStatement(label, statement, _semanticModel, syntax, type, constantValue, isImplicit)
        End Function

        Private Function CreateBoundGotoStatementOperation(boundGotoStatement As BoundGotoStatement) As IBranchStatement
            Dim target As ILabelSymbol = boundGotoStatement.Label
            Dim branchKind As BranchKind = BranchKind.GoTo
            Dim syntax As SyntaxNode = boundGotoStatement.Syntax
            Dim type As ITypeSymbol = Nothing
            Dim constantValue As [Optional](Of Object) = New [Optional](Of Object)()
            Dim isImplicit As Boolean = boundGotoStatement.WasCompilerGenerated
            Return New BranchStatement(target, branchKind, _semanticModel, syntax, type, constantValue, isImplicit)
        End Function

        Private Function CreateBoundContinueStatementOperation(boundContinueStatement As BoundContinueStatement) As IBranchStatement
            Dim target As ILabelSymbol = boundContinueStatement.Label
            Dim branchKind As BranchKind = BranchKind.Continue
            Dim syntax As SyntaxNode = boundContinueStatement.Syntax
            Dim type As ITypeSymbol = Nothing
            Dim constantValue As [Optional](Of Object) = New [Optional](Of Object)()
            Dim isImplicit As Boolean = boundContinueStatement.WasCompilerGenerated
            Return New BranchStatement(target, branchKind, _semanticModel, syntax, type, constantValue, isImplicit)
        End Function

        Private Function CreateBoundExitStatementOperation(boundExitStatement As BoundExitStatement) As IBranchStatement
            Dim target As ILabelSymbol = boundExitStatement.Label
            Dim branchKind As BranchKind = BranchKind.Break
            Dim syntax As SyntaxNode = boundExitStatement.Syntax
            Dim type As ITypeSymbol = Nothing
            Dim constantValue As [Optional](Of Object) = New [Optional](Of Object)()
            Dim isImplicit As Boolean = boundExitStatement.WasCompilerGenerated
            Return New BranchStatement(target, branchKind, _semanticModel, syntax, type, constantValue, isImplicit)
        End Function

        Private Function CreateBoundSyncLockStatementOperation(boundSyncLockStatement As BoundSyncLockStatement) As ILockStatement
            Dim expression As Lazy(Of IOperation) = New Lazy(Of IOperation)(Function() Create(boundSyncLockStatement.LockExpression))
            Dim body As Lazy(Of IOperation) = New Lazy(Of IOperation)(Function() Create(boundSyncLockStatement.Body))
            Dim syntax As SyntaxNode = boundSyncLockStatement.Syntax
            Dim type As ITypeSymbol = Nothing
            Dim constantValue As [Optional](Of Object) = New [Optional](Of Object)()
            Dim isImplicit As Boolean = boundSyncLockStatement.WasCompilerGenerated
            Return New LazyLockStatement(expression, body, _semanticModel, syntax, type, constantValue, isImplicit)
        End Function

        Private Function CreateBoundNoOpStatementOperation(boundNoOpStatement As BoundNoOpStatement) As IEmptyStatement
            Dim syntax As SyntaxNode = boundNoOpStatement.Syntax
            Dim type As ITypeSymbol = Nothing
            Dim constantValue As [Optional](Of Object) = New [Optional](Of Object)()
            Dim isImplicit As Boolean = boundNoOpStatement.WasCompilerGenerated
            Return New EmptyStatement(_semanticModel, syntax, type, constantValue, isImplicit)
        End Function

        Private Function CreateBoundStopStatementOperation(boundStopStatement As BoundStopStatement) As IStopStatement
            Dim syntax As SyntaxNode = boundStopStatement.Syntax
            Dim type As ITypeSymbol = Nothing
            Dim constantValue As [Optional](Of Object) = New [Optional](Of Object)()
            Dim isImplicit As Boolean = boundStopStatement.WasCompilerGenerated
            Return New StopStatement(_semanticModel, syntax, type, constantValue, isImplicit)
        End Function

        Private Function CreateBoundEndStatementOperation(boundEndStatement As BoundEndStatement) As IEndStatement
            Dim syntax As SyntaxNode = boundEndStatement.Syntax
            Dim type As ITypeSymbol = Nothing
            Dim constantValue As [Optional](Of Object) = New [Optional](Of Object)()
            Dim isImplicit As Boolean = boundEndStatement.WasCompilerGenerated
            Return New EndStatement(_semanticModel, syntax, type, constantValue, isImplicit)
        End Function

        Private Function CreateBoundWithStatementOperation(boundWithStatement As BoundWithStatement) As IWithStatement
            Dim body As Lazy(Of IOperation) = New Lazy(Of IOperation)(Function() Create(boundWithStatement.Body))
            Dim value As Lazy(Of IOperation) = New Lazy(Of IOperation)(Function() Create(boundWithStatement.OriginalExpression))
            Dim syntax As SyntaxNode = boundWithStatement.Syntax
            Dim type As ITypeSymbol = Nothing
            Dim constantValue As [Optional](Of Object) = New [Optional](Of Object)()
            Dim isImplicit As Boolean = boundWithStatement.WasCompilerGenerated
            Return New LazyWithStatement(body, value, _semanticModel, syntax, type, constantValue, isImplicit)
        End Function

        Private Function CreateBoundUsingStatementOperation(boundUsingStatement As BoundUsingStatement) As IUsingStatement
            Dim body As Lazy(Of IOperation) = New Lazy(Of IOperation)(Function() Create(boundUsingStatement.Body))
            Dim declaration As Lazy(Of IVariableDeclarationStatement) = New Lazy(Of IVariableDeclarationStatement)(
                Function()
                    Return GetUsingStatementDeclaration(boundUsingStatement.ResourceList, DirectCast(boundUsingStatement.Syntax, UsingBlockSyntax).UsingStatement)
                End Function)
            Dim value As Lazy(Of IOperation) = New Lazy(Of IOperation)(Function() Create(boundUsingStatement.ResourceExpressionOpt))
            Dim syntax As SyntaxNode = boundUsingStatement.Syntax
            Dim type As ITypeSymbol = Nothing
            Dim constantValue As [Optional](Of Object) = New [Optional](Of Object)()
            Dim isImplicit As Boolean = boundUsingStatement.WasCompilerGenerated
            Return New LazyUsingStatement(body, declaration, value, _semanticModel, syntax, type, constantValue, isImplicit)
        End Function

        Private Function CreateBoundExpressionStatementOperation(boundExpressionStatement As BoundExpressionStatement) As IExpressionStatement
            Dim expression As Lazy(Of IOperation) = New Lazy(Of IOperation)(Function() Create(boundExpressionStatement.Expression))
            Dim syntax As SyntaxNode = boundExpressionStatement.Syntax
            Dim type As ITypeSymbol = Nothing
            Dim constantValue As [Optional](Of Object) = New [Optional](Of Object)()
            Dim isImplicit As Boolean = boundExpressionStatement.WasCompilerGenerated
            Return New LazyExpressionStatement(expression, _semanticModel, syntax, type, constantValue, isImplicit)
        End Function

        Private Function CreateBoundRaiseEventStatementOperation(boundRaiseEventStatement As BoundRaiseEventStatement) As IExpressionStatement
            Dim expression As Lazy(Of IOperation) = New Lazy(Of IOperation)(Function() Create(boundRaiseEventStatement.EventInvocation))
            Dim syntax As SyntaxNode = boundRaiseEventStatement.Syntax
            Dim type As ITypeSymbol = Nothing
            Dim constantValue As [Optional](Of Object) = New [Optional](Of Object)()
            Dim isImplicit As Boolean = boundRaiseEventStatement.WasCompilerGenerated
            Return New LazyExpressionStatement(expression, _semanticModel, syntax, type, constantValue, isImplicit)
        End Function

        Private Function CreateBoundAddHandlerStatementOperation(boundAddHandlerStatement As BoundAddHandlerStatement) As IExpressionStatement
            Dim expression As Lazy(Of IOperation) = New Lazy(Of IOperation)(Function() GetAddRemoveHandlerStatementExpression(boundAddHandlerStatement))
            Dim syntax As SyntaxNode = boundAddHandlerStatement.Syntax
            Dim type As ITypeSymbol = Nothing
            Dim constantValue As [Optional](Of Object) = New [Optional](Of Object)()
            Dim isImplicit As Boolean = boundAddHandlerStatement.WasCompilerGenerated
            Return New LazyExpressionStatement(expression, _semanticModel, syntax, type, constantValue, isImplicit)
        End Function

        Private Function CreateBoundRemoveHandlerStatementOperation(boundRemoveHandlerStatement As BoundRemoveHandlerStatement) As IExpressionStatement
            Dim expression As Lazy(Of IOperation) = New Lazy(Of IOperation)(Function() GetAddRemoveHandlerStatementExpression(boundRemoveHandlerStatement))
            Dim syntax As SyntaxNode = boundRemoveHandlerStatement.Syntax
            Dim type As ITypeSymbol = Nothing
            Dim constantValue As [Optional](Of Object) = New [Optional](Of Object)()
            Dim isImplicit As Boolean = boundRemoveHandlerStatement.WasCompilerGenerated
            Return New LazyExpressionStatement(expression, _semanticModel, syntax, type, constantValue, isImplicit)
        End Function

        Private Function CreateBoundTupleExpressionOperation(boundTupleExpression As BoundTupleExpression) As ITupleExpression
            Dim elements As New Lazy(Of ImmutableArray(Of IOperation))(Function() boundTupleExpression.Arguments.SelectAsArray(Function(element) Create(element)))
            Dim syntax As SyntaxNode = boundTupleExpression.Syntax
            Dim type As ITypeSymbol = boundTupleExpression.Type
            Dim constantValue As [Optional](Of Object) = Nothing
            Dim isImplicit As Boolean = boundTupleExpression.WasCompilerGenerated
            Return New LazyTupleExpression(elements, _semanticModel, syntax, type, constantValue, isImplicit)
        End Function

        Private Function CreateBoundInterpolatedStringExpressionOperation(boundInterpolatedString As BoundInterpolatedStringExpression) As IInterpolatedStringExpression
            Dim parts As New Lazy(Of ImmutableArray(Of IInterpolatedStringContent))(
                Function()
                    Return boundInterpolatedString.Contents.SelectAsArray(Function(interpolatedStringContent) CreateBoundInterpolatedStringContentOperation(interpolatedStringContent))
                End Function)

            Dim syntax As SyntaxNode = boundInterpolatedString.Syntax
            Dim type As ITypeSymbol = boundInterpolatedString.Type
            Dim constantValue As [Optional](Of Object) = ConvertToOptional(boundInterpolatedString.ConstantValueOpt)
            Dim isImplicit As Boolean = boundInterpolatedString.WasCompilerGenerated
            Return New LazyInterpolatedStringExpression(parts, _semanticModel, syntax, type, constantValue, isImplicit)
        End Function

        Private Function CreateBoundInterpolatedStringContentOperation(boundNode As BoundNode) As IInterpolatedStringContent
            If boundNode.Kind = BoundKind.Interpolation Then
                Return DirectCast(Create(boundNode), IInterpolatedStringContent)
            Else
                Return CreateBoundInterpolatedStringTextOperation(boundNode)
            End If
        End Function

        Private Function CreateBoundInterpolationOperation(boundInterpolation As BoundInterpolation) As IInterpolation
            Dim expression As Lazy(Of IOperation) = New Lazy(Of IOperation)(Function() Create(boundInterpolation.Expression))
            Dim alignment As Lazy(Of IOperation) = New Lazy(Of IOperation)(Function() Create(boundInterpolation.AlignmentOpt))
            Dim format As Lazy(Of IOperation) = New Lazy(Of IOperation)(Function() Create(boundInterpolation.FormatStringOpt))
            Dim syntax As SyntaxNode = boundInterpolation.Syntax
            Dim type As ITypeSymbol = Nothing
            Dim constantValue As [Optional](Of Object) = Nothing
            Dim isImplicit As Boolean = boundInterpolation.WasCompilerGenerated
            Return New LazyInterpolation(expression, alignment, format, _semanticModel, syntax, type, constantValue, isImplicit)
        End Function

        Private Function CreateBoundInterpolatedStringTextOperation(boundNode As BoundNode) As IInterpolatedStringText
            Dim text As Lazy(Of IOperation) = New Lazy(Of IOperation)(Function() Create(boundNode))
            Dim syntax As SyntaxNode = boundNode.Syntax
            Dim type As ITypeSymbol = Nothing
            Dim constantValue As [Optional](Of Object) = Nothing
            Dim isImplicit As Boolean = boundNode.WasCompilerGenerated
            Return New LazyInterpolatedStringText(text, _semanticModel, syntax, type, constantValue, isImplicit)
        End Function

        Private Function CreateBoundAnonymousTypeCreationExpressionOperation(boundAnonymousTypeCreationExpression As BoundAnonymousTypeCreationExpression) As IAnonymousObjectCreationExpression
            Dim initializers As Lazy(Of ImmutableArray(Of IOperation)) = New Lazy(Of ImmutableArray(Of IOperation))(
                Function()
                    Return GetAnonymousTypeCreationInitializers(boundAnonymousTypeCreationExpression)
                End Function)

            Dim syntax As SyntaxNode = boundAnonymousTypeCreationExpression.Syntax
            Dim type As ITypeSymbol = boundAnonymousTypeCreationExpression.Type
            Dim constantValue As [Optional](Of Object) = ConvertToOptional(boundAnonymousTypeCreationExpression.ConstantValueOpt)
            Dim isImplicit As Boolean = boundAnonymousTypeCreationExpression.WasCompilerGenerated
            Return New LazyAnonymousObjectCreationExpression(initializers, _semanticModel, syntax, type, constantValue, isImplicit)
        End Function

        Private Function CreateBoundAnonymousTypePropertyAccessOperation(boundAnonymousTypePropertyAccess As BoundAnonymousTypePropertyAccess) As IPropertyReferenceExpression
            Dim instance As Lazy(Of IOperation) = New Lazy(Of IOperation)(Function() Nothing)
            Dim [property] As IPropertySymbol = DirectCast(boundAnonymousTypePropertyAccess.ExpressionSymbol, IPropertySymbol)
            Dim argumentsInEvaluationOrder As Lazy(Of ImmutableArray(Of IArgument)) = New Lazy(Of ImmutableArray(Of IArgument))(Function() ImmutableArray(Of IArgument).Empty)
            Dim syntax As SyntaxNode = boundAnonymousTypePropertyAccess.Syntax
            Dim type As ITypeSymbol = boundAnonymousTypePropertyAccess.Type
            Dim constantValue As [Optional](Of Object) = ConvertToOptional(boundAnonymousTypePropertyAccess.ConstantValueOpt)
            Dim isImplicit As Boolean = boundAnonymousTypePropertyAccess.WasCompilerGenerated
            Return New LazyPropertyReferenceExpression([property], instance, [property], argumentsInEvaluationOrder, _semanticModel, syntax, type, constantValue, isImplicit)
        End Function
    End Class
End Namespace

<|MERGE_RESOLUTION|>--- conflicted
+++ resolved
@@ -925,7 +925,7 @@
             Dim condition As Lazy(Of IOperation) = New Lazy(Of IOperation)(Function() Create(boundDoLoopStatement.ConditionOpt))
             Dim body As Lazy(Of IOperation) = New Lazy(Of IOperation)(Function() Create(boundDoLoopStatement.Body))
             Dim ignoredConditionOpt As Lazy(Of IOperation) = New Lazy(Of IOperation)(Function()
-                                                                                         If doLoopKind = DoLoopKind.Invalid Then
+                                                                                         If doLoopKind = doLoopKind.Invalid Then
                                                                                              Debug.Assert(boundDoLoopStatement.TopConditionOpt IsNot Nothing)
                                                                                              Debug.Assert(boundDoLoopStatement.BottomConditionOpt IsNot Nothing)
                                                                                              Debug.Assert(boundDoLoopStatement.ConditionOpt Is boundDoLoopStatement.TopConditionOpt)
@@ -986,14 +986,10 @@
         End Function
 
         Private Function CreateBoundForEachStatementOperation(boundForEachStatement As BoundForEachStatement) As IForEachLoopStatement
-<<<<<<< HEAD
-            Dim iterationVariable As ILocalSymbol = TryCast(boundForEachStatement.ControlVariable, BoundLocal)?.LocalSymbol
-=======
             Dim locals As ImmutableArray(Of ILocalSymbol) = If(boundForEachStatement.DeclaredOrInferredLocalOpt IsNot Nothing,
                 ImmutableArray.Create(Of ILocalSymbol)(boundForEachStatement.DeclaredOrInferredLocalOpt),
                 ImmutableArray(Of ILocalSymbol).Empty)
             Dim loopControlVariable As Lazy(Of IOperation) = New Lazy(Of IOperation)(Function() Create(boundForEachStatement.ControlVariable))
->>>>>>> 21c77954
             Dim collection As Lazy(Of IOperation) = New Lazy(Of IOperation)(Function() Create(boundForEachStatement.Collection))
             Dim body As Lazy(Of IOperation) = New Lazy(Of IOperation)(Function() Create(boundForEachStatement.Body))
             Dim nextVariables As Lazy(Of ImmutableArray(Of IOperation)) = New Lazy(Of ImmutableArray(Of IOperation))(
@@ -1128,7 +1124,7 @@
 
         Private Function CreateBoundGotoStatementOperation(boundGotoStatement As BoundGotoStatement) As IBranchStatement
             Dim target As ILabelSymbol = boundGotoStatement.Label
-            Dim branchKind As BranchKind = BranchKind.GoTo
+            Dim branchKind As BranchKind = branchKind.GoTo
             Dim syntax As SyntaxNode = boundGotoStatement.Syntax
             Dim type As ITypeSymbol = Nothing
             Dim constantValue As [Optional](Of Object) = New [Optional](Of Object)()
@@ -1138,7 +1134,7 @@
 
         Private Function CreateBoundContinueStatementOperation(boundContinueStatement As BoundContinueStatement) As IBranchStatement
             Dim target As ILabelSymbol = boundContinueStatement.Label
-            Dim branchKind As BranchKind = BranchKind.Continue
+            Dim branchKind As BranchKind = branchKind.Continue
             Dim syntax As SyntaxNode = boundContinueStatement.Syntax
             Dim type As ITypeSymbol = Nothing
             Dim constantValue As [Optional](Of Object) = New [Optional](Of Object)()
@@ -1148,7 +1144,7 @@
 
         Private Function CreateBoundExitStatementOperation(boundExitStatement As BoundExitStatement) As IBranchStatement
             Dim target As ILabelSymbol = boundExitStatement.Label
-            Dim branchKind As BranchKind = BranchKind.Break
+            Dim branchKind As BranchKind = branchKind.Break
             Dim syntax As SyntaxNode = boundExitStatement.Syntax
             Dim type As ITypeSymbol = Nothing
             Dim constantValue As [Optional](Of Object) = New [Optional](Of Object)()
