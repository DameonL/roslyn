--- conflicted
+++ resolved
@@ -2432,7 +2432,6 @@
             }
         }
 
-<<<<<<< HEAD
         protected override void AfterLeftChildHasBeenVisited(BoundBinaryOperator binary)
         {
             Debug.Assert(!IsConditionalState);
@@ -2515,7 +2514,15 @@
                             }
                         }
                     }
-=======
+                }
+            }
+            else
+            {
+                base.AfterLeftChildHasBeenVisited(binary);
+                Debug.Assert(!IsConditionalState);
+            }
+        }
+
         public override BoundNode VisitFixedLocalCollectionInitializer(BoundFixedLocalCollectionInitializer node)
         {
             var initializer = node.Expression;
@@ -2555,17 +2562,17 @@
                 if (!_unsafeAddressTakenVariables.ContainsKey(variable))
                 {
                     _unsafeAddressTakenVariables.Add(variable, node.Syntax.Location);
->>>>>>> 844fea4d
                 }
             }
             else
             {
-                base.AfterLeftChildHasBeenVisited(binary);
-                Debug.Assert(!IsConditionalState);
-            }
-        }
-
-<<<<<<< HEAD
+                VisitAddressOfOperand(node.Operand, shouldReadOperand);
+            }
+
+            SetUnknownResultNullability();
+            return null;
+        }
+
         private static BoundExpression SkipReferenceConversions(BoundExpression possiblyConversion)
         {
             while (possiblyConversion.Kind == BoundKind.Conversion)
@@ -2577,9 +2584,6 @@
                     case ConversionKind.ExplicitReference:
                         possiblyConversion = conversion.Operand;
                         break;
-=======
-            VisitAddressOfOperand(node.Operand, shouldReadOperand);
->>>>>>> 844fea4d
 
                     default:
                         return possiblyConversion;
@@ -3249,45 +3253,6 @@
             }
 
             Assign(node.Left, value: node, valueIsNotNull: resultIsNotNull); 
-            return null;
-        }
-
-        public override BoundNode VisitAddressOfOperator(BoundAddressOfOperator node)
-        {
-            BoundExpression operand = node.Operand;
-            bool shouldReadOperand = false;
-
-            // If the node is a fixed statement address-of operator (e.g. fixed(int *p = &...)),
-            // then we don't need to consider it for membership in unsafeAddressTakenVariables,
-            // because it is either not a local/parameter/range variable (if the variable is
-            // non-moveable) or it is and it has a RefKind other than None, in which case it can't
-            // be referred to in a lambda (i.e. can't be captured).
-            if (!node.IsFixedStatementAddressOf)
-            {
-                Symbol variable = UseNonFieldSymbolUnsafely(operand);
-                if ((object)variable != null)
-                {
-                    // The goal here is to treat address-of as a read in cases where
-                    // we (a) care about a read happening (e.g. for DataFlowsIn) and
-                    // (b) have information indicating that this will not result in
-                    // a read to an unassigned variable (i.e. the operand is definitely
-                    // assigned).
-                    if (_unassignedVariableAddressOfSyntaxes != null &&
-                        !_unassignedVariableAddressOfSyntaxes.Contains(node.Syntax as PrefixUnaryExpressionSyntax))
-                    {
-                        shouldReadOperand = true;
-                    }
-
-                    if (!_unsafeAddressTakenVariables.ContainsKey(variable))
-                    {
-                        _unsafeAddressTakenVariables.Add(variable, node.Syntax.Location);
-                    }
-                }
-            }
-
-            VisitAddressOfOperator(node, shouldReadOperand);
-
-            SetUnknownResultNullability();
             return null;
         }
 
