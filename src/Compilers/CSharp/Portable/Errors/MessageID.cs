--- conflicted
+++ resolved
@@ -200,11 +200,10 @@
             // Checks are in the LanguageParser unless otherwise noted.
             switch (feature)
             {
-<<<<<<< HEAD
                 // C# 8 features.
                 case MessageID.IDS_FeatureStaticNullChecking:
                     return LanguageVersion.CSharp8;
-=======
+
                 // C# 7.3 features.
                 case MessageID.IDS_FeatureAttributesOnBackingFields: // semantic check
                 case MessageID.IDS_FeatureImprovedOverloadCandidates: // semantic check
@@ -220,7 +219,6 @@
                 case MessageID.IDS_FeatureExtensibleFixedStatement:  // semantic check
                 case MessageID.IDS_FeatureIndexingMovableFixedBuffers: //semantic check
                     return LanguageVersion.CSharp7_3;
->>>>>>> 79ae6bcf
 
                 // C# 7.2 features.
                 case MessageID.IDS_FeatureNonTrailingNamedArguments: // semantic check
