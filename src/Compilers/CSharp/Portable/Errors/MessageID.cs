﻿// Copyright (c) Microsoft.  All Rights Reserved.  Licensed under the Apache License, Version 2.0.  See License.txt in the project root for license information.

using System;
using System.Diagnostics;
using Roslyn.Utilities;

namespace Microsoft.CodeAnalysis.CSharp
{
    internal enum MessageID
    {
        None = 0,
        MessageBase = 1200,

        IDS_SK_METHOD = MessageBase + 2000,
        IDS_SK_TYPE = MessageBase + 2001,
        IDS_SK_NAMESPACE = MessageBase + 2002,
        IDS_SK_FIELD = MessageBase + 2003,
        IDS_SK_PROPERTY = MessageBase + 2004,
        IDS_SK_UNKNOWN = MessageBase + 2005,
        IDS_SK_VARIABLE = MessageBase + 2006,
        IDS_SK_EVENT = MessageBase + 2007,
        IDS_SK_TYVAR = MessageBase + 2008,
        //IDS_SK_GCLASS = MessageBase + 2009,
        IDS_SK_ALIAS = MessageBase + 2010,
        //IDS_SK_EXTERNALIAS = MessageBase + 2011,
        IDS_SK_LABEL = MessageBase + 2012,
        IDS_SK_CONSTRUCTOR = MessageBase + 2013,

        IDS_NULL = MessageBase + 10001,
        //IDS_RELATEDERROR = MessageBase + 10002,
        //IDS_RELATEDWARNING = MessageBase + 10003,
        IDS_XMLIGNORED = MessageBase + 10004,
        IDS_XMLIGNORED2 = MessageBase + 10005,
        IDS_XMLFAILEDINCLUDE = MessageBase + 10006,
        IDS_XMLBADINCLUDE = MessageBase + 10007,
        IDS_XMLNOINCLUDE = MessageBase + 10008,
        IDS_XMLMISSINGINCLUDEFILE = MessageBase + 10009,
        IDS_XMLMISSINGINCLUDEPATH = MessageBase + 10010,
        IDS_GlobalNamespace = MessageBase + 10011,
        IDS_FeatureGenerics = MessageBase + 12500,
        IDS_FeatureAnonDelegates = MessageBase + 12501,
        IDS_FeatureModuleAttrLoc = MessageBase + 12502,
        IDS_FeatureGlobalNamespace = MessageBase + 12503,
        IDS_FeatureFixedBuffer = MessageBase + 12504,
        IDS_FeaturePragma = MessageBase + 12505,
        IDS_FOREACHLOCAL = MessageBase + 12506,
        IDS_USINGLOCAL = MessageBase + 12507,
        IDS_FIXEDLOCAL = MessageBase + 12508,
        IDS_FeatureStaticClasses = MessageBase + 12511,
        IDS_FeaturePartialTypes = MessageBase + 12512,
        IDS_MethodGroup = MessageBase + 12513,
        IDS_AnonMethod = MessageBase + 12514,
        IDS_FeatureSwitchOnBool = MessageBase + 12517,
        //IDS_WarnAsError = MessageBase + 12518,
        IDS_Collection = MessageBase + 12520,
        IDS_FeaturePropertyAccessorMods = MessageBase + 12522,
        IDS_FeatureExternAlias = MessageBase + 12523,
        IDS_FeatureIterators = MessageBase + 12524,
        IDS_FeatureDefault = MessageBase + 12525,
        IDS_FeatureNullable = MessageBase + 12528,
        IDS_Lambda = MessageBase + 12531,
        IDS_FeaturePatternMatching = MessageBase + 12532,
        IDS_FeatureThrowExpression = MessageBase + 12533,

        IDS_FeatureImplicitArray = MessageBase + 12557,
        IDS_FeatureImplicitLocal = MessageBase + 12558,
        IDS_FeatureAnonymousTypes = MessageBase + 12559,
        IDS_FeatureAutoImplementedProperties = MessageBase + 12560,
        IDS_FeatureObjectInitializer = MessageBase + 12561,
        IDS_FeatureCollectionInitializer = MessageBase + 12562,
        IDS_FeatureLambda = MessageBase + 12563,
        IDS_FeatureQueryExpression = MessageBase + 12564,
        IDS_FeatureExtensionMethod = MessageBase + 12565,
        IDS_FeaturePartialMethod = MessageBase + 12566,
        IDS_FeatureDynamic = MessageBase + 12644,
        IDS_FeatureTypeVariance = MessageBase + 12645,
        IDS_FeatureNamedArgument = MessageBase + 12646,
        IDS_FeatureOptionalParameter = MessageBase + 12647,
        IDS_FeatureExceptionFilter = MessageBase + 12648,
        IDS_FeatureAutoPropertyInitializer = MessageBase + 12649,

        IDS_SK_TYPE_OR_NAMESPACE = MessageBase + 12652,
        IDS_Contravariant = MessageBase + 12659,
        IDS_Contravariantly = MessageBase + 12660,
        IDS_Covariant = MessageBase + 12661,
        IDS_Covariantly = MessageBase + 12662,
        IDS_Invariantly = MessageBase + 12663,

        IDS_FeatureAsync = MessageBase + 12668,

        IDS_LIB_ENV = MessageBase + 12680,
        IDS_LIB_OPTION = MessageBase + 12681,
        IDS_REFERENCEPATH_OPTION = MessageBase + 12682,
        IDS_DirectoryDoesNotExist = MessageBase + 12683,
        IDS_DirectoryHasInvalidPath = MessageBase + 12684,

        IDS_Namespace1 = MessageBase + 12685,
        IDS_PathList = MessageBase + 12686,
        IDS_Text = MessageBase + 12687,

        // available

        IDS_FeatureNullPropagatingOperator = MessageBase + 12690,
        IDS_FeatureExpressionBodiedMethod = MessageBase + 12691,
        IDS_FeatureExpressionBodiedProperty = MessageBase + 12692,
        IDS_FeatureExpressionBodiedIndexer = MessageBase + 12693,
        // IDS_VersionExperimental = MessageBase + 12694,
        IDS_FeatureNameof = MessageBase + 12695,
        IDS_FeatureDictionaryInitializer = MessageBase + 12696,

        IDS_ToolName = MessageBase + 12697,
        IDS_LogoLine1 = MessageBase + 12698,
        IDS_LogoLine2 = MessageBase + 12699,
        IDS_CSCHelp = MessageBase + 12700,

        IDS_FeatureUsingStatic = MessageBase + 12701,
        IDS_FeatureInterpolatedStrings = MessageBase + 12702,
        IDS_OperationCausedStackOverflow = MessageBase + 12703,
        IDS_AwaitInCatchAndFinally = MessageBase + 12704,
        IDS_FeatureReadonlyAutoImplementedProperties = MessageBase + 12705,
        IDS_FeatureBinaryLiteral = MessageBase + 12706,
        IDS_FeatureDigitSeparator = MessageBase + 12707,
        IDS_FeatureLocalFunctions = MessageBase + 12708,
        IDS_FeatureNullableReferenceTypes = MessageBase + 12709,

        IDS_FeatureRefLocalsReturns = MessageBase + 12710,
        IDS_FeatureTuples = MessageBase + 12711,
        IDS_FeatureOutVar = MessageBase + 12713,

        // IDS_FeatureIOperation = MessageBase + 12714,
        IDS_FeatureExpressionBodiedAccessor = MessageBase + 12715,
        IDS_FeatureExpressionBodiedDeOrConstructor = MessageBase + 12716,
        IDS_ThrowExpression = MessageBase + 12717,
        IDS_FeatureDefaultLiteral = MessageBase + 12718,
        IDS_FeatureInferredTupleNames = MessageBase + 12719,
        IDS_FeatureGenericPatternMatching = MessageBase + 12720,
        IDS_FeatureAsyncMain = MessageBase + 12721,
        IDS_LangVersions = MessageBase + 12722,

        IDS_FeatureLeadingDigitSeparator = MessageBase + 12723,
        IDS_FeatureNonTrailingNamedArguments = MessageBase + 12724,

        IDS_FeatureReadOnlyReferences = MessageBase + 12725,
        IDS_FeatureRefStructs = MessageBase + 12726,
        IDS_FeatureReadOnlyStructs = MessageBase + 12727,
        IDS_FeatureRefExtensionMethods = MessageBase + 12728,
        // IDS_StackAllocExpression = MessageBase + 12729,
        IDS_FeaturePrivateProtected = MessageBase + 12730,

        IDS_FeatureRefConditional = MessageBase + 12731,
        IDS_FeatureAttributesOnBackingFields = MessageBase + 12732,
        IDS_FeatureImprovedOverloadCandidates = MessageBase + 12733,
        IDS_FeatureRefReassignment = MessageBase + 12734,
        IDS_FeatureRefFor = MessageBase + 12735,
        IDS_FeatureRefForEach = MessageBase + 12736,
        IDS_FeatureEnumGenericTypeConstraint = MessageBase + 12737,
        IDS_FeatureDelegateGenericTypeConstraint = MessageBase + 12738,
        IDS_FeatureUnmanagedGenericTypeConstraint = MessageBase + 12739,
        IDS_FeatureStackAllocInitializer = MessageBase + 12740,
        IDS_FeatureTupleEquality = MessageBase + 12741,
        IDS_FeatureExpressionVariablesInQueriesAndInitializers = MessageBase + 12742,
        IDS_FeatureExtensibleFixedStatement = MessageBase + 12743,
        IDS_FeatureIndexingMovableFixedBuffers = MessageBase + 12744,
<<<<<<< HEAD
        IDS_FeatureRecursivePatterns = MessageBase + 12745,
        IDS_FeatureNestedStackalloc = MessageBase + 12746,
=======

        IDS_FeatureAltInterpolatedVerbatimStrings = MessageBase + 12745,
        IDS_FeatureCoalesceAssignmentExpression = MessageBase + 12746,
        IDS_FeatureUnconstrainedTypeParameterInNullCoalescingOperator = MessageBase + 12747,
        IDS_FeatureObjectGenericTypeConstraint = MessageBase + 12748,
        IDS_FeatureIndexOperator = MessageBase + 12749,
        IDS_FeatureRangeOperator = MessageBase + 12750,
        IDS_FeatureAsyncStreams = MessageBase + 12751,
        IDS_FeatureRecursivePatterns = MessageBase + 12752,
>>>>>>> 6f83204e
    }

    // Message IDs may refer to strings that need to be localized.
    // This struct makes an IFormattable wrapper around a MessageID
    internal struct LocalizableErrorArgument : IFormattable
    {
        private readonly MessageID _id;

        internal LocalizableErrorArgument(MessageID id)
        {
            _id = id;
        }

        public override string ToString()
        {
            return ToString(null, null);
        }

        public string ToString(string format, IFormatProvider formatProvider)
        {
            return ErrorFacts.GetMessage(_id, formatProvider as System.Globalization.CultureInfo);
        }
    }

    // And this extension method makes it easy to localize MessageIDs:

    internal static partial class MessageIDExtensions
    {
        public static LocalizableErrorArgument Localize(this MessageID id)
        {
            return new LocalizableErrorArgument(id);
        }

        // Returns the string to be used in the /features flag switch to enable the MessageID feature.
        // Always call this before RequiredVersion:
        //   If this method returns null, call RequiredVersion and use that.
        //   If this method returns non-null, use that.
        // Features should be mutually exclusive between RequiredFeature and RequiredVersion.
        //   (hence the above rule - RequiredVersion throws when RequiredFeature returns non-null)
        internal static string RequiredFeature(this MessageID feature)
        {
            // Check for current experimental features, if any, in the current branch.
            switch (feature)
            {
                default:
                    return null;
            }
        }

        internal static void CheckFeatureAvailability(this MessageID feature, LanguageVersion availableVersion, DiagnosticBag diagnostics, Location errorLocation)
        {
            LanguageVersion requiredVersion = feature.RequiredVersion();
            if (requiredVersion > availableVersion)
            {
                diagnostics.Add(availableVersion.GetErrorCode(), errorLocation, feature.Localize(), new CSharpRequiredLanguageVersion(requiredVersion));
            }
        }

        internal static LanguageVersion RequiredVersion(this MessageID feature)
        {
            Debug.Assert(RequiredFeature(feature) == null);

            // Based on CSourceParser::GetFeatureUsage from SourceParser.cpp.
            // Checks are in the LanguageParser unless otherwise noted.
            switch (feature)
            {
                // C# 8.0 features.
                case MessageID.IDS_FeatureAltInterpolatedVerbatimStrings:
                case MessageID.IDS_FeatureCoalesceAssignmentExpression:
                case MessageID.IDS_FeatureUnconstrainedTypeParameterInNullCoalescingOperator:
                case MessageID.IDS_FeatureNullableReferenceTypes: // syntax and semantic check
                case MessageID.IDS_FeatureObjectGenericTypeConstraint:   // semantic check
                case MessageID.IDS_FeatureIndexOperator: // semantic check
                case MessageID.IDS_FeatureRangeOperator: // semantic check
                case MessageID.IDS_FeatureAsyncStreams:
                case MessageID.IDS_FeatureRecursivePatterns:
                case MessageID.IDS_FeatureNestedStackalloc:
                    return LanguageVersion.CSharp8;

                // C# 7.3 features.
                case MessageID.IDS_FeatureAttributesOnBackingFields: // semantic check
                case MessageID.IDS_FeatureImprovedOverloadCandidates: // semantic check
                case MessageID.IDS_FeatureTupleEquality: // semantic check
                case MessageID.IDS_FeatureRefReassignment:
                case MessageID.IDS_FeatureRefFor:
                case MessageID.IDS_FeatureRefForEach:
                case MessageID.IDS_FeatureEnumGenericTypeConstraint: // semantic check
                case MessageID.IDS_FeatureDelegateGenericTypeConstraint: // semantic check
                case MessageID.IDS_FeatureUnmanagedGenericTypeConstraint: // semantic check
                case MessageID.IDS_FeatureStackAllocInitializer:
                case MessageID.IDS_FeatureExpressionVariablesInQueriesAndInitializers: // semantic check
                case MessageID.IDS_FeatureExtensibleFixedStatement:  // semantic check
                case MessageID.IDS_FeatureIndexingMovableFixedBuffers: //semantic check
                    return LanguageVersion.CSharp7_3;

                // C# 7.2 features.
                case MessageID.IDS_FeatureNonTrailingNamedArguments: // semantic check
                case MessageID.IDS_FeatureLeadingDigitSeparator:
                case MessageID.IDS_FeaturePrivateProtected:
                case MessageID.IDS_FeatureReadOnlyReferences:
                case MessageID.IDS_FeatureRefStructs:
                case MessageID.IDS_FeatureReadOnlyStructs:
                case MessageID.IDS_FeatureRefExtensionMethods:
                case MessageID.IDS_FeatureRefConditional:
                    return LanguageVersion.CSharp7_2;

                // C# 7.1 features.
                case MessageID.IDS_FeatureAsyncMain:
                case MessageID.IDS_FeatureDefaultLiteral:
                case MessageID.IDS_FeatureInferredTupleNames:
                case MessageID.IDS_FeatureGenericPatternMatching:
                    return LanguageVersion.CSharp7_1;

                // C# 7 features.
                case MessageID.IDS_FeatureBinaryLiteral:
                case MessageID.IDS_FeatureDigitSeparator:
                case MessageID.IDS_FeatureLocalFunctions:
                case MessageID.IDS_FeatureRefLocalsReturns:
                case MessageID.IDS_FeaturePatternMatching:
                case MessageID.IDS_FeatureThrowExpression:
                case MessageID.IDS_FeatureTuples:
                case MessageID.IDS_FeatureOutVar:
                case MessageID.IDS_FeatureExpressionBodiedAccessor:
                case MessageID.IDS_FeatureExpressionBodiedDeOrConstructor:
                    return LanguageVersion.CSharp7;

                // C# 6 features.
                case MessageID.IDS_FeatureExceptionFilter:
                case MessageID.IDS_FeatureAutoPropertyInitializer:
                case MessageID.IDS_FeatureNullPropagatingOperator:
                case MessageID.IDS_FeatureExpressionBodiedMethod:
                case MessageID.IDS_FeatureExpressionBodiedProperty:
                case MessageID.IDS_FeatureExpressionBodiedIndexer:
                case MessageID.IDS_FeatureNameof:
                case MessageID.IDS_FeatureDictionaryInitializer:
                case MessageID.IDS_FeatureUsingStatic:
                case MessageID.IDS_FeatureInterpolatedStrings:
                case MessageID.IDS_AwaitInCatchAndFinally:
                case MessageID.IDS_FeatureReadonlyAutoImplementedProperties:
                    return LanguageVersion.CSharp6;

                // C# 5 features.
                case MessageID.IDS_FeatureAsync:
                    return LanguageVersion.CSharp5;

                // C# 4 features.
                case MessageID.IDS_FeatureDynamic: // Checked in the binder.
                case MessageID.IDS_FeatureTypeVariance:
                case MessageID.IDS_FeatureNamedArgument:
                case MessageID.IDS_FeatureOptionalParameter:
                    return LanguageVersion.CSharp4;

                // C# 3 features.
                case MessageID.IDS_FeatureImplicitArray:
                case MessageID.IDS_FeatureAnonymousTypes:
                case MessageID.IDS_FeatureObjectInitializer:
                case MessageID.IDS_FeatureCollectionInitializer:
                case MessageID.IDS_FeatureLambda:
                case MessageID.IDS_FeatureQueryExpression:
                case MessageID.IDS_FeatureExtensionMethod:
                case MessageID.IDS_FeaturePartialMethod:
                case MessageID.IDS_FeatureImplicitLocal: // Checked in the binder.
                case MessageID.IDS_FeatureAutoImplementedProperties:
                    return LanguageVersion.CSharp3;

                // C# 2 features.
                case MessageID.IDS_FeatureGenerics: // Also affects crefs.
                case MessageID.IDS_FeatureAnonDelegates:
                case MessageID.IDS_FeatureGlobalNamespace: // Also affects crefs.
                case MessageID.IDS_FeatureFixedBuffer:
                case MessageID.IDS_FeatureStaticClasses:
                case MessageID.IDS_FeaturePartialTypes:
                case MessageID.IDS_FeaturePropertyAccessorMods:
                case MessageID.IDS_FeatureExternAlias:
                case MessageID.IDS_FeatureIterators:
                case MessageID.IDS_FeatureDefault:
                case MessageID.IDS_FeatureNullable:
                case MessageID.IDS_FeaturePragma: // Checked in the directive parser.
                case MessageID.IDS_FeatureSwitchOnBool: // Checked in the binder.
                    return LanguageVersion.CSharp2;

                // Special C# 2 feature: only a warning in C# 1.
                case MessageID.IDS_FeatureModuleAttrLoc:
                    return LanguageVersion.CSharp1;

                default:
                    throw ExceptionUtilities.UnexpectedValue(feature);
            }
        }
    }
}<|MERGE_RESOLUTION|>--- conflicted
+++ resolved
@@ -161,10 +161,6 @@
         IDS_FeatureExpressionVariablesInQueriesAndInitializers = MessageBase + 12742,
         IDS_FeatureExtensibleFixedStatement = MessageBase + 12743,
         IDS_FeatureIndexingMovableFixedBuffers = MessageBase + 12744,
-<<<<<<< HEAD
-        IDS_FeatureRecursivePatterns = MessageBase + 12745,
-        IDS_FeatureNestedStackalloc = MessageBase + 12746,
-=======
 
         IDS_FeatureAltInterpolatedVerbatimStrings = MessageBase + 12745,
         IDS_FeatureCoalesceAssignmentExpression = MessageBase + 12746,
@@ -174,7 +170,7 @@
         IDS_FeatureRangeOperator = MessageBase + 12750,
         IDS_FeatureAsyncStreams = MessageBase + 12751,
         IDS_FeatureRecursivePatterns = MessageBase + 12752,
->>>>>>> 6f83204e
+        IDS_FeatureNestedStackalloc = MessageBase + 12753,
     }
 
     // Message IDs may refer to strings that need to be localized.
