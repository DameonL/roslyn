--- conflicted
+++ resolved
@@ -1,10 +1,4 @@
 {
-<<<<<<< HEAD
-    "dependencies": { },
-    "frameworks": {
-        ".NETPortable,Version=v4.5,Profile=Profile7": { }
-    }
-=======
   "dependencies": {
     "System.Linq.Expressions": "4.1.0",
     "System.Threading.Tasks.Parallel": "4.0.1"
@@ -12,5 +6,4 @@
   "frameworks": {
     "netstandard1.3": {}
   }
->>>>>>> 4cdc3d8b
 }