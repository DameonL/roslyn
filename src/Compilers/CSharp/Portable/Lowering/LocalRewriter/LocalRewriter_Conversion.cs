--- conflicted
+++ resolved
@@ -127,11 +127,7 @@
                     // but we need to change the Type property on the resulting BoundExpression to match the rewrittenType.
                     // This is necessary so that subsequent lowering transformations see that the expression is dynamic.
 
-<<<<<<< HEAD
                     if (_inExpressionLambda || !rewrittenOperand.Type.Equals(rewrittenType, TypeSymbolEqualityOptions.None))
-=======
-                    if (_inExpressionLambda || !rewrittenOperand.Type.Equals(rewrittenType, TypeCompareKind.ConsiderEverything))
->>>>>>> c28d8bac
                     {
                         break;
                     }
