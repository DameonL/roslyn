﻿// Copyright (c) Microsoft.  All Rights Reserved.  Licensed under the Apache License, Version 2.0.  See License.txt in the project root for license information.

using System;
using System.Collections.Concurrent;
using System.Collections.Immutable;
using System.Diagnostics;
using System.Linq;
using Microsoft.CodeAnalysis.CSharp;
using Microsoft.CodeAnalysis.CSharp.Symbols;
using Microsoft.CodeAnalysis.CSharp.Syntax;
using Microsoft.CodeAnalysis.PooledObjects;
using Roslyn.Utilities;

namespace Microsoft.CodeAnalysis.Operations
{
    internal sealed partial class CSharpOperationFactory
    {
        private readonly ConcurrentDictionary<BoundNode, IOperation> _cache =
            new ConcurrentDictionary<BoundNode, IOperation>(concurrencyLevel: 2, capacity: 10);

        private readonly SemanticModel _semanticModel;

        public CSharpOperationFactory(SemanticModel semanticModel)
        {
            _semanticModel = semanticModel;
        }

        public IOperation Create(BoundNode boundNode)
        {
            if (boundNode == null)
            {
                return null;
            }

            // implicit receiver can be shared between multiple bound nodes.
            // always return cloned one
            if (boundNode.Kind == BoundKind.ImplicitReceiver)
            {
                return _semanticModel.CloneOperation(CreateInternal(boundNode));
            }

            return _cache.GetOrAdd(boundNode, n => CreateInternal(n));
        }

        private IOperation CreateInternal(BoundNode boundNode)
        {
            switch (boundNode.Kind)
            {
                case BoundKind.DeconstructValuePlaceholder:
                    return CreateBoundDeconstructValuePlaceholderOperation((BoundDeconstructValuePlaceholder)boundNode);
                case BoundKind.DeconstructionAssignmentOperator:
                    return CreateBoundDeconstructionAssignmentOperator((BoundDeconstructionAssignmentOperator)boundNode);
                case BoundKind.Call:
                    return CreateBoundCallOperation((BoundCall)boundNode);
                case BoundKind.Local:
                    return CreateBoundLocalOperation((BoundLocal)boundNode);
                case BoundKind.FieldAccess:
                    return CreateBoundFieldAccessOperation((BoundFieldAccess)boundNode);
                case BoundKind.PropertyAccess:
                    return CreateBoundPropertyAccessOperation((BoundPropertyAccess)boundNode);
                case BoundKind.IndexerAccess:
                    return CreateBoundIndexerAccessOperation((BoundIndexerAccess)boundNode);
                case BoundKind.EventAccess:
                    return CreateBoundEventAccessOperation((BoundEventAccess)boundNode);
                case BoundKind.EventAssignmentOperator:
                    return CreateBoundEventAssignmentOperatorOperation((BoundEventAssignmentOperator)boundNode);
                case BoundKind.Parameter:
                    return CreateBoundParameterOperation((BoundParameter)boundNode);
                case BoundKind.Literal:
                    return CreateBoundLiteralOperation((BoundLiteral)boundNode);
                case BoundKind.DynamicInvocation:
                    return CreateBoundDynamicInvocationExpressionOperation((BoundDynamicInvocation)boundNode);
                case BoundKind.DynamicIndexerAccess:
                    return CreateBoundDynamicIndexerAccessExpressionOperation((BoundDynamicIndexerAccess)boundNode);
                case BoundKind.ObjectCreationExpression:
                    return CreateBoundObjectCreationExpressionOperation((BoundObjectCreationExpression)boundNode);
                case BoundKind.DynamicObjectCreationExpression:
                    return CreateBoundDynamicObjectCreationExpressionOperation((BoundDynamicObjectCreationExpression)boundNode);
                case BoundKind.ObjectInitializerExpression:
                    return CreateBoundObjectInitializerExpressionOperation((BoundObjectInitializerExpression)boundNode);
                case BoundKind.CollectionInitializerExpression:
                    return CreateBoundCollectionInitializerExpressionOperation((BoundCollectionInitializerExpression)boundNode);
                case BoundKind.ObjectInitializerMember:
                    return CreateBoundObjectInitializerMemberOperation((BoundObjectInitializerMember)boundNode);
                case BoundKind.CollectionElementInitializer:
                    return CreateBoundCollectionElementInitializerOperation((BoundCollectionElementInitializer)boundNode);
                case BoundKind.DynamicMemberAccess:
                    return CreateBoundDynamicMemberAccessOperation((BoundDynamicMemberAccess)boundNode);
                case BoundKind.DynamicCollectionElementInitializer:
                    return CreateBoundDynamicCollectionElementInitializerOperation((BoundDynamicCollectionElementInitializer)boundNode);
                case BoundKind.UnboundLambda:
                    return CreateUnboundLambdaOperation((UnboundLambda)boundNode);
                case BoundKind.Lambda:
                    return CreateBoundLambdaOperation((BoundLambda)boundNode);
                case BoundKind.Conversion:
                    return CreateBoundConversionOperation((BoundConversion)boundNode);
                case BoundKind.AsOperator:
                    return CreateBoundAsOperatorOperation((BoundAsOperator)boundNode);
                case BoundKind.IsOperator:
                    return CreateBoundIsOperatorOperation((BoundIsOperator)boundNode);
                case BoundKind.SizeOfOperator:
                    return CreateBoundSizeOfOperatorOperation((BoundSizeOfOperator)boundNode);
                case BoundKind.TypeOfOperator:
                    return CreateBoundTypeOfOperatorOperation((BoundTypeOfOperator)boundNode);
                case BoundKind.ArrayCreation:
                    return CreateBoundArrayCreationOperation((BoundArrayCreation)boundNode);
                case BoundKind.ArrayInitialization:
                    return CreateBoundArrayInitializationOperation((BoundArrayInitialization)boundNode);
                case BoundKind.DefaultExpression:
                    return CreateBoundDefaultExpressionOperation((BoundDefaultExpression)boundNode);
                case BoundKind.BaseReference:
                    return CreateBoundBaseReferenceOperation((BoundBaseReference)boundNode);
                case BoundKind.ThisReference:
                    return CreateBoundThisReferenceOperation((BoundThisReference)boundNode);
                case BoundKind.AssignmentOperator:
                    return CreateBoundAssignmentOperatorOrMemberInitializerOperation((BoundAssignmentOperator)boundNode);
                case BoundKind.CompoundAssignmentOperator:
                    return CreateBoundCompoundAssignmentOperatorOperation((BoundCompoundAssignmentOperator)boundNode);
                case BoundKind.IncrementOperator:
                    return CreateBoundIncrementOperatorOperation((BoundIncrementOperator)boundNode);
                case BoundKind.BadExpression:
                    return CreateBoundBadExpressionOperation((BoundBadExpression)boundNode);
                case BoundKind.NewT:
                    return CreateBoundNewTOperation((BoundNewT)boundNode);
                case BoundKind.UnaryOperator:
                    return CreateBoundUnaryOperatorOperation((BoundUnaryOperator)boundNode);
                case BoundKind.BinaryOperator:
                    return CreateBoundBinaryOperatorOperation((BoundBinaryOperator)boundNode);
                case BoundKind.ConditionalOperator:
                    return CreateBoundConditionalOperatorOperation((BoundConditionalOperator)boundNode);
                case BoundKind.NullCoalescingOperator:
                    return CreateBoundNullCoalescingOperatorOperation((BoundNullCoalescingOperator)boundNode);
                case BoundKind.AwaitExpression:
                    return CreateBoundAwaitExpressionOperation((BoundAwaitExpression)boundNode);
                case BoundKind.ArrayAccess:
                    return CreateBoundArrayAccessOperation((BoundArrayAccess)boundNode);
                case BoundKind.NameOfOperator:
                    return CreateBoundNameOfOperatorOperation((BoundNameOfOperator)boundNode);
                case BoundKind.ThrowExpression:
                    return CreateBoundThrowExpressionOperation((BoundThrowExpression)boundNode);
                case BoundKind.AddressOfOperator:
                    return CreateBoundAddressOfOperatorOperation((BoundAddressOfOperator)boundNode);
                case BoundKind.ImplicitReceiver:
                    return CreateBoundImplicitReceiverOperation((BoundImplicitReceiver)boundNode);
                case BoundKind.ConditionalAccess:
                    return CreateBoundConditionalAccessOperation((BoundConditionalAccess)boundNode);
                case BoundKind.ConditionalReceiver:
                    return CreateBoundConditionalReceiverOperation((BoundConditionalReceiver)boundNode);
                case BoundKind.FieldEqualsValue:
                    return CreateBoundFieldEqualsValueOperation((BoundFieldEqualsValue)boundNode);
                case BoundKind.PropertyEqualsValue:
                    return CreateBoundPropertyEqualsValueOperation((BoundPropertyEqualsValue)boundNode);
                case BoundKind.ParameterEqualsValue:
                    return CreateBoundParameterEqualsValueOperation((BoundParameterEqualsValue)boundNode);
                case BoundKind.Block:
                    return CreateBoundBlockOperation((BoundBlock)boundNode);
                case BoundKind.ContinueStatement:
                    return CreateBoundContinueStatementOperation((BoundContinueStatement)boundNode);
                case BoundKind.BreakStatement:
                    return CreateBoundBreakStatementOperation((BoundBreakStatement)boundNode);
                case BoundKind.YieldBreakStatement:
                    return CreateBoundYieldBreakStatementOperation((BoundYieldBreakStatement)boundNode);
                case BoundKind.GotoStatement:
                    return CreateBoundGotoStatementOperation((BoundGotoStatement)boundNode);
                case BoundKind.NoOpStatement:
                    return CreateBoundNoOpStatementOperation((BoundNoOpStatement)boundNode);
                case BoundKind.IfStatement:
                    return CreateBoundIfStatementOperation((BoundIfStatement)boundNode);
                case BoundKind.WhileStatement:
                    return CreateBoundWhileStatementOperation((BoundWhileStatement)boundNode);
                case BoundKind.DoStatement:
                    return CreateBoundDoStatementOperation((BoundDoStatement)boundNode);
                case BoundKind.ForStatement:
                    return CreateBoundForStatementOperation((BoundForStatement)boundNode);
                case BoundKind.ForEachStatement:
                    return CreateBoundForEachStatementOperation((BoundForEachStatement)boundNode);
                case BoundKind.SwitchStatement:
                    return CreateBoundSwitchStatementOperation((BoundSwitchStatement)boundNode);
                case BoundKind.SwitchLabel:
                    return CreateBoundSwitchLabelOperation((BoundSwitchLabel)boundNode);
                case BoundKind.TryStatement:
                    return CreateBoundTryStatementOperation((BoundTryStatement)boundNode);
                case BoundKind.CatchBlock:
                    return CreateBoundCatchBlockOperation((BoundCatchBlock)boundNode);
                // https://github.com/dotnet/roslyn/issues/21281
                //case BoundKind.FixedStatement:
                //    return CreateBoundFixedStatementOperation((BoundFixedStatement)boundNode);
                case BoundKind.UsingStatement:
                    return CreateBoundUsingStatementOperation((BoundUsingStatement)boundNode);
                case BoundKind.ThrowStatement:
                    return CreateBoundThrowStatementOperation((BoundThrowStatement)boundNode);
                case BoundKind.ReturnStatement:
                    return CreateBoundReturnStatementOperation((BoundReturnStatement)boundNode);
                case BoundKind.YieldReturnStatement:
                    return CreateBoundYieldReturnStatementOperation((BoundYieldReturnStatement)boundNode);
                case BoundKind.LockStatement:
                    return CreateBoundLockStatementOperation((BoundLockStatement)boundNode);
                case BoundKind.BadStatement:
                    return CreateBoundBadStatementOperation((BoundBadStatement)boundNode);
                case BoundKind.LocalDeclaration:
                    return CreateBoundLocalDeclarationOperation((BoundLocalDeclaration)boundNode);
                case BoundKind.MultipleLocalDeclarations:
                    return CreateBoundMultipleLocalDeclarationsOperation((BoundMultipleLocalDeclarations)boundNode);
                case BoundKind.LabelStatement:
                    return CreateBoundLabelStatementOperation((BoundLabelStatement)boundNode);
                case BoundKind.LabeledStatement:
                    return CreateBoundLabeledStatementOperation((BoundLabeledStatement)boundNode);
                case BoundKind.ExpressionStatement:
                    return CreateBoundExpressionStatementOperation((BoundExpressionStatement)boundNode);
                case BoundKind.TupleLiteral:
                case BoundKind.ConvertedTupleLiteral:
                    return CreateBoundTupleExpressionOperation((BoundTupleExpression)boundNode);
                case BoundKind.InterpolatedString:
                    return CreateBoundInterpolatedStringExpressionOperation((BoundInterpolatedString)boundNode);
                case BoundKind.StringInsert:
                    return CreateBoundInterpolationOperation((BoundStringInsert)boundNode);
                case BoundKind.LocalFunctionStatement:
                    return CreateBoundLocalFunctionStatementOperation((BoundLocalFunctionStatement)boundNode);
                case BoundKind.AnonymousObjectCreationExpression:
                    return CreateBoundAnonymousObjectCreationExpressionOperation((BoundAnonymousObjectCreationExpression)boundNode);
                case BoundKind.AnonymousPropertyDeclaration:
                    return CreateBoundAnonymousPropertyDeclarationOperation((BoundAnonymousPropertyDeclaration)boundNode);
                case BoundKind.ConstantPattern:
                    return CreateBoundConstantPatternOperation((BoundConstantPattern)boundNode);
                case BoundKind.DeclarationPattern:
                    return CreateBoundDeclarationPatternOperation((BoundDeclarationPattern)boundNode);
                case BoundKind.WildcardPattern:
                    throw ExceptionUtilities.Unreachable;
                case BoundKind.PatternSwitchStatement:
                    return CreateBoundPatternSwitchStatementOperation((BoundPatternSwitchStatement)boundNode);
                case BoundKind.PatternSwitchLabel:
                    return CreateBoundPatternSwitchLabelOperation((BoundPatternSwitchLabel)boundNode);
                case BoundKind.IsPatternExpression:
                    return CreateBoundIsPatternExpressionOperation((BoundIsPatternExpression)boundNode);
                case BoundKind.QueryClause:
                    return CreateBoundQueryClauseOperation((BoundQueryClause)boundNode);
                case BoundKind.DelegateCreationExpression:
                    return CreateBoundDelegateCreationExpressionOperation((BoundDelegateCreationExpression)boundNode);
                default:
                    Optional<object> constantValue = ConvertToOptional((boundNode as BoundExpression)?.ConstantValue);
                    bool isImplicit = boundNode.WasCompilerGenerated;

                    return Operation.CreateOperationNone(_semanticModel, boundNode.Syntax, constantValue, getChildren: () => GetIOperationChildren(boundNode), isImplicit: isImplicit);
            }
        }

        private ImmutableArray<IOperation> GetIOperationChildren(BoundNode boundNode)
        {
            var boundNodeWithChildren = (IBoundNodeWithIOperationChildren)boundNode;
            var children = boundNodeWithChildren.Children;
            if (children.IsDefaultOrEmpty)
            {
                return ImmutableArray<IOperation>.Empty;
            }

            var builder = ArrayBuilder<IOperation>.GetInstance(children.Length);
            foreach (BoundNode childNode in children)
            {
                IOperation operation = Create(childNode);
                if (operation == null)
                {
                    continue;
                }

                builder.Add(operation);
            }

            return builder.ToImmutableAndFree();
        }

        private IVariableDeclarationOperation CreateVariableDeclaration(BoundLocalDeclaration boundNode)
        {
            return (IVariableDeclarationOperation)_cache.GetOrAdd(boundNode, n => CreateVariableDeclarationInternal((BoundLocalDeclaration)n, n.Syntax));
        }

        private IPlaceholderOperation CreateBoundDeconstructValuePlaceholderOperation(BoundDeconstructValuePlaceholder boundDeconstructValuePlaceholder)
        {
            SyntaxNode syntax = boundDeconstructValuePlaceholder.Syntax;
            ITypeSymbol type = boundDeconstructValuePlaceholder.Type;
            Optional<object> constantValue = ConvertToOptional(boundDeconstructValuePlaceholder.ConstantValue);
            bool isImplicit = boundDeconstructValuePlaceholder.WasCompilerGenerated;
            return new PlaceholderExpression(_semanticModel, syntax, type, constantValue, isImplicit);
        }

        private IDeconstructionAssignmentOperation CreateBoundDeconstructionAssignmentOperator(BoundDeconstructionAssignmentOperator boundDeconstructionAssignmentOperator)
        {
            Lazy<IOperation> target = new Lazy<IOperation>(() => Create(boundDeconstructionAssignmentOperator.Left));
            // Skip the synthetic deconstruction conversion wrapping the right operand.
            Lazy<IOperation> value = new Lazy<IOperation>(() => Create(boundDeconstructionAssignmentOperator.Right.Operand));
            SyntaxNode syntax = boundDeconstructionAssignmentOperator.Syntax;
            ITypeSymbol type = boundDeconstructionAssignmentOperator.Type;
            Optional<object> constantValue = ConvertToOptional(boundDeconstructionAssignmentOperator.ConstantValue);
            bool isImplicit = boundDeconstructionAssignmentOperator.WasCompilerGenerated;
            return new LazyDeconstructionAssignmentExpression(target, value, _semanticModel, syntax, type, constantValue, isImplicit);
        }

<<<<<<< HEAD
        private IInvocationOperation CreateBoundCallOperation(BoundCall boundCall)
=======
        private IOperation CreateBoundCallOperation(BoundCall boundCall)
>>>>>>> 7cdd69e7
        {
            MethodSymbol targetMethod = boundCall.Method;
            SyntaxNode syntax = boundCall.Syntax;
            ITypeSymbol type = boundCall.Type;
            Optional<object> constantValue = ConvertToOptional(boundCall.ConstantValue);
            bool isImplicit = boundCall.WasCompilerGenerated;
            
            if (!boundCall.OriginalMethodsOpt.IsDefault || boundCall.ResultKind == LookupResultKind.OverloadResolutionFailure || targetMethod == null || targetMethod.OriginalDefinition is ErrorMethodSymbol)
            {
                return CreateInvalidExpressionForHasArgumentsExpression(boundCall.ReceiverOpt, boundCall.Arguments, null, syntax, type, constantValue, isImplicit);
            }

            Lazy<IOperation> instance = new Lazy<IOperation>(() => CreateBoundCallInstanceOperation(boundCall));
            bool isVirtual = (object)targetMethod != null &&
                        boundCall.ReceiverOpt != null &&
                        (targetMethod.IsVirtual || targetMethod.IsAbstract || targetMethod.IsOverride) &&
                        !boundCall.ReceiverOpt.SuppressVirtualCalls;
<<<<<<< HEAD
            Lazy<ImmutableArray<IArgumentOperation>> arguments = new Lazy<ImmutableArray<IArgumentOperation>>(() =>
=======

            Lazy<ImmutableArray<IArgument>> arguments = new Lazy<ImmutableArray<IArgument>>(() =>
>>>>>>> 7cdd69e7
            {
                return DeriveArguments(
                    boundCall,
                    boundCall.BinderOpt,
                    targetMethod,
                    targetMethod,
                    boundCall.Arguments,
                    boundCall.ArgumentNamesOpt,
                    boundCall.ArgsToParamsOpt,
                    boundCall.ArgumentRefKindsOpt,
                    boundCall.Method.Parameters,
                    boundCall.Expanded,
                    syntax,
                    boundCall.InvokedAsExtensionMethod);
            });
            return new LazyInvocationExpression(targetMethod, instance, isVirtual, arguments, _semanticModel, syntax, type, constantValue, isImplicit);
        }

        private IOperation CreateBoundLocalOperation(BoundLocal boundLocal)
        {
            ILocalSymbol local = boundLocal.LocalSymbol;
            bool isDeclaration = boundLocal.IsDeclaration;
            SyntaxNode syntax = boundLocal.Syntax;
            ITypeSymbol type = boundLocal.Type;
            Optional<object> constantValue = ConvertToOptional(boundLocal.ConstantValue);
            bool isImplicit = boundLocal.WasCompilerGenerated;
            if (isDeclaration && syntax is DeclarationExpressionSyntax declarationExpressionSyntax)
            {
                syntax = declarationExpressionSyntax.Designation;
                Lazy<IOperation> localReferenceExpression = new Lazy<IOperation>(() =>
                    new LocalReferenceExpression(local, isDeclaration, _semanticModel, syntax, type, constantValue, isImplicit));
                return new LazyDeclarationExpression(localReferenceExpression, _semanticModel, declarationExpressionSyntax, type, constantValue: default, isImplicit: false);
            }
            return new LocalReferenceExpression(local, isDeclaration, _semanticModel, syntax, type, constantValue, isImplicit);
        }

        private IOperation CreateBoundFieldAccessOperation(BoundFieldAccess boundFieldAccess)
        {
            IFieldSymbol field = boundFieldAccess.FieldSymbol;
            bool isDeclaration = boundFieldAccess.IsDeclaration;
            Lazy<IOperation> instance = new Lazy<IOperation>(() => Create(boundFieldAccess.FieldSymbol.IsStatic ? null : boundFieldAccess.ReceiverOpt));
            SyntaxNode syntax = boundFieldAccess.Syntax;
            ITypeSymbol type = boundFieldAccess.Type;
            Optional<object> constantValue = ConvertToOptional(boundFieldAccess.ConstantValue);
            bool isImplicit = boundFieldAccess.WasCompilerGenerated;
            if (isDeclaration && syntax is DeclarationExpressionSyntax declarationExpressionSyntax)
            {
                syntax = declarationExpressionSyntax.Designation;
                Lazy<IOperation> fieldReferenceExpression = new Lazy<IOperation>(() =>
                    new LazyFieldReferenceExpression(field, isDeclaration, instance, _semanticModel, syntax, type, constantValue, isImplicit));
                return new LazyDeclarationExpression(fieldReferenceExpression, _semanticModel, declarationExpressionSyntax, type, constantValue: default, isImplicit: false);
            }
            return new LazyFieldReferenceExpression(field, isDeclaration, instance, _semanticModel, syntax, type, constantValue, isImplicit);
        }

        private IPropertyReferenceOperation CreateBoundPropertyAccessOperation(BoundPropertyAccess boundPropertyAccess)
        {
            IPropertySymbol property = boundPropertyAccess.PropertySymbol;
            Lazy<IOperation> instance = new Lazy<IOperation>(() => Create(boundPropertyAccess.PropertySymbol.IsStatic ? null : boundPropertyAccess.ReceiverOpt));
            Lazy<ImmutableArray<IArgumentOperation>> arguments = new Lazy<ImmutableArray<IArgumentOperation>>(() => ImmutableArray<IArgumentOperation>.Empty);
            SyntaxNode syntax = boundPropertyAccess.Syntax;
            ITypeSymbol type = boundPropertyAccess.Type;
            Optional<object> constantValue = ConvertToOptional(boundPropertyAccess.ConstantValue);
            bool isImplicit = boundPropertyAccess.WasCompilerGenerated;
            return new LazyPropertyReferenceExpression(property, instance, arguments, _semanticModel, syntax, type, constantValue, isImplicit);
        }

<<<<<<< HEAD
        private IPropertyReferenceOperation CreateBoundIndexerAccessOperation(BoundIndexerAccess boundIndexerAccess)
        {
            IPropertySymbol property = boundIndexerAccess.Indexer;
            Lazy<IOperation> instance = new Lazy<IOperation>(() => Create(boundIndexerAccess.Indexer.IsStatic ? null : boundIndexerAccess.ReceiverOpt));
            Lazy<ImmutableArray<IArgumentOperation>> arguments = new Lazy<ImmutableArray<IArgumentOperation>>(() =>
=======
        private IOperation CreateBoundIndexerAccessOperation(BoundIndexerAccess boundIndexerAccess)
        {
            PropertySymbol property = boundIndexerAccess.Indexer;
            SyntaxNode syntax = boundIndexerAccess.Syntax;
            ITypeSymbol type = boundIndexerAccess.Type;
            Optional<object> constantValue = ConvertToOptional(boundIndexerAccess.ConstantValue);
            bool isImplicit = boundIndexerAccess.WasCompilerGenerated;

            MethodSymbol accessor = boundIndexerAccess.UseSetterForDefaultArgumentGeneration
                ? property.GetOwnOrInheritedSetMethod()
                : property.GetOwnOrInheritedGetMethod();
            
            if (!boundIndexerAccess.OriginalIndexersOpt.IsDefault || boundIndexerAccess.ResultKind == LookupResultKind.OverloadResolutionFailure || accessor == null || accessor.OriginalDefinition is ErrorMethodSymbol)
>>>>>>> 7cdd69e7
            {
                return CreateInvalidExpressionForHasArgumentsExpression(boundIndexerAccess.ReceiverOpt, boundIndexerAccess.Arguments, null, syntax, type, constantValue, isImplicit);
            }

            Lazy<IOperation> instance = new Lazy<IOperation>(() => Create(property.IsStatic ? null : boundIndexerAccess.ReceiverOpt));
            Lazy<ImmutableArray<IArgument>> arguments = new Lazy<ImmutableArray<IArgument>>(() =>
                DeriveArguments(
                    boundIndexerAccess,
                    boundIndexerAccess.BinderOpt,
                    property,
                    accessor,
                    boundIndexerAccess.Arguments,
                    boundIndexerAccess.ArgumentNamesOpt,
                    boundIndexerAccess.ArgsToParamsOpt,
                    boundIndexerAccess.ArgumentRefKindsOpt,
                    property.Parameters,
                    boundIndexerAccess.Expanded,
                    syntax));
            return new LazyPropertyReferenceExpression(property, instance, arguments, _semanticModel, syntax, type, constantValue, isImplicit);
        }

        private IEventReferenceOperation CreateBoundEventAccessOperation(BoundEventAccess boundEventAccess)
        {
            IEventSymbol @event = boundEventAccess.EventSymbol;
            Lazy<IOperation> instance = new Lazy<IOperation>(() => Create(boundEventAccess.EventSymbol.IsStatic ? null : boundEventAccess.ReceiverOpt));
            SyntaxNode syntax = boundEventAccess.Syntax;
            ITypeSymbol type = boundEventAccess.Type;
            Optional<object> constantValue = ConvertToOptional(boundEventAccess.ConstantValue);
            bool isImplicit = boundEventAccess.WasCompilerGenerated;
            return new LazyEventReferenceExpression(@event, instance, _semanticModel, syntax, type, constantValue, isImplicit);
        }

        private IEventAssignmentOperation CreateBoundEventAssignmentOperatorOperation(BoundEventAssignmentOperator boundEventAssignmentOperator)
        {
            Lazy<IEventReferenceOperation> eventReference = new Lazy<IEventReferenceOperation>(() => CreateBoundEventAccessOperation(boundEventAssignmentOperator));
            Lazy<IOperation> handlerValue = new Lazy<IOperation>(() => Create(boundEventAssignmentOperator.Argument));
            SyntaxNode syntax = boundEventAssignmentOperator.Syntax;
            bool adds = boundEventAssignmentOperator.IsAddition;
            ITypeSymbol type = boundEventAssignmentOperator.Type;
            Optional<object> constantValue = ConvertToOptional(boundEventAssignmentOperator.ConstantValue);
            bool isImplicit = boundEventAssignmentOperator.WasCompilerGenerated;
            return new LazyEventAssignmentOperation(eventReference, handlerValue, adds, _semanticModel, syntax, type, constantValue, isImplicit);
        }

        private IParameterReferenceOperation CreateBoundParameterOperation(BoundParameter boundParameter)
        {
            IParameterSymbol parameter = boundParameter.ParameterSymbol;
            SyntaxNode syntax = boundParameter.Syntax;
            ITypeSymbol type = boundParameter.Type;
            Optional<object> constantValue = ConvertToOptional(boundParameter.ConstantValue);
            bool isImplicit = boundParameter.WasCompilerGenerated;
            return new ParameterReferenceExpression(parameter, _semanticModel, syntax, type, constantValue, isImplicit);
        }

        private ILiteralOperation CreateBoundLiteralOperation(BoundLiteral boundLiteral)
        {
            SyntaxNode syntax = boundLiteral.Syntax;
            ITypeSymbol type = boundLiteral.Type;
            Optional<object> constantValue = ConvertToOptional(boundLiteral.ConstantValue);
            bool isImplicit = boundLiteral.WasCompilerGenerated;
            return new LiteralExpression(_semanticModel, syntax, type, constantValue, isImplicit);
        }

        private IAnonymousObjectCreationOperation CreateBoundAnonymousObjectCreationExpressionOperation(BoundAnonymousObjectCreationExpression boundAnonymousObjectCreationExpression)
        {
            Lazy<ImmutableArray<IOperation>> memberInitializers = new Lazy<ImmutableArray<IOperation>>(() => GetAnonymousObjectCreationInitializers(boundAnonymousObjectCreationExpression));
            SyntaxNode syntax = boundAnonymousObjectCreationExpression.Syntax;
            ITypeSymbol type = boundAnonymousObjectCreationExpression.Type;
            Optional<object> constantValue = ConvertToOptional(boundAnonymousObjectCreationExpression.ConstantValue);
            bool isImplicit = boundAnonymousObjectCreationExpression.WasCompilerGenerated;
            return new LazyAnonymousObjectCreationExpression(memberInitializers, _semanticModel, syntax, type, constantValue, isImplicit);
        }

        private IPropertyReferenceOperation CreateBoundAnonymousPropertyDeclarationOperation(BoundAnonymousPropertyDeclaration boundAnonymousPropertyDeclaration)
        {
            PropertySymbol property = boundAnonymousPropertyDeclaration.Property;
            Lazy<IOperation> instance = new Lazy<IOperation>(() => null);
            Lazy<ImmutableArray<IArgumentOperation>> arguments = new Lazy<ImmutableArray<IArgumentOperation>>(() => ImmutableArray<IArgumentOperation>.Empty);
            SyntaxNode syntax = boundAnonymousPropertyDeclaration.Syntax;
            ITypeSymbol type = boundAnonymousPropertyDeclaration.Type;
            Optional<object> constantValue = ConvertToOptional(boundAnonymousPropertyDeclaration.ConstantValue);
            bool isImplicit = boundAnonymousPropertyDeclaration.WasCompilerGenerated;
            return new LazyPropertyReferenceExpression(property, instance, arguments, _semanticModel, syntax, type, constantValue, isImplicit);
        }

<<<<<<< HEAD
        private IObjectCreationOperation CreateBoundObjectCreationExpressionOperation(BoundObjectCreationExpression boundObjectCreationExpression)
        {
            IMethodSymbol constructor = boundObjectCreationExpression.Constructor;
            Lazy<IObjectOrCollectionInitializerOperation> initializer = new Lazy<IObjectOrCollectionInitializerOperation>(() => (IObjectOrCollectionInitializerOperation)Create(boundObjectCreationExpression.InitializerExpressionOpt));
            Lazy<ImmutableArray<IArgumentOperation>> arguments = new Lazy<ImmutableArray<IArgumentOperation>>(() =>
=======
        private IOperation CreateBoundObjectCreationExpressionOperation(BoundObjectCreationExpression boundObjectCreationExpression)
        {
            MethodSymbol constructor = boundObjectCreationExpression.Constructor;
            SyntaxNode syntax = boundObjectCreationExpression.Syntax;
            ITypeSymbol type = boundObjectCreationExpression.Type;
            Optional<object> constantValue = ConvertToOptional(boundObjectCreationExpression.ConstantValue);
            bool isImplicit = boundObjectCreationExpression.WasCompilerGenerated;
            
            if (boundObjectCreationExpression.ResultKind == LookupResultKind.OverloadResolutionFailure || constructor == null || constructor.OriginalDefinition is ErrorMethodSymbol)
            {
                return CreateInvalidExpressionForHasArgumentsExpression(null, boundObjectCreationExpression.Arguments, boundObjectCreationExpression.InitializerExpressionOpt, syntax, type, constantValue, isImplicit);
            }

            Lazy<IObjectOrCollectionInitializerExpression> initializer = new Lazy<IObjectOrCollectionInitializerExpression>(() => (IObjectOrCollectionInitializerExpression)Create(boundObjectCreationExpression.InitializerExpressionOpt));
            Lazy<ImmutableArray<IArgument>> arguments = new Lazy<ImmutableArray<IArgument>>(() =>
>>>>>>> 7cdd69e7
            {
                return DeriveArguments(
                    boundObjectCreationExpression,
                    boundObjectCreationExpression.BinderOpt,
                    constructor,
                    constructor,
                    boundObjectCreationExpression.Arguments,
                    boundObjectCreationExpression.ArgumentNamesOpt,
                    boundObjectCreationExpression.ArgsToParamsOpt,
                    boundObjectCreationExpression.ArgumentRefKindsOpt,
                    constructor.Parameters,
                    boundObjectCreationExpression.Expanded,
                    syntax);
            });
            return new LazyObjectCreationExpression(constructor, initializer, arguments, _semanticModel, syntax, type, constantValue, isImplicit);
        }

        private IDynamicObjectCreationOperation CreateBoundDynamicObjectCreationExpressionOperation(BoundDynamicObjectCreationExpression boundDynamicObjectCreationExpression)
        {
            Lazy<ImmutableArray<IOperation>> arguments = new Lazy<ImmutableArray<IOperation>>(() => boundDynamicObjectCreationExpression.Arguments.SelectAsArray(n => Create(n)));
            ImmutableArray<string> argumentNames = boundDynamicObjectCreationExpression.ArgumentNamesOpt.NullToEmpty();
            ImmutableArray<RefKind> argumentRefKinds = boundDynamicObjectCreationExpression.ArgumentRefKindsOpt.NullToEmpty();
            Lazy<IObjectOrCollectionInitializerOperation> initializer = new Lazy<IObjectOrCollectionInitializerOperation>(() => (IObjectOrCollectionInitializerOperation)Create(boundDynamicObjectCreationExpression.InitializerExpressionOpt));
            SyntaxNode syntax = boundDynamicObjectCreationExpression.Syntax;
            ITypeSymbol type = boundDynamicObjectCreationExpression.Type;
            Optional<object> constantValue = ConvertToOptional(boundDynamicObjectCreationExpression.ConstantValue);
            bool isImplicit = boundDynamicObjectCreationExpression.WasCompilerGenerated;
            return new LazyDynamicObjectCreationExpression(arguments, argumentNames, argumentRefKinds, initializer, _semanticModel, syntax, type, constantValue, isImplicit);
        }

        private IDynamicInvocationOperation CreateBoundDynamicInvocationExpressionOperation(BoundDynamicInvocation boundDynamicInvocation)
        {
            Lazy<IOperation> expression;
            if (boundDynamicInvocation.Expression.Kind == BoundKind.MethodGroup)
            {
                var methodGroup = (BoundMethodGroup)boundDynamicInvocation.Expression;
                expression = new Lazy<IOperation>(() => CreateBoundDynamicMemberAccessOperation(methodGroup.ReceiverOpt, methodGroup.TypeArgumentsOpt,
                    methodGroup.Name, methodGroup.Syntax, methodGroup.Type, methodGroup.ConstantValue, methodGroup.WasCompilerGenerated));
            }
            else
            {
                expression = new Lazy<IOperation>(() => Create(boundDynamicInvocation.Expression));
            }
            Lazy<ImmutableArray<IOperation>> arguments = new Lazy<ImmutableArray<IOperation>>(() => boundDynamicInvocation.Arguments.SelectAsArray(n => Create(n)));
            ImmutableArray<string> argumentNames = boundDynamicInvocation.ArgumentNamesOpt.NullToEmpty();
            ImmutableArray<RefKind> argumentRefKinds = boundDynamicInvocation.ArgumentRefKindsOpt.NullToEmpty();
            SyntaxNode syntax = boundDynamicInvocation.Syntax;
            ITypeSymbol type = boundDynamicInvocation.Type;
            Optional<object> constantValue = ConvertToOptional(boundDynamicInvocation.ConstantValue);
            bool isImplicit = boundDynamicInvocation.WasCompilerGenerated;
            return new LazyDynamicInvocationExpression(expression, arguments, argumentNames, argumentRefKinds, _semanticModel, syntax, type, constantValue, isImplicit);
        }

        private IDynamicIndexerAccessOperation CreateBoundDynamicIndexerAccessExpressionOperation(BoundDynamicIndexerAccess boundDynamicIndexerAccess)
        {
            Lazy<IOperation> expression = new Lazy<IOperation>(() => Create(boundDynamicIndexerAccess.ReceiverOpt));
            Lazy<ImmutableArray<IOperation>> arguments = new Lazy<ImmutableArray<IOperation>>(() => boundDynamicIndexerAccess.Arguments.SelectAsArray(n => Create(n)));
            ImmutableArray<string> argumentNames = boundDynamicIndexerAccess.ArgumentNamesOpt.NullToEmpty();
            ImmutableArray<RefKind> argumentRefKinds = boundDynamicIndexerAccess.ArgumentRefKindsOpt.NullToEmpty();
            SyntaxNode syntax = boundDynamicIndexerAccess.Syntax;
            ITypeSymbol type = boundDynamicIndexerAccess.Type;
            Optional<object> constantValue = ConvertToOptional(boundDynamicIndexerAccess.ConstantValue);
            bool isImplicit = boundDynamicIndexerAccess.WasCompilerGenerated;
            return new LazyDynamicIndexerAccessExpression(expression, arguments, argumentNames, argumentRefKinds, _semanticModel, syntax, type, constantValue, isImplicit);
        }

        private IObjectOrCollectionInitializerOperation CreateBoundObjectInitializerExpressionOperation(BoundObjectInitializerExpression boundObjectInitializerExpression)
        {
            Lazy<ImmutableArray<IOperation>> initializers = new Lazy<ImmutableArray<IOperation>>(() => BoundObjectCreationExpression.GetChildInitializers(boundObjectInitializerExpression).SelectAsArray(n => Create(n)));
            SyntaxNode syntax = boundObjectInitializerExpression.Syntax;
            ITypeSymbol type = boundObjectInitializerExpression.Type;
            Optional<object> constantValue = ConvertToOptional(boundObjectInitializerExpression.ConstantValue);
            bool isImplicit = boundObjectInitializerExpression.WasCompilerGenerated;
            return new LazyObjectOrCollectionInitializerExpression(initializers, _semanticModel, syntax, type, constantValue, isImplicit);
        }

        private IObjectOrCollectionInitializerOperation CreateBoundCollectionInitializerExpressionOperation(BoundCollectionInitializerExpression boundCollectionInitializerExpression)
        {
            Lazy<ImmutableArray<IOperation>> initializers = new Lazy<ImmutableArray<IOperation>>(() => BoundObjectCreationExpression.GetChildInitializers(boundCollectionInitializerExpression).SelectAsArray(n => Create(n)));
            SyntaxNode syntax = boundCollectionInitializerExpression.Syntax;
            ITypeSymbol type = boundCollectionInitializerExpression.Type;
            Optional<object> constantValue = ConvertToOptional(boundCollectionInitializerExpression.ConstantValue);
            bool isImplicit = boundCollectionInitializerExpression.WasCompilerGenerated;
            return new LazyObjectOrCollectionInitializerExpression(initializers, _semanticModel, syntax, type, constantValue, isImplicit);
        }

<<<<<<< HEAD
        private IMemberReferenceOperation CreateBoundObjectInitializerMemberOperation(BoundObjectInitializerMember boundObjectInitializerMember)
=======
        private IOperation CreateBoundObjectInitializerMemberOperation(BoundObjectInitializerMember boundObjectInitializerMember)
>>>>>>> 7cdd69e7
        {
            Lazy<IOperation> instance = new Lazy<IOperation>(() => new InstanceReferenceExpression(
                    semanticModel: _semanticModel,
                    syntax: boundObjectInitializerMember.Syntax,
                    type: boundObjectInitializerMember.ReceiverType,
                    constantValue: default(Optional<object>),
                    isImplicit: true));

            SyntaxNode syntax = boundObjectInitializerMember.Syntax;
            ITypeSymbol type = boundObjectInitializerMember.Type;
            Optional<object> constantValue = ConvertToOptional(boundObjectInitializerMember.ConstantValue);
            bool isImplicit = boundObjectInitializerMember.WasCompilerGenerated;

            switch (boundObjectInitializerMember.MemberSymbol.Kind)
            {
                case SymbolKind.Field:
                    var field = (FieldSymbol)boundObjectInitializerMember.MemberSymbol;
                    bool isDeclaration = false;
                    return new LazyFieldReferenceExpression(field, isDeclaration, instance, _semanticModel, syntax, type, constantValue, isImplicit);
                case SymbolKind.Event:
                    var eventSymbol = (EventSymbol)boundObjectInitializerMember.MemberSymbol;
                    return new LazyEventReferenceExpression(eventSymbol, instance, _semanticModel, syntax, type, constantValue, isImplicit);
                case SymbolKind.Property:
                    var property = (PropertySymbol)boundObjectInitializerMember.MemberSymbol;
                    Lazy<ImmutableArray<IArgumentOperation>> arguments;
                    if (!boundObjectInitializerMember.Arguments.Any())
                    {
                        // Simple property reference.
                        arguments = new Lazy<ImmutableArray<IArgumentOperation>>(() => ImmutableArray<IArgumentOperation>.Empty);
                    }
                    else
                    {
                        var accessor = property.GetOwnOrInheritedSetMethod();
                        if (accessor == null || boundObjectInitializerMember.ResultKind == LookupResultKind.OverloadResolutionFailure || accessor.OriginalDefinition is ErrorMethodSymbol)
                        {
                            Lazy<ImmutableArray<IOperation>> children = new Lazy<ImmutableArray<IOperation>>(() =>
                                boundObjectInitializerMember.Arguments.SelectAsArray(a => Create(a)));
                            return new LazyInvalidExpression(children, _semanticModel, syntax, type, constantValue, isImplicit);
                        }
                        // Indexed property reference.
                        arguments = new Lazy<ImmutableArray<IArgumentOperation>>(() =>
                        {
                            return DeriveArguments(
                                boundObjectInitializerMember,
                                boundObjectInitializerMember.BinderOpt,
                                property,
                                accessor,
                                boundObjectInitializerMember.Arguments,
                                boundObjectInitializerMember.ArgumentNamesOpt,
                                boundObjectInitializerMember.ArgsToParamsOpt,
                                boundObjectInitializerMember.ArgumentRefKindsOpt,
                                property.Parameters,
                                boundObjectInitializerMember.Expanded,
                                boundObjectInitializerMember.Syntax);
                        });
                    }

                    return new LazyPropertyReferenceExpression(property, instance, arguments, _semanticModel, syntax, type, constantValue, isImplicit);
                default:
                    throw ExceptionUtilities.Unreachable;
            }
        }

        private ICollectionElementInitializerOperation CreateBoundCollectionElementInitializerOperation(BoundCollectionElementInitializer boundCollectionElementInitializer)
        {
            IMethodSymbol addMethod = boundCollectionElementInitializer.AddMethod;
            Lazy<ImmutableArray<IOperation>> arguments = new Lazy<ImmutableArray<IOperation>>(() => boundCollectionElementInitializer.Arguments.SelectAsArray(n => Create(n)));
            bool isDynamic = false;
            SyntaxNode syntax = boundCollectionElementInitializer.Syntax;
            ITypeSymbol type = boundCollectionElementInitializer.Type;
            Optional<object> constantValue = ConvertToOptional(boundCollectionElementInitializer.ConstantValue);
            bool isImplicit = boundCollectionElementInitializer.WasCompilerGenerated;
            return new LazyCollectionElementInitializerExpression(addMethod, isDynamic, arguments, _semanticModel, syntax, type, constantValue, isImplicit);
        }

        private IDynamicMemberReferenceOperation CreateBoundDynamicMemberAccessOperation(BoundDynamicMemberAccess boundDynamicMemberAccess)
        {
            return CreateBoundDynamicMemberAccessOperation(boundDynamicMemberAccess.Receiver, boundDynamicMemberAccess.TypeArgumentsOpt, boundDynamicMemberAccess.Name,
                boundDynamicMemberAccess.Syntax, boundDynamicMemberAccess.Type, boundDynamicMemberAccess.ConstantValue, boundDynamicMemberAccess.WasCompilerGenerated);
        }

        private IDynamicMemberReferenceOperation CreateBoundDynamicMemberAccessOperation(
            BoundExpression receiver,
            ImmutableArray<TypeSymbol> typeArgumentsOpt,
            string memberName,
            SyntaxNode syntaxNode,
            ITypeSymbol type,
            ConstantValue value,
            bool isImplicit)
        {
            Lazy<IOperation> instance = new Lazy<IOperation>(() => Create(receiver));
            ImmutableArray<ITypeSymbol> typeArguments = ImmutableArray<ITypeSymbol>.Empty;
            if (!typeArgumentsOpt.IsDefault)
            {
                typeArguments = ImmutableArray<ITypeSymbol>.CastUp(typeArgumentsOpt);
            }
            ITypeSymbol containingType = null;
            Optional<object> constantValue = ConvertToOptional(value);
            return new LazyDynamicMemberReferenceExpression(instance, memberName, typeArguments, containingType, _semanticModel, syntaxNode, type, constantValue, isImplicit);
        }

        private ICollectionElementInitializerOperation CreateBoundDynamicCollectionElementInitializerOperation(BoundDynamicCollectionElementInitializer boundCollectionElementInitializer)
        {
            IMethodSymbol addMethod = null;
            Lazy<ImmutableArray<IOperation>> arguments = new Lazy<ImmutableArray<IOperation>>(() => boundCollectionElementInitializer.Arguments.SelectAsArray(n => Create(n)));
            bool isDynamic = true;
            SyntaxNode syntax = boundCollectionElementInitializer.Syntax;
            ITypeSymbol type = boundCollectionElementInitializer.Type;
            Optional<object> constantValue = ConvertToOptional(boundCollectionElementInitializer.ConstantValue);
            bool isImplicit = boundCollectionElementInitializer.WasCompilerGenerated;
            return new LazyCollectionElementInitializerExpression(addMethod, isDynamic, arguments, _semanticModel, syntax, type, constantValue, isImplicit);
        }

        private IOperation CreateUnboundLambdaOperation(UnboundLambda unboundLambda)
        {
            // We want to ensure that we never see the UnboundLambda node, and that we don't end up having two different IOperation
            // nodes for the lambda expression. So, we ask the semantic model for the IOperation node for the unbound lambda syntax.
            // We are counting on the fact that will do the error recovery and actually create the BoundLambda node appropriate for
            // this syntax node.
            BoundLambda boundLambda = unboundLambda.BindForErrorRecovery();
            return CreateInternal(boundLambda);
        }

        private IAnonymousFunctionOperation CreateBoundLambdaOperation(BoundLambda boundLambda)
        {
            IMethodSymbol symbol = boundLambda.Symbol;
            Lazy<IBlockOperation> body = new Lazy<IBlockOperation>(() => (IBlockOperation)Create(boundLambda.Body));
            SyntaxNode syntax = boundLambda.Syntax;
            // This matches the SemanticModel implementation. This is because in VB, lambdas by themselves
            // do not have a type. To get the type of a lambda expression in the SemanticModel, you need to look at
            // TypeInfo.ConvertedType, rather than TypeInfo.Type. We replicate that behavior here. To get the type of
            // an IAnonymousFunctionExpression, you need to look at the parent IConversionExpression.
            ITypeSymbol type = null;
            Optional<object> constantValue = ConvertToOptional(boundLambda.ConstantValue);
            bool isImplicit = boundLambda.WasCompilerGenerated;
            return new LazyAnonymousFunctionExpression(symbol, body, _semanticModel, syntax, type, constantValue, isImplicit);
        }

        private ILocalFunctionOperation CreateBoundLocalFunctionStatementOperation(BoundLocalFunctionStatement boundLocalFunctionStatement)
        {
            IMethodSymbol symbol = boundLocalFunctionStatement.Symbol;
            Lazy<IBlockOperation> body = new Lazy<IBlockOperation>(() => (IBlockOperation)Create(boundLocalFunctionStatement.Body));
            SyntaxNode syntax = boundLocalFunctionStatement.Syntax;
            ITypeSymbol type = null;
            Optional<object> constantValue = default(Optional<object>);
            bool isImplicit = boundLocalFunctionStatement.WasCompilerGenerated;
            return new LazyLocalFunctionStatement(symbol, body, _semanticModel, syntax, type, constantValue, isImplicit);
        }

        private IOperation CreateBoundConversionOperation(BoundConversion boundConversion)
        {
            bool isImplicit = boundConversion.WasCompilerGenerated || !boundConversion.ExplicitCastInCode;
            if (boundConversion.ConversionKind == CSharp.ConversionKind.MethodGroup)
            {
                // We don't check HasErrors on the conversion here because if we actually have a MethodGroup conversion,
                // overload resolution succeeded. The resulting method could be invalid for other reasons, but we don't
                // hide the resolved method.
                Lazy<IOperation> target = new Lazy<IOperation>(() =>
                        CreateBoundMethodGroupSingleMethodOperation((BoundMethodGroup)boundConversion.Operand,
                                                                    boundConversion.SymbolOpt,
                                                                    boundConversion.SuppressVirtualCalls));
                SyntaxNode syntax = boundConversion.Syntax;
                ITypeSymbol type = boundConversion.Type;
                Optional<object> constantValue = ConvertToOptional(boundConversion.ConstantValue);
                return new LazyDelegateCreationExpression(target, _semanticModel, syntax, type, constantValue, isImplicit);
            }
            else
            {
                SyntaxNode syntax = boundConversion.Syntax;

                if (syntax.IsMissing)
                {
                    // If the underlying syntax IsMissing, then that means we're in case where the compiler generated a piece of syntax to fill in for
                    // an error, such as this case:
                    //
                    //  int i = ;
                    //
                    // Semantic model has a special case here that we match: if the underlying syntax is missing, don't create a conversion expression,
                    // and instead directly return the operand, which will be a BoundBadExpression. When we generate a node for the BoundBadExpression,
                    // the resulting IOperation will also have a null Type.
                    Debug.Assert(boundConversion.Operand.Kind == BoundKind.BadExpression);
                    return Create(boundConversion.Operand);
                }

                Lazy<IOperation> operand = new Lazy<IOperation>(() => Create(boundConversion.Operand));
                ITypeSymbol type = boundConversion.Type;
                Optional<object> constantValue = ConvertToOptional(boundConversion.ConstantValue);

                // If this is a lambda or method group conversion to a delegate type, we return a delegate creation instead of a conversion
                if ((boundConversion.Operand.Kind == BoundKind.Lambda ||
                     boundConversion.Operand.Kind == BoundKind.UnboundLambda ||
                     boundConversion.Operand.Kind == BoundKind.MethodGroup) &&
                    boundConversion.Type.IsDelegateType())
                {
                    return new LazyDelegateCreationExpression(operand, _semanticModel, syntax, type, constantValue, isImplicit);
                }
                else
                {
                    Conversion conversion = boundConversion.Conversion;
                    bool isExplicitCastInCode = boundConversion.ExplicitCastInCode;
                    bool isTryCast = false;
                    // Checked conversions only matter if the conversion is a Numeric conversion. Don't have true unless the conversion is actually numeric.
                    bool isChecked = conversion.IsNumeric && boundConversion.Checked;
                    return new LazyCSharpConversionExpression(operand, conversion, isExplicitCastInCode, isTryCast, isChecked, _semanticModel, syntax, type, constantValue, isImplicit);
                }
            }
        }

        private IConversionOperation CreateBoundAsOperatorOperation(BoundAsOperator boundAsOperator)
        {
            Lazy<IOperation> operand = new Lazy<IOperation>(() => Create(boundAsOperator.Operand));
            SyntaxNode syntax = boundAsOperator.Syntax;
            Conversion conversion = boundAsOperator.Conversion;
            bool isExplicit = true;
            bool isTryCast = true;
            bool isChecked = false;
            ITypeSymbol type = boundAsOperator.Type;
            Optional<object> constantValue = ConvertToOptional(boundAsOperator.ConstantValue);
            bool isImplicit = boundAsOperator.WasCompilerGenerated;
            return new LazyCSharpConversionExpression(operand, conversion, isExplicit, isTryCast, isChecked, _semanticModel, syntax, type, constantValue, isImplicit);
        }

        private IDelegateCreationOperation CreateBoundDelegateCreationExpressionOperation(BoundDelegateCreationExpression boundDelegateCreationExpression)
        {
            Lazy<IOperation> target = new Lazy<IOperation>(() =>
            {
                if (boundDelegateCreationExpression.Argument.Kind == BoundKind.MethodGroup &&
                    boundDelegateCreationExpression.MethodOpt != null)
                {
                    // If this is a method binding, and a valid candidate method was found, then we want to expose
                    // this child as an IMethodBindingReference. Otherwise, we want to just delegate to the standard
                    // CSharpOperationFactory behavior. Note we don't check HasErrors here because if we have a method group,
                    // overload resolution succeeded, even if the resulting method isn't valid for some other reason.
                    BoundMethodGroup boundMethodGroup = (BoundMethodGroup)boundDelegateCreationExpression.Argument;
                    return CreateBoundMethodGroupSingleMethodOperation(boundMethodGroup, boundDelegateCreationExpression.MethodOpt, boundMethodGroup.SuppressVirtualCalls);
                }
                else
                {
                    return Create(boundDelegateCreationExpression.Argument);
                }
            });
            SyntaxNode syntax = boundDelegateCreationExpression.Syntax;
            ITypeSymbol type = boundDelegateCreationExpression.Type;
            Optional<object> constantValue = ConvertToOptional(boundDelegateCreationExpression.ConstantValue);
            bool isImplicit = boundDelegateCreationExpression.WasCompilerGenerated;
            return new LazyDelegateCreationExpression(target, _semanticModel, syntax, type, constantValue, isImplicit);
        }

        private IMethodReferenceOperation CreateBoundMethodGroupSingleMethodOperation(BoundMethodGroup boundMethodGroup, IMethodSymbol methodSymbol, bool suppressVirtualCalls)
        {
            bool isVirtual = (methodSymbol.IsAbstract || methodSymbol.IsOverride || methodSymbol.IsVirtual) && !suppressVirtualCalls;
            BoundExpression receiverOpt = boundMethodGroup.InstanceOpt;

            if (methodSymbol.IsStatic && receiverOpt != null && 
                receiverOpt.WasCompilerGenerated && receiverOpt.Kind == BoundKind.ThisReference)
            {
                receiverOpt = null;
            }

            Lazy<IOperation> instance = new Lazy<IOperation>(() => Create(receiverOpt));
            SyntaxNode bindingSyntax = boundMethodGroup.Syntax;
            ITypeSymbol bindingType = null;
            Optional<object> bindingConstantValue = ConvertToOptional(boundMethodGroup.ConstantValue);
            bool isImplicit = boundMethodGroup.WasCompilerGenerated;
            return new LazyMethodReferenceExpression(methodSymbol, isVirtual, instance, _semanticModel, bindingSyntax, bindingType, bindingConstantValue, boundMethodGroup.WasCompilerGenerated);
        }

        private IIsTypeOperation CreateBoundIsOperatorOperation(BoundIsOperator boundIsOperator)
        {
            Lazy<IOperation> valueOperand = new Lazy<IOperation>(() => Create(boundIsOperator.Operand));
            ITypeSymbol typeOperand = boundIsOperator.TargetType.Type;
            SyntaxNode syntax = boundIsOperator.Syntax;
            ITypeSymbol type = boundIsOperator.Type;
            bool isNegated = false;
            Optional<object> constantValue = ConvertToOptional(boundIsOperator.ConstantValue);
            bool isImplicit = boundIsOperator.WasCompilerGenerated;
            return new LazyIsTypeExpression(valueOperand, typeOperand, isNegated, _semanticModel, syntax, type, constantValue, isImplicit);
        }

        private ISizeOfOperation CreateBoundSizeOfOperatorOperation(BoundSizeOfOperator boundSizeOfOperator)
        {
            ITypeSymbol typeOperand = boundSizeOfOperator.SourceType.Type;
            SyntaxNode syntax = boundSizeOfOperator.Syntax;
            ITypeSymbol type = boundSizeOfOperator.Type;
            Optional<object> constantValue = ConvertToOptional(boundSizeOfOperator.ConstantValue);
            bool isImplicit = boundSizeOfOperator.WasCompilerGenerated;
            return new SizeOfExpression(typeOperand, _semanticModel, syntax, type, constantValue, isImplicit);
        }

        private ITypeOfOperation CreateBoundTypeOfOperatorOperation(BoundTypeOfOperator boundTypeOfOperator)
        {
            ITypeSymbol typeOperand = boundTypeOfOperator.SourceType.Type;
            SyntaxNode syntax = boundTypeOfOperator.Syntax;
            ITypeSymbol type = boundTypeOfOperator.Type;
            Optional<object> constantValue = ConvertToOptional(boundTypeOfOperator.ConstantValue);
            bool isImplicit = boundTypeOfOperator.WasCompilerGenerated;
            return new TypeOfExpression(typeOperand, _semanticModel, syntax, type, constantValue, isImplicit);
        }

        private IArrayCreationOperation CreateBoundArrayCreationOperation(BoundArrayCreation boundArrayCreation)
        {
            Lazy<ImmutableArray<IOperation>> dimensionSizes = new Lazy<ImmutableArray<IOperation>>(() => boundArrayCreation.Bounds.SelectAsArray(n => Create(n)));
            Lazy<IArrayInitializerOperation> initializer = new Lazy<IArrayInitializerOperation>(() => (IArrayInitializerOperation)Create(boundArrayCreation.InitializerOpt));
            SyntaxNode syntax = boundArrayCreation.Syntax;
            ITypeSymbol type = boundArrayCreation.Type;
            Optional<object> constantValue = ConvertToOptional(boundArrayCreation.ConstantValue);
            bool isImplicit = boundArrayCreation.WasCompilerGenerated;
            return new LazyArrayCreationExpression(dimensionSizes, initializer, _semanticModel, syntax, type, constantValue, isImplicit);
        }

        private IArrayInitializerOperation CreateBoundArrayInitializationOperation(BoundArrayInitialization boundArrayInitialization)
        {
            Lazy<ImmutableArray<IOperation>> elementValues = new Lazy<ImmutableArray<IOperation>>(() => boundArrayInitialization.Initializers.SelectAsArray(n => Create(n)));
            SyntaxNode syntax = boundArrayInitialization.Syntax;
            ITypeSymbol type = boundArrayInitialization.Type;
            Optional<object> constantValue = ConvertToOptional(boundArrayInitialization.ConstantValue);
            bool isImplicit = boundArrayInitialization.WasCompilerGenerated;
            return new LazyArrayInitializer(elementValues, _semanticModel, syntax, type, constantValue, isImplicit);
        }

        private IDefaultValueOperation CreateBoundDefaultExpressionOperation(BoundDefaultExpression boundDefaultExpression)
        {
            SyntaxNode syntax = boundDefaultExpression.Syntax;
            ITypeSymbol type = boundDefaultExpression.Type;
            Optional<object> constantValue = ConvertToOptional(boundDefaultExpression.ConstantValue);
            bool isImplicit = boundDefaultExpression.WasCompilerGenerated;
            return new DefaultValueExpression(_semanticModel, syntax, type, constantValue, isImplicit);
        }

        private IInstanceReferenceOperation CreateBoundBaseReferenceOperation(BoundBaseReference boundBaseReference)
        {
            SyntaxNode syntax = boundBaseReference.Syntax;
            ITypeSymbol type = boundBaseReference.Type;
            Optional<object> constantValue = ConvertToOptional(boundBaseReference.ConstantValue);
            bool isImplicit = boundBaseReference.WasCompilerGenerated;
            return new InstanceReferenceExpression(_semanticModel, syntax, type, constantValue, isImplicit);
        }

        private IInstanceReferenceOperation CreateBoundThisReferenceOperation(BoundThisReference boundThisReference)
        {
            SyntaxNode syntax = boundThisReference.Syntax;
            ITypeSymbol type = boundThisReference.Type;
            Optional<object> constantValue = ConvertToOptional(boundThisReference.ConstantValue);
            bool isImplicit = boundThisReference.WasCompilerGenerated;
            return new InstanceReferenceExpression(_semanticModel, syntax, type, constantValue, isImplicit);
        }

        private IOperation CreateBoundAssignmentOperatorOrMemberInitializerOperation(BoundAssignmentOperator boundAssignmentOperator)
        {
            return IsMemberInitializer(boundAssignmentOperator) ?
                (IOperation)CreateBoundMemberInitializerOperation(boundAssignmentOperator) :
                CreateBoundAssignmentOperatorOperation(boundAssignmentOperator);
        }

        private static bool IsMemberInitializer(BoundAssignmentOperator boundAssignmentOperator) =>
            boundAssignmentOperator.Right?.Kind == BoundKind.ObjectInitializerExpression || boundAssignmentOperator.Right?.Kind == BoundKind.CollectionInitializerExpression;

        private ISimpleAssignmentOperation CreateBoundAssignmentOperatorOperation(BoundAssignmentOperator boundAssignmentOperator)
        {
            Debug.Assert(!IsMemberInitializer(boundAssignmentOperator));

            Lazy<IOperation> target = new Lazy<IOperation>(() => Create(boundAssignmentOperator.Left));
            Lazy<IOperation> value = new Lazy<IOperation>(() => Create(boundAssignmentOperator.Right));
            SyntaxNode syntax = boundAssignmentOperator.Syntax;
            ITypeSymbol type = boundAssignmentOperator.Type;
            Optional<object> constantValue = ConvertToOptional(boundAssignmentOperator.ConstantValue);
            bool isImplicit = boundAssignmentOperator.WasCompilerGenerated;
            return new LazySimpleAssignmentExpression(target, value, _semanticModel, syntax, type, constantValue, isImplicit);
        }

        private IMemberInitializerOperation CreateBoundMemberInitializerOperation(BoundAssignmentOperator boundAssignmentOperator)
        {
            Debug.Assert(IsMemberInitializer(boundAssignmentOperator));

            Lazy<IMemberReferenceOperation> target = new Lazy<IMemberReferenceOperation>(() => (IMemberReferenceOperation)Create(boundAssignmentOperator.Left));
            Lazy<IObjectOrCollectionInitializerOperation> value = new Lazy<IObjectOrCollectionInitializerOperation>(() => (IObjectOrCollectionInitializerOperation)Create(boundAssignmentOperator.Right));
            SyntaxNode syntax = boundAssignmentOperator.Syntax;
            ITypeSymbol type = boundAssignmentOperator.Type;
            Optional<object> constantValue = ConvertToOptional(boundAssignmentOperator.ConstantValue);
            bool isImplicit = boundAssignmentOperator.WasCompilerGenerated;
            return new LazyMemberInitializerExpression(target, value, _semanticModel, syntax, type, constantValue, isImplicit);
        }

        private ICompoundAssignmentOperation CreateBoundCompoundAssignmentOperatorOperation(BoundCompoundAssignmentOperator boundCompoundAssignmentOperator)
        {
            BinaryOperatorKind operatorKind = Helper.DeriveBinaryOperatorKind(boundCompoundAssignmentOperator.Operator.Kind);
            Lazy<IOperation> target = new Lazy<IOperation>(() => Create(boundCompoundAssignmentOperator.Left));
            Lazy<IOperation> value = new Lazy<IOperation>(() => Create(boundCompoundAssignmentOperator.Right));
            bool isLifted = boundCompoundAssignmentOperator.Operator.Kind.IsLifted();
            bool isChecked = boundCompoundAssignmentOperator.Operator.Kind.IsChecked();
            IMethodSymbol operatorMethod = boundCompoundAssignmentOperator.Operator.Method;
            SyntaxNode syntax = boundCompoundAssignmentOperator.Syntax;
            ITypeSymbol type = boundCompoundAssignmentOperator.Type;
            Optional<object> constantValue = ConvertToOptional(boundCompoundAssignmentOperator.ConstantValue);
            bool isImplicit = boundCompoundAssignmentOperator.WasCompilerGenerated;
            return new LazyCompoundAssignmentExpression(operatorKind, isLifted, isChecked, target, value, operatorMethod, _semanticModel, syntax, type, constantValue, isImplicit);
        }

        private IIncrementOrDecrementOperation CreateBoundIncrementOperatorOperation(BoundIncrementOperator boundIncrementOperator)
        {
            bool isDecrement = Helper.IsDecrement(boundIncrementOperator.OperatorKind);
            bool isPostfix = Helper.IsPostfixIncrementOrDecrement(boundIncrementOperator.OperatorKind);
            bool isLifted = boundIncrementOperator.OperatorKind.IsLifted();
            bool isChecked = boundIncrementOperator.OperatorKind.IsChecked();
            Lazy<IOperation> target = new Lazy<IOperation>(() => Create(boundIncrementOperator.Operand));
            IMethodSymbol operatorMethod = boundIncrementOperator.MethodOpt;
            SyntaxNode syntax = boundIncrementOperator.Syntax;
            ITypeSymbol type = boundIncrementOperator.Type;
            Optional<object> constantValue = ConvertToOptional(boundIncrementOperator.ConstantValue);
            bool isImplicit = boundIncrementOperator.WasCompilerGenerated;
            return new LazyIncrementExpression(isDecrement, isPostfix, isLifted, isChecked, target, operatorMethod, _semanticModel, syntax, type, constantValue, isImplicit);
        }

        private IInvalidOperation CreateBoundBadExpressionOperation(BoundBadExpression boundBadExpression)
        {
            Lazy<ImmutableArray<IOperation>> children = new Lazy<ImmutableArray<IOperation>>(() => boundBadExpression.ChildBoundNodes.Select(n => Create(n)).WhereNotNull().ToImmutableArray());
            SyntaxNode syntax = boundBadExpression.Syntax;
            // We match semantic model here: if the expression IsMissing, we have a null type, rather than the ErrorType of the bound node.
            ITypeSymbol type = syntax.IsMissing ? null : boundBadExpression.Type;
            Optional<object> constantValue = ConvertToOptional(boundBadExpression.ConstantValue);

            // if child has syntax node point to same syntax node as bad expression, then this invalid expression is implicit
            bool isImplicit = boundBadExpression.WasCompilerGenerated || boundBadExpression.ChildBoundNodes.Any(e => e?.Syntax == boundBadExpression.Syntax);
            return new LazyInvalidOperation(children, _semanticModel, syntax, type, constantValue, isImplicit);
        }

        private ITypeParameterObjectCreationOperation CreateBoundNewTOperation(BoundNewT boundNewT)
        {
            Lazy<IObjectOrCollectionInitializerOperation> initializer = new Lazy<IObjectOrCollectionInitializerOperation>(() => (IObjectOrCollectionInitializerOperation)Create(boundNewT.InitializerExpressionOpt));
            SyntaxNode syntax = boundNewT.Syntax;
            ITypeSymbol type = boundNewT.Type;
            Optional<object> constantValue = ConvertToOptional(boundNewT.ConstantValue);
            bool isImplicit = boundNewT.WasCompilerGenerated;
            return new LazyTypeParameterObjectCreationExpression(initializer, _semanticModel, syntax, type, constantValue, isImplicit);
        }

        private IUnaryOperation CreateBoundUnaryOperatorOperation(BoundUnaryOperator boundUnaryOperator)
        {
            UnaryOperatorKind unaryOperatorKind = Helper.DeriveUnaryOperatorKind(boundUnaryOperator.OperatorKind);
            Lazy<IOperation> operand = new Lazy<IOperation>(() => Create(boundUnaryOperator.Operand));
            IMethodSymbol operatorMethod = boundUnaryOperator.MethodOpt;
            SyntaxNode syntax = boundUnaryOperator.Syntax;
            ITypeSymbol type = boundUnaryOperator.Type;
            Optional<object> constantValue = ConvertToOptional(boundUnaryOperator.ConstantValue);
            bool isLifted = boundUnaryOperator.OperatorKind.IsLifted();
            bool isChecked = boundUnaryOperator.OperatorKind.IsChecked();
            bool isImplicit = boundUnaryOperator.WasCompilerGenerated;
            return new LazyUnaryOperatorExpression(unaryOperatorKind, operand, isLifted, isChecked, operatorMethod, _semanticModel, syntax, type, constantValue, isImplicit);
        }

        private IBinaryOperation CreateBoundBinaryOperatorOperation(BoundBinaryOperator boundBinaryOperator)
        {
            BinaryOperatorKind operatorKind = Helper.DeriveBinaryOperatorKind(boundBinaryOperator.OperatorKind);
            Lazy<IOperation> leftOperand = new Lazy<IOperation>(() => Create(boundBinaryOperator.Left));
            Lazy<IOperation> rightOperand = new Lazy<IOperation>(() => Create(boundBinaryOperator.Right));
            IMethodSymbol operatorMethod = boundBinaryOperator.MethodOpt;
            SyntaxNode syntax = boundBinaryOperator.Syntax;
            ITypeSymbol type = boundBinaryOperator.Type;
            Optional<object> constantValue = ConvertToOptional(boundBinaryOperator.ConstantValue);
            bool isLifted = boundBinaryOperator.OperatorKind.IsLifted();
            bool isChecked = boundBinaryOperator.OperatorKind.IsChecked();
            bool isCompareText = false;
            bool isImplicit = boundBinaryOperator.WasCompilerGenerated;
            return new LazyBinaryOperatorExpression(operatorKind, leftOperand, rightOperand, isLifted, isChecked, isCompareText, operatorMethod, _semanticModel, syntax, type, constantValue, isImplicit);
        }

        private IConditionalOperation CreateBoundConditionalOperatorOperation(BoundConditionalOperator boundConditionalOperator)
        {
            Lazy<IOperation> condition = new Lazy<IOperation>(() => Create(boundConditionalOperator.Condition));
            Lazy<IOperation> whenTrue = new Lazy<IOperation>(() => Create(boundConditionalOperator.Consequence));
            Lazy<IOperation> whenFalse = new Lazy<IOperation>(() => Create(boundConditionalOperator.Alternative));
            SyntaxNode syntax = boundConditionalOperator.Syntax;
            ITypeSymbol type = boundConditionalOperator.Type;
            Optional<object> constantValue = ConvertToOptional(boundConditionalOperator.ConstantValue);
            bool isImplicit = boundConditionalOperator.WasCompilerGenerated;
            return new LazyConditionalOperation(condition, whenTrue, whenFalse, _semanticModel, syntax, type, constantValue, isImplicit);
        }

        private ICoalesceOperation CreateBoundNullCoalescingOperatorOperation(BoundNullCoalescingOperator boundNullCoalescingOperator)
        {
            Lazy<IOperation> expression = new Lazy<IOperation>(() => Create(boundNullCoalescingOperator.LeftOperand));
            Lazy<IOperation> whenNull = new Lazy<IOperation>(() => Create(boundNullCoalescingOperator.RightOperand));
            SyntaxNode syntax = boundNullCoalescingOperator.Syntax;
            ITypeSymbol type = boundNullCoalescingOperator.Type;
            Optional<object> constantValue = ConvertToOptional(boundNullCoalescingOperator.ConstantValue);
            bool isImplicit = boundNullCoalescingOperator.WasCompilerGenerated;
            return new LazyCoalesceExpression(expression, whenNull, _semanticModel, syntax, type, constantValue, isImplicit);
        }

        private IAwaitOperation CreateBoundAwaitExpressionOperation(BoundAwaitExpression boundAwaitExpression)
        {
            Lazy<IOperation> awaitedValue = new Lazy<IOperation>(() => Create(boundAwaitExpression.Expression));
            SyntaxNode syntax = boundAwaitExpression.Syntax;
            ITypeSymbol type = boundAwaitExpression.Type;
            Optional<object> constantValue = ConvertToOptional(boundAwaitExpression.ConstantValue);
            bool isImplicit = boundAwaitExpression.WasCompilerGenerated;
            return new LazyAwaitExpression(awaitedValue, _semanticModel, syntax, type, constantValue, isImplicit);
        }

        private IArrayElementReferenceOperation CreateBoundArrayAccessOperation(BoundArrayAccess boundArrayAccess)
        {
            // The compiler will dedupe the boundArrayAccess.Expression between different array references. Some example code:
            //
            // class C
            // {
            //     int[] a;

            //     static void Main()
            //     {
            //         // Compiler dedupes the array access receiver for [0] and [1]
            //         var a = new C { a = { [0] = 1, [1] = 2 } };
            //     }
            // }
            //
            // In order to prevent parent pointer from having an issue with this, we intentionally create a new IOperation node every time
            // we encounter an array access. Since we create from the top down, it should be impossible for us to see the node in
            // boundArrayAccess.Expression before seeing the boundArrayAccess itself, so this should not create any other parent pointer
            // issues.
            Lazy<IOperation> arrayReference = new Lazy<IOperation>(() => CreateInternal(boundArrayAccess.Expression));
            Lazy<ImmutableArray<IOperation>> indices = new Lazy<ImmutableArray<IOperation>>(() => boundArrayAccess.Indices.SelectAsArray(n => Create(n)));
            SyntaxNode syntax = boundArrayAccess.Syntax;
            ITypeSymbol type = boundArrayAccess.Type;
            Optional<object> constantValue = ConvertToOptional(boundArrayAccess.ConstantValue);
            bool isImplicit = boundArrayAccess.WasCompilerGenerated;

            return new LazyArrayElementReferenceExpression(arrayReference, indices, _semanticModel, syntax, type, constantValue, isImplicit);
        }

        private IPointerIndirectionReferenceOperation CreateBoundPointerIndirectionOperatorOperation(BoundPointerIndirectionOperator boundPointerIndirectionOperator)
        {
            Lazy<IOperation> pointer = new Lazy<IOperation>(() => Create(boundPointerIndirectionOperator.Operand));
            SyntaxNode syntax = boundPointerIndirectionOperator.Syntax;
            ITypeSymbol type = boundPointerIndirectionOperator.Type;
            Optional<object> constantValue = ConvertToOptional(boundPointerIndirectionOperator.ConstantValue);
            bool isImplicit = boundPointerIndirectionOperator.WasCompilerGenerated;
            return new LazyPointerIndirectionReferenceExpression(pointer, _semanticModel, syntax, type, constantValue, isImplicit);
        }

        private INameOfOperation CreateBoundNameOfOperatorOperation(BoundNameOfOperator boundNameOfOperator)
        {
            Lazy<IOperation> argument = new Lazy<IOperation>(() => Create(boundNameOfOperator.Argument));
            SyntaxNode syntax = boundNameOfOperator.Syntax;
            ITypeSymbol type = boundNameOfOperator.Type;
            Optional<object> constantValue = ConvertToOptional(boundNameOfOperator.ConstantValue);
            bool isImplicit = boundNameOfOperator.WasCompilerGenerated;
            return new LazyNameOfExpression(argument, _semanticModel, syntax, type, constantValue, isImplicit);
        }

        private IThrowOperation CreateBoundThrowExpressionOperation(BoundThrowExpression boundThrowExpression)
        {
            Lazy<IOperation> expression = new Lazy<IOperation>(() => Create(boundThrowExpression.Expression));
            SyntaxNode syntax = boundThrowExpression.Syntax;
            ITypeSymbol type = boundThrowExpression.Type;
            Optional<object> constantValue = ConvertToOptional(boundThrowExpression.ConstantValue);
            bool isImplicit = boundThrowExpression.WasCompilerGenerated;
            return new LazyThrowExpression(expression, _semanticModel, syntax, type, constantValue, isImplicit);
        }

        private IAddressOfOperation CreateBoundAddressOfOperatorOperation(BoundAddressOfOperator boundAddressOfOperator)
        {
            Lazy<IOperation> reference = new Lazy<IOperation>(() => Create(boundAddressOfOperator.Operand));
            SyntaxNode syntax = boundAddressOfOperator.Syntax;
            ITypeSymbol type = boundAddressOfOperator.Type;
            Optional<object> constantValue = ConvertToOptional(boundAddressOfOperator.ConstantValue);
            bool isImplicit = boundAddressOfOperator.WasCompilerGenerated;
            return new LazyAddressOfExpression(reference, _semanticModel, syntax, type, constantValue, isImplicit);
        }

        private IInstanceReferenceOperation CreateBoundImplicitReceiverOperation(BoundImplicitReceiver boundImplicitReceiver)
        {
            SyntaxNode syntax = boundImplicitReceiver.Syntax;
            ITypeSymbol type = boundImplicitReceiver.Type;
            Optional<object> constantValue = ConvertToOptional(boundImplicitReceiver.ConstantValue);
            bool isImplicit = boundImplicitReceiver.WasCompilerGenerated;
            return new InstanceReferenceExpression(_semanticModel, syntax, type, constantValue, isImplicit);
        }

        private IConditionalAccessOperation CreateBoundConditionalAccessOperation(BoundConditionalAccess boundConditionalAccess)
        {
            Lazy<IOperation> whenNotNull = new Lazy<IOperation>(() => Create(boundConditionalAccess.AccessExpression));
            Lazy<IOperation> expression = new Lazy<IOperation>(() => Create(boundConditionalAccess.Receiver));
            SyntaxNode syntax = boundConditionalAccess.Syntax;
            ITypeSymbol type = boundConditionalAccess.Type;
            Optional<object> constantValue = ConvertToOptional(boundConditionalAccess.ConstantValue);
            bool isImplicit = boundConditionalAccess.WasCompilerGenerated;

            return new LazyConditionalAccessExpression(whenNotNull, expression, _semanticModel, syntax, type, constantValue, isImplicit);
        }

        private IConditionalAccessInstanceOperation CreateBoundConditionalReceiverOperation(BoundConditionalReceiver boundConditionalReceiver)
        {
            SyntaxNode syntax = boundConditionalReceiver.Syntax;
            ITypeSymbol type = boundConditionalReceiver.Type;
            Optional<object> constantValue = ConvertToOptional(boundConditionalReceiver.ConstantValue);
            bool isImplicit = boundConditionalReceiver.WasCompilerGenerated;
            return new ConditionalAccessInstanceExpression(_semanticModel, syntax, type, constantValue, isImplicit);
        }

        private IFieldInitializerOperation CreateBoundFieldEqualsValueOperation(BoundFieldEqualsValue boundFieldEqualsValue)
        {
            ImmutableArray<IFieldSymbol> initializedFields = ImmutableArray.Create<IFieldSymbol>(boundFieldEqualsValue.Field);
            Lazy<IOperation> value = new Lazy<IOperation>(() => Create(boundFieldEqualsValue.Value));
            OperationKind kind = OperationKind.FieldInitializer;
            SyntaxNode syntax = boundFieldEqualsValue.Syntax;
            ITypeSymbol type = null;
            Optional<object> constantValue = default(Optional<object>);
            bool isImplicit = boundFieldEqualsValue.WasCompilerGenerated;
            return new LazyFieldInitializer(initializedFields, value, kind, _semanticModel, syntax, type, constantValue, isImplicit);
        }

        private IPropertyInitializerOperation CreateBoundPropertyEqualsValueOperation(BoundPropertyEqualsValue boundPropertyEqualsValue)
        {
            IPropertySymbol initializedProperty = boundPropertyEqualsValue.Property;
            Lazy<IOperation> value = new Lazy<IOperation>(() => Create(boundPropertyEqualsValue.Value));
            OperationKind kind = OperationKind.PropertyInitializer;
            SyntaxNode syntax = boundPropertyEqualsValue.Syntax;
            ITypeSymbol type = null;
            Optional<object> constantValue = default(Optional<object>);
            bool isImplicit = boundPropertyEqualsValue.WasCompilerGenerated;
            return new LazyPropertyInitializer(initializedProperty, value, kind, _semanticModel, syntax, type, constantValue, isImplicit);
        }

        private IParameterInitializerOperation CreateBoundParameterEqualsValueOperation(BoundParameterEqualsValue boundParameterEqualsValue)
        {
            IParameterSymbol parameter = boundParameterEqualsValue.Parameter;
            Lazy<IOperation> value = new Lazy<IOperation>(() => Create(boundParameterEqualsValue.Value));
            OperationKind kind = OperationKind.ParameterInitializer;
            SyntaxNode syntax = boundParameterEqualsValue.Syntax;
            ITypeSymbol type = null;
            Optional<object> constantValue = default(Optional<object>);
            bool isImplicit = boundParameterEqualsValue.WasCompilerGenerated;
            return new LazyParameterInitializer(parameter, value, kind, _semanticModel, syntax, type, constantValue, isImplicit);
        }

        private IBlockOperation CreateBoundBlockOperation(BoundBlock boundBlock)
        {
            Lazy<ImmutableArray<IOperation>> statements =
                new Lazy<ImmutableArray<IOperation>>(() => boundBlock.Statements.Select(s => (bound: s, operation: Create(s)))
                                                                                // Filter out all OperationKind.None except fixed statements for now.
                                                                                // https://github.com/dotnet/roslyn/issues/21776
                                                                                .Where(s => s.operation.Kind != OperationKind.None ||
                                                                                s.bound.Kind == BoundKind.FixedStatement)
                                                                                .Select(s => s.operation).ToImmutableArray());

            ImmutableArray<ILocalSymbol> locals = boundBlock.Locals.As<ILocalSymbol>();
            SyntaxNode syntax = boundBlock.Syntax;
            ITypeSymbol type = null;
            Optional<object> constantValue = default(Optional<object>);
            bool isImplicit = boundBlock.WasCompilerGenerated;
            return new LazyBlockStatement(statements, locals, _semanticModel, syntax, type, constantValue, isImplicit);
        }

        private IBranchOperation CreateBoundContinueStatementOperation(BoundContinueStatement boundContinueStatement)
        {
            ILabelSymbol target = boundContinueStatement.Label;
            BranchKind branchKind = BranchKind.Continue;
            SyntaxNode syntax = boundContinueStatement.Syntax;
            ITypeSymbol type = null;
            Optional<object> constantValue = default(Optional<object>);
            bool isImplicit = boundContinueStatement.WasCompilerGenerated;
            return new BranchStatement(target, branchKind, _semanticModel, syntax, type, constantValue, isImplicit);
        }

        private IBranchOperation CreateBoundBreakStatementOperation(BoundBreakStatement boundBreakStatement)
        {
            ILabelSymbol target = boundBreakStatement.Label;
            BranchKind branchKind = BranchKind.Break;
            SyntaxNode syntax = boundBreakStatement.Syntax;
            ITypeSymbol type = null;
            Optional<object> constantValue = default(Optional<object>);
            bool isImplicit = boundBreakStatement.WasCompilerGenerated;
            return new BranchStatement(target, branchKind, _semanticModel, syntax, type, constantValue, isImplicit);
        }

        private IReturnOperation CreateBoundYieldBreakStatementOperation(BoundYieldBreakStatement boundYieldBreakStatement)
        {
            Lazy<IOperation> returnedValue = new Lazy<IOperation>(() => Create(null));
            SyntaxNode syntax = boundYieldBreakStatement.Syntax;
            ITypeSymbol type = null;
            Optional<object> constantValue = default(Optional<object>);
            bool isImplicit = boundYieldBreakStatement.WasCompilerGenerated;
            return new LazyReturnStatement(OperationKind.YieldBreak, returnedValue, _semanticModel, syntax, type, constantValue, isImplicit);
        }

        private IBranchOperation CreateBoundGotoStatementOperation(BoundGotoStatement boundGotoStatement)
        {
            ILabelSymbol target = boundGotoStatement.Label;
            BranchKind branchKind = BranchKind.GoTo;
            SyntaxNode syntax = boundGotoStatement.Syntax;
            ITypeSymbol type = null;
            Optional<object> constantValue = default(Optional<object>);
            bool isImplicit = boundGotoStatement.WasCompilerGenerated;
            return new BranchStatement(target, branchKind, _semanticModel, syntax, type, constantValue, isImplicit);
        }

        private IEmptyOperation CreateBoundNoOpStatementOperation(BoundNoOpStatement boundNoOpStatement)
        {
            SyntaxNode syntax = boundNoOpStatement.Syntax;
            ITypeSymbol type = null;
            Optional<object> constantValue = default(Optional<object>);
            bool isImplicit = boundNoOpStatement.WasCompilerGenerated;
            return new EmptyStatement(_semanticModel, syntax, type, constantValue, isImplicit);
        }

        private IConditionalOperation CreateBoundIfStatementOperation(BoundIfStatement boundIfStatement)
        {
            Lazy<IOperation> condition = new Lazy<IOperation>(() => Create(boundIfStatement.Condition));
            Lazy<IOperation> ifTrueStatement = new Lazy<IOperation>(() => Create(boundIfStatement.Consequence));
            Lazy<IOperation> ifFalseStatement = new Lazy<IOperation>(() => Create(boundIfStatement.AlternativeOpt));
            SyntaxNode syntax = boundIfStatement.Syntax;
            ITypeSymbol type = null;
            Optional<object> constantValue = default(Optional<object>);
            bool isImplicit = boundIfStatement.WasCompilerGenerated;
            return new LazyConditionalOperation(condition, ifTrueStatement, ifFalseStatement, _semanticModel, syntax, type, constantValue, isImplicit);
        }

        private IWhileLoopOperation CreateBoundWhileStatementOperation(BoundWhileStatement boundWhileStatement)
        {
            Lazy<IOperation> condition = new Lazy<IOperation>(() => Create(boundWhileStatement.Condition));
            Lazy<IOperation> body = new Lazy<IOperation>(() => Create(boundWhileStatement.Body));
            ImmutableArray<ILocalSymbol> locals = boundWhileStatement.Locals.As<ILocalSymbol>();
            SyntaxNode syntax = boundWhileStatement.Syntax;
            ITypeSymbol type = null;
            Optional<object> constantValue = default(Optional<object>);
            bool isImplicit = boundWhileStatement.WasCompilerGenerated;
            return new LazyWhileLoopStatement(condition, body, locals, _semanticModel, syntax, type, constantValue, isImplicit);
        }

        private IDoLoopOperation CreateBoundDoStatementOperation(BoundDoStatement boundDoStatement)
        {
            DoLoopKind doLoopKind = DoLoopKind.DoWhileBottomLoop;
            Lazy<IOperation> condition = new Lazy<IOperation>(() => Create(boundDoStatement.Condition));
            Lazy<IOperation> body = new Lazy<IOperation>(() => Create(boundDoStatement.Body));
            Lazy<IOperation> ignoredCondition = new Lazy<IOperation>(() => null);
            ImmutableArray<ILocalSymbol> locals = boundDoStatement.Locals.As<ILocalSymbol>();
            SyntaxNode syntax = boundDoStatement.Syntax;
            ITypeSymbol type = null;
            Optional<object> constantValue = default(Optional<object>);
            bool isImplicit = boundDoStatement.WasCompilerGenerated;
            return new LazyDoLoopStatement(doLoopKind, condition, body, ignoredCondition, locals, _semanticModel, syntax, type, constantValue, isImplicit);
        }

        private IForLoopOperation CreateBoundForStatementOperation(BoundForStatement boundForStatement)
        {
            Lazy<ImmutableArray<IOperation>> before = new Lazy<ImmutableArray<IOperation>>(() => ToStatements(boundForStatement.Initializer));
            Lazy<IOperation> condition = new Lazy<IOperation>(() => Create(boundForStatement.Condition));
            Lazy<ImmutableArray<IOperation>> atLoopBottom = new Lazy<ImmutableArray<IOperation>>(() => ToStatements(boundForStatement.Increment));
            ImmutableArray<ILocalSymbol> locals = boundForStatement.OuterLocals.As<ILocalSymbol>();
            Lazy<IOperation> body = new Lazy<IOperation>(() => Create(boundForStatement.Body));
            SyntaxNode syntax = boundForStatement.Syntax;
            ITypeSymbol type = null;
            Optional<object> constantValue = default(Optional<object>);
            bool isImplicit = boundForStatement.WasCompilerGenerated;
            return new LazyForLoopStatement(before, condition, atLoopBottom, locals, body, _semanticModel, syntax, type, constantValue, isImplicit);
        }

        private IForEachLoopOperation CreateBoundForEachStatementOperation(BoundForEachStatement boundForEachStatement)
        {
            ImmutableArray<ILocalSymbol> locals = boundForEachStatement.IterationVariables.As<ILocalSymbol>();
            Lazy<IOperation> loopControlVariable;
            if (boundForEachStatement.DeconstructionOpt != null)
            {
                loopControlVariable = new Lazy<IOperation>(() => Create(boundForEachStatement.DeconstructionOpt.DeconstructionAssignment.Left));
            }
            else if (locals.Length == 1)
            {
                var local = (LocalSymbol)locals.Single();
                bool isDeclaration = true;
                loopControlVariable = new Lazy<IOperation>(() => new LocalReferenceExpression(local, isDeclaration, _semanticModel, local.GetDeclaratorSyntax(), local.Type, local.ConstantValue, local.IsImplicitlyDeclared));
            }
            else
            {
                loopControlVariable = new Lazy<IOperation>(() => null);
            }

            Lazy<IOperation> collection = new Lazy<IOperation>(() => Create(boundForEachStatement.Expression));
            Lazy<IOperation> body = new Lazy<IOperation>(() => Create(boundForEachStatement.Body));
            Lazy<ImmutableArray<IOperation>> nextVariables = new Lazy<ImmutableArray<IOperation>>(() => ImmutableArray<IOperation>.Empty);
            SyntaxNode syntax = boundForEachStatement.Syntax;
            ITypeSymbol type = null;
            Optional<object> constantValue = default(Optional<object>);
            bool isImplicit = boundForEachStatement.WasCompilerGenerated;
            return new LazyForEachLoopStatement(locals, loopControlVariable, collection, nextVariables, body, _semanticModel, syntax, type, constantValue, isImplicit);
        }

        private ISwitchOperation CreateBoundSwitchStatementOperation(BoundSwitchStatement boundSwitchStatement)
        {
            Lazy<IOperation> value = new Lazy<IOperation>(() => Create(boundSwitchStatement.Expression));
            Lazy<ImmutableArray<ISwitchCaseOperation>> cases = new Lazy<ImmutableArray<ISwitchCaseOperation>>(() => GetSwitchStatementCases(boundSwitchStatement));
            SyntaxNode syntax = boundSwitchStatement.Syntax;
            ITypeSymbol type = null;
            Optional<object> constantValue = default(Optional<object>);
            bool isImplicit = boundSwitchStatement.WasCompilerGenerated;
            return new LazySwitchStatement(value, cases, _semanticModel, syntax, type, constantValue, isImplicit);
        }

        private ICaseClauseOperation CreateBoundSwitchLabelOperation(BoundSwitchLabel boundSwitchLabel)
        {
            SyntaxNode syntax = boundSwitchLabel.Syntax;
            ITypeSymbol type = null;
            Optional<object> constantValue = default(Optional<object>);
            bool isImplicit = boundSwitchLabel.WasCompilerGenerated;

            if (boundSwitchLabel.ExpressionOpt != null)
            {
                Lazy<IOperation> value = new Lazy<IOperation>(() => Create(boundSwitchLabel.ExpressionOpt));
                return new LazySingleValueCaseClause(value, _semanticModel, syntax, type, constantValue, isImplicit);
            }
            else
            {
                return new DefaultCaseClause(_semanticModel, syntax, type, constantValue, isImplicit);
            }
        }

        private ITryOperation CreateBoundTryStatementOperation(BoundTryStatement boundTryStatement)
        {
            Lazy<IBlockOperation> body = new Lazy<IBlockOperation>(() => (IBlockOperation)Create(boundTryStatement.TryBlock));
            Lazy<ImmutableArray<ICatchClauseOperation>> catches = new Lazy<ImmutableArray<ICatchClauseOperation>>(() => boundTryStatement.CatchBlocks.SelectAsArray(n => (ICatchClauseOperation)Create(n)));
            Lazy<IBlockOperation> finallyHandler = new Lazy<IBlockOperation>(() => (IBlockOperation)Create(boundTryStatement.FinallyBlockOpt));
            SyntaxNode syntax = boundTryStatement.Syntax;
            ITypeSymbol type = null;
            Optional<object> constantValue = default(Optional<object>);
            bool isImplicit = boundTryStatement.WasCompilerGenerated;
            return new LazyTryStatement(body, catches, finallyHandler, _semanticModel, syntax, type, constantValue, isImplicit);
        }

        private ICatchClauseOperation CreateBoundCatchBlockOperation(BoundCatchBlock boundCatchBlock)
        {
            var exceptionSourceOpt = (BoundLocal)boundCatchBlock.ExceptionSourceOpt;
            Lazy<IOperation> expressionDeclarationOrExpression = new Lazy<IOperation>(() => exceptionSourceOpt != null ? CreateVariableDeclaration(exceptionSourceOpt) : null);
            ITypeSymbol exceptionType = boundCatchBlock.ExceptionTypeOpt;
            ImmutableArray<ILocalSymbol> locals = boundCatchBlock.Locals.As<ILocalSymbol>();
            Lazy<IOperation> filter = new Lazy<IOperation>(() => Create(boundCatchBlock.ExceptionFilterOpt));
            Lazy<IBlockOperation> handler = new Lazy<IBlockOperation>(() => (IBlockOperation)Create(boundCatchBlock.Body));
            SyntaxNode syntax = boundCatchBlock.Syntax;
            ITypeSymbol type = null;
            Optional<object> constantValue = default(Optional<object>);
            bool isImplicit = boundCatchBlock.WasCompilerGenerated;
            return new LazyCatchClause(expressionDeclarationOrExpression, exceptionType, locals, filter, handler, _semanticModel, syntax, type, constantValue, isImplicit);
        }

        private IFixedOperation CreateBoundFixedStatementOperation(BoundFixedStatement boundFixedStatement)
        {
            Lazy<IVariableDeclarationsOperation> variables = new Lazy<IVariableDeclarationsOperation>(() => (IVariableDeclarationsOperation)Create(boundFixedStatement.Declarations));
            Lazy<IOperation> body = new Lazy<IOperation>(() => Create(boundFixedStatement.Body));
            SyntaxNode syntax = boundFixedStatement.Syntax;
            ITypeSymbol type = null;
            Optional<object> constantValue = default(Optional<object>);
            bool isImplicit = boundFixedStatement.WasCompilerGenerated;
            return new LazyFixedStatement(variables, body, _semanticModel, syntax, type, constantValue, isImplicit);
        }

        private IUsingOperation CreateBoundUsingStatementOperation(BoundUsingStatement boundUsingStatement)
        {
            Lazy<IOperation> resources = new Lazy<IOperation>(() => Create((BoundNode)boundUsingStatement.DeclarationsOpt ?? boundUsingStatement.ExpressionOpt));
            Lazy<IOperation> body = new Lazy<IOperation>(() => Create(boundUsingStatement.Body));
            SyntaxNode syntax = boundUsingStatement.Syntax;
            ITypeSymbol type = null;
            Optional<object> constantValue = default(Optional<object>);
            bool isImplicit = boundUsingStatement.WasCompilerGenerated;
            return new LazyUsingStatement(resources, body, _semanticModel, syntax, type, constantValue, isImplicit);
        }

        private IExpressionStatementOperation CreateBoundThrowStatementOperation(BoundThrowStatement boundThrowStatement)
        {
            Lazy<IOperation> thrownObject = new Lazy<IOperation>(() => Create(boundThrowStatement.ExpressionOpt));
            SyntaxNode syntax = boundThrowStatement.Syntax;
            ITypeSymbol throwExpressionType = boundThrowStatement.ExpressionOpt?.Type;
            ITypeSymbol statementType = null;
            Optional<object> constantValue = default(Optional<object>);
            bool isImplicit = boundThrowStatement.WasCompilerGenerated;
            IOperation throwExpression = new LazyThrowExpression(thrownObject, _semanticModel, syntax, throwExpressionType, constantValue, isImplicit);
            return new ExpressionStatement(throwExpression, _semanticModel, syntax, statementType, constantValue, isImplicit);
        }

        private IReturnOperation CreateBoundReturnStatementOperation(BoundReturnStatement boundReturnStatement)
        {
            Lazy<IOperation> returnedValue = new Lazy<IOperation>(() => Create(boundReturnStatement.ExpressionOpt));
            SyntaxNode syntax = boundReturnStatement.Syntax;
            ITypeSymbol type = null;
            Optional<object> constantValue = default(Optional<object>);
            bool isImplicit = boundReturnStatement.WasCompilerGenerated;
            return new LazyReturnStatement(OperationKind.Return, returnedValue, _semanticModel, syntax, type, constantValue, isImplicit);
        }

        private IReturnOperation CreateBoundYieldReturnStatementOperation(BoundYieldReturnStatement boundYieldReturnStatement)
        {
            Lazy<IOperation> returnedValue = new Lazy<IOperation>(() => Create(boundYieldReturnStatement.Expression));
            SyntaxNode syntax = boundYieldReturnStatement.Syntax;
            ITypeSymbol type = null;
            Optional<object> constantValue = default(Optional<object>);
            bool isImplicit = boundYieldReturnStatement.WasCompilerGenerated;
            return new LazyReturnStatement(OperationKind.YieldReturn, returnedValue, _semanticModel, syntax, type, constantValue, isImplicit);
        }

        private ILockOperation CreateBoundLockStatementOperation(BoundLockStatement boundLockStatement)
        {
            Lazy<IOperation> expression = new Lazy<IOperation>(() => Create(boundLockStatement.Argument));
            Lazy<IOperation> body = new Lazy<IOperation>(() => Create(boundLockStatement.Body));
            SyntaxNode syntax = boundLockStatement.Syntax;
            ITypeSymbol type = null;
            Optional<object> constantValue = default(Optional<object>);
            bool isImplicit = boundLockStatement.WasCompilerGenerated;

            return new LazyLockStatement(expression, body, _semanticModel, syntax, type, constantValue, isImplicit);
        }

        private IInvalidOperation CreateBoundBadStatementOperation(BoundBadStatement boundBadStatement)
        {
            Lazy<ImmutableArray<IOperation>> children = new Lazy<ImmutableArray<IOperation>>(() => boundBadStatement.ChildBoundNodes.Select(n => Create(n)).WhereNotNull().ToImmutableArray());
            SyntaxNode syntax = boundBadStatement.Syntax;
            ITypeSymbol type = null;
            Optional<object> constantValue = default(Optional<object>);

            // if child has syntax node point to same syntax node as bad statement, then this invalid statement is implicit
            bool isImplicit = boundBadStatement.WasCompilerGenerated || boundBadStatement.ChildBoundNodes.Any(e => e?.Syntax == boundBadStatement.Syntax);
            return new LazyInvalidOperation(children, _semanticModel, syntax, type, constantValue, isImplicit);
        }

        private IOperation CreateBoundLocalDeclarationOperation(BoundLocalDeclaration boundLocalDeclaration)
        {
            var node = boundLocalDeclaration.Syntax;
            var kind = node.Kind();

            SyntaxNode varStatement;
            SyntaxNode varDeclaration;
            switch (kind)
            {
                case SyntaxKind.LocalDeclarationStatement:
                {
                    var statement = (LocalDeclarationStatementSyntax)node;

                    // this happen for simple int i = 0;
                    // var statement points to LocalDeclarationStatementSyntax
                    varStatement = statement;

                    // var declaration points to VariableDeclaratorSyntax
                    varDeclaration = statement.Declaration.Variables.First();
                    break;
                }
                case SyntaxKind.VariableDeclarator:
                {
                    // this happen for 'for loop' initializer
                    // var statement points to VariableDeclarationSyntax
                    varStatement = node.Parent;

                    // var declaration points to VariableDeclaratorSyntax
                    varDeclaration = node;
                    break;
                }
                default:
                {
                    Debug.Fail($"Unexpected syntax: {kind}");

                    // otherwise, they points to whatever bound nodes are pointing to.
                    varStatement = varDeclaration = node;
                    break;
                }
            }

            Lazy<ImmutableArray<IVariableDeclarationOperation>> declarations = new Lazy<ImmutableArray<IVariableDeclarationOperation>>(() => ImmutableArray.Create(CreateVariableDeclarationInternal(boundLocalDeclaration, varDeclaration)));
            ITypeSymbol type = null;
            Optional<object> constantValue = default(Optional<object>);
            bool isImplicit = boundLocalDeclaration.WasCompilerGenerated;
            return new LazyVariableDeclarationStatement(declarations, _semanticModel, varStatement, type, constantValue, isImplicit);
        }

        private IVariableDeclarationsOperation CreateBoundMultipleLocalDeclarationsOperation(BoundMultipleLocalDeclarations boundMultipleLocalDeclarations)
        {
            Lazy<ImmutableArray<IVariableDeclarationOperation>> declarations = new Lazy<ImmutableArray<IVariableDeclarationOperation>>(() =>
                boundMultipleLocalDeclarations.LocalDeclarations.SelectAsArray(declaration => (IVariableDeclarationOperation)CreateVariableDeclaration(declaration)));
            SyntaxNode syntax = boundMultipleLocalDeclarations.Syntax;
            ITypeSymbol type = null;
            Optional<object> constantValue = default(Optional<object>);
            bool isImplicit = boundMultipleLocalDeclarations.WasCompilerGenerated;
            return new LazyVariableDeclarationStatement(declarations, _semanticModel, syntax, type, constantValue, isImplicit);
        }

        private ILabeledOperation CreateBoundLabelStatementOperation(BoundLabelStatement boundLabelStatement)
        {
            ILabelSymbol label = boundLabelStatement.Label;
            Lazy<IOperation> statement = new Lazy<IOperation>(() => Create(null));
            SyntaxNode syntax = boundLabelStatement.Syntax;
            ITypeSymbol type = null;
            Optional<object> constantValue = default(Optional<object>);
            bool isImplicit = boundLabelStatement.WasCompilerGenerated;
            return new LazyLabeledStatement(label, statement, _semanticModel, syntax, type, constantValue, isImplicit);
        }

        private ILabeledOperation CreateBoundLabeledStatementOperation(BoundLabeledStatement boundLabeledStatement)
        {
            ILabelSymbol label = boundLabeledStatement.Label;
            Lazy<IOperation> labeledStatement = new Lazy<IOperation>(() => Create(boundLabeledStatement.Body));
            SyntaxNode syntax = boundLabeledStatement.Syntax;
            ITypeSymbol type = null;
            Optional<object> constantValue = default(Optional<object>);
            bool isImplicit = boundLabeledStatement.WasCompilerGenerated;
            return new LazyLabeledStatement(label, labeledStatement, _semanticModel, syntax, type, constantValue, isImplicit);
        }

        private IExpressionStatementOperation CreateBoundExpressionStatementOperation(BoundExpressionStatement boundExpressionStatement)
        {
            Lazy<IOperation> expression = new Lazy<IOperation>(() => Create(boundExpressionStatement.Expression));
            SyntaxNode syntax = boundExpressionStatement.Syntax;
            ITypeSymbol type = null;
            Optional<object> constantValue = default(Optional<object>);

            // lambda body can point to expression directly and binder can insert exression statement there. and end up statement pointing to
            // expression syntax node since there is no statement syntax node to point to. this will mark such one as implicit since it doesn't
            // actually exist in code
            bool isImplicit = boundExpressionStatement.WasCompilerGenerated || boundExpressionStatement.Syntax == boundExpressionStatement.Expression.Syntax;
            return new LazyExpressionStatement(expression, _semanticModel, syntax, type, constantValue, isImplicit);
        }

        private IOperation CreateBoundTupleExpressionOperation(BoundTupleExpression boundTupleExpression)
        {
            Lazy<ImmutableArray<IOperation>> elements = new Lazy<ImmutableArray<IOperation>>(() => boundTupleExpression.Arguments.SelectAsArray(element => Create(element)));
            SyntaxNode syntax = boundTupleExpression.Syntax;
            bool isImplicit = boundTupleExpression.WasCompilerGenerated;
            ITypeSymbol type = boundTupleExpression.Type;
            Optional<object> constantValue = default;
            if (syntax is DeclarationExpressionSyntax declarationExpressionSyntax)
            {
                var tupleSyntax = declarationExpressionSyntax.Designation;
                Lazy<IOperation> tupleExpression = new Lazy<IOperation>(() => new LazyTupleExpression(elements, _semanticModel, tupleSyntax, type, constantValue, isImplicit));
                return new LazyDeclarationExpression(tupleExpression, _semanticModel, declarationExpressionSyntax, type, constantValue: default, isImplicit: false);
            }

            return new LazyTupleExpression(elements, _semanticModel, syntax, type, constantValue, isImplicit);
        }

        private IInterpolatedStringOperation CreateBoundInterpolatedStringExpressionOperation(BoundInterpolatedString boundInterpolatedString)
        {
            Lazy<ImmutableArray<IInterpolatedStringContentOperation>> parts = new Lazy<ImmutableArray<IInterpolatedStringContentOperation>>(() =>
                boundInterpolatedString.Parts.SelectAsArray(interpolatedStringContent => CreateBoundInterpolatedStringContentOperation(interpolatedStringContent)));
            SyntaxNode syntax = boundInterpolatedString.Syntax;
            ITypeSymbol type = boundInterpolatedString.Type;
            Optional<object> constantValue = ConvertToOptional(boundInterpolatedString.ConstantValue);
            bool isImplicit = boundInterpolatedString.WasCompilerGenerated;
            return new LazyInterpolatedStringExpression(parts, _semanticModel, syntax, type, constantValue, isImplicit);
        }

        private IInterpolatedStringContentOperation CreateBoundInterpolatedStringContentOperation(BoundNode boundNode)
        {
            if (boundNode.Kind == BoundKind.StringInsert)
            {
                return (IInterpolatedStringContentOperation)Create(boundNode);
            }
            else
            {
                return CreateBoundInterpolatedStringTextOperation(boundNode);
            }
        }

        private IInterpolationOperation CreateBoundInterpolationOperation(BoundStringInsert boundStringInsert)
        {
            Lazy<IOperation> expression = new Lazy<IOperation>(() => Create(boundStringInsert.Value));
            Lazy<IOperation> alignment = new Lazy<IOperation>(() => Create(boundStringInsert.Alignment));
            Lazy<IOperation> format = new Lazy<IOperation>(() => Create(boundStringInsert.Format));
            SyntaxNode syntax = boundStringInsert.Syntax;
            ITypeSymbol type = null;
            Optional<object> constantValue = default(Optional<object>);
            bool isImplicit = boundStringInsert.WasCompilerGenerated;
            return new LazyInterpolation(expression, alignment, format, _semanticModel, syntax, type, constantValue, isImplicit);
        }

        private IInterpolatedStringTextOperation CreateBoundInterpolatedStringTextOperation(BoundNode boundNode)
        {
            Lazy<IOperation> text = new Lazy<IOperation>(() => Create(boundNode));
            SyntaxNode syntax = boundNode.Syntax;
            ITypeSymbol type = null;
            Optional<object> constantValue = default(Optional<object>);
            bool isImplicit = boundNode.WasCompilerGenerated;
            return new LazyInterpolatedStringText(text, _semanticModel, syntax, type, constantValue, isImplicit);
        }

        private IConstantPatternOperation CreateBoundConstantPatternOperation(BoundConstantPattern boundConstantPattern)
        {
            Lazy<IOperation> value = new Lazy<IOperation>(() => Create(boundConstantPattern.Value));
            SyntaxNode syntax = boundConstantPattern.Syntax;
            ITypeSymbol type = null;
            Optional<object> constantValue = default(Optional<object>);
            bool isImplicit = boundConstantPattern.WasCompilerGenerated;
            return new LazyConstantPattern(value, _semanticModel, syntax, type, constantValue, isImplicit);
        }

        private IDeclarationPatternOperation CreateBoundDeclarationPatternOperation(BoundDeclarationPattern boundDeclarationPattern)
        {
            ISymbol variable = boundDeclarationPattern.Variable;
            SyntaxNode syntax = boundDeclarationPattern.Syntax;
            ITypeSymbol type = null;
            Optional<object> constantValue = default(Optional<object>);
            bool isImplicit = boundDeclarationPattern.WasCompilerGenerated;
            return new DeclarationPattern(variable, _semanticModel, syntax, type, constantValue, isImplicit);
        }

        private ISwitchOperation CreateBoundPatternSwitchStatementOperation(BoundPatternSwitchStatement boundPatternSwitchStatement)
        {
            Lazy<IOperation> value = new Lazy<IOperation>(() => Create(boundPatternSwitchStatement.Expression));
            Lazy<ImmutableArray<ISwitchCaseOperation>> cases = new Lazy<ImmutableArray<ISwitchCaseOperation>>(() => GetPatternSwitchStatementCases(boundPatternSwitchStatement));
            SyntaxNode syntax = boundPatternSwitchStatement.Syntax;
            ITypeSymbol type = null;
            Optional<object> constantValue = default(Optional<object>);
            bool isImplicit = boundPatternSwitchStatement.WasCompilerGenerated;
            return new LazySwitchStatement(value, cases, _semanticModel, syntax, type, constantValue, isImplicit);
        }

        private ICaseClauseOperation CreateBoundPatternSwitchLabelOperation(BoundPatternSwitchLabel boundPatternSwitchLabel)
        {
            SyntaxNode syntax = boundPatternSwitchLabel.Syntax;
            ITypeSymbol type = null;
            Optional<object> constantValue = default(Optional<object>);
            bool isImplicit = boundPatternSwitchLabel.WasCompilerGenerated;

            if (boundPatternSwitchLabel.Pattern.Kind == BoundKind.WildcardPattern)
            {
                // Default switch label in pattern switch statement is represented as a default case clause.
                return new DefaultCaseClause(_semanticModel, syntax, type, constantValue, isImplicit);
            }
            else
            {
                LabelSymbol label = boundPatternSwitchLabel.Label;
                Lazy<IPatternOperation> pattern = new Lazy<IPatternOperation>(() => (IPatternOperation)Create(boundPatternSwitchLabel.Pattern));
                Lazy<IOperation> guardExpression = new Lazy<IOperation>(() => Create(boundPatternSwitchLabel.Guard));
                return new LazyPatternCaseClause(label, pattern, guardExpression, _semanticModel, syntax, type, constantValue, isImplicit);
            }
        }

        private IIsPatternOperation CreateBoundIsPatternExpressionOperation(BoundIsPatternExpression boundIsPatternExpression)
        {
            Lazy<IOperation> expression = new Lazy<IOperation>(() => Create(boundIsPatternExpression.Expression));
            Lazy<IPatternOperation> pattern = new Lazy<IPatternOperation>(() => (IPatternOperation)Create(boundIsPatternExpression.Pattern));
            SyntaxNode syntax = boundIsPatternExpression.Syntax;
            ITypeSymbol type = boundIsPatternExpression.Type;
            Optional<object> constantValue = ConvertToOptional(boundIsPatternExpression.ConstantValue);
            bool isImplicit = boundIsPatternExpression.WasCompilerGenerated;
            return new LazyIsPatternExpression(expression, pattern, _semanticModel, syntax, type, constantValue, isImplicit);
        }

        private IOperation CreateBoundQueryClauseOperation(BoundQueryClause boundQueryClause)
        {
            if (boundQueryClause.Syntax.Kind() != SyntaxKind.QueryExpression)
            {
                // Currently we have no IOperation APIs for different query clauses or continuation.
                return Create(boundQueryClause.Value);
            }

            Lazy<IOperation> expression = new Lazy<IOperation>(() => Create(boundQueryClause.Value));
            SyntaxNode syntax = boundQueryClause.Syntax;
            ITypeSymbol type = boundQueryClause.Type;
            Optional<object> constantValue = ConvertToOptional(boundQueryClause.ConstantValue);
            bool isImplicit = boundQueryClause.WasCompilerGenerated;
            return new LazyTranslatedQueryExpression(expression, _semanticModel, syntax, type, constantValue, isImplicit);
        }
    }
}<|MERGE_RESOLUTION|>--- conflicted
+++ resolved
@@ -294,11 +294,7 @@
             return new LazyDeconstructionAssignmentExpression(target, value, _semanticModel, syntax, type, constantValue, isImplicit);
         }
 
-<<<<<<< HEAD
-        private IInvocationOperation CreateBoundCallOperation(BoundCall boundCall)
-=======
         private IOperation CreateBoundCallOperation(BoundCall boundCall)
->>>>>>> 7cdd69e7
         {
             MethodSymbol targetMethod = boundCall.Method;
             SyntaxNode syntax = boundCall.Syntax;
@@ -316,12 +312,7 @@
                         boundCall.ReceiverOpt != null &&
                         (targetMethod.IsVirtual || targetMethod.IsAbstract || targetMethod.IsOverride) &&
                         !boundCall.ReceiverOpt.SuppressVirtualCalls;
-<<<<<<< HEAD
             Lazy<ImmutableArray<IArgumentOperation>> arguments = new Lazy<ImmutableArray<IArgumentOperation>>(() =>
-=======
-
-            Lazy<ImmutableArray<IArgument>> arguments = new Lazy<ImmutableArray<IArgument>>(() =>
->>>>>>> 7cdd69e7
             {
                 return DeriveArguments(
                     boundCall,
@@ -389,13 +380,6 @@
             return new LazyPropertyReferenceExpression(property, instance, arguments, _semanticModel, syntax, type, constantValue, isImplicit);
         }
 
-<<<<<<< HEAD
-        private IPropertyReferenceOperation CreateBoundIndexerAccessOperation(BoundIndexerAccess boundIndexerAccess)
-        {
-            IPropertySymbol property = boundIndexerAccess.Indexer;
-            Lazy<IOperation> instance = new Lazy<IOperation>(() => Create(boundIndexerAccess.Indexer.IsStatic ? null : boundIndexerAccess.ReceiverOpt));
-            Lazy<ImmutableArray<IArgumentOperation>> arguments = new Lazy<ImmutableArray<IArgumentOperation>>(() =>
-=======
         private IOperation CreateBoundIndexerAccessOperation(BoundIndexerAccess boundIndexerAccess)
         {
             PropertySymbol property = boundIndexerAccess.Indexer;
@@ -409,13 +393,12 @@
                 : property.GetOwnOrInheritedGetMethod();
             
             if (!boundIndexerAccess.OriginalIndexersOpt.IsDefault || boundIndexerAccess.ResultKind == LookupResultKind.OverloadResolutionFailure || accessor == null || accessor.OriginalDefinition is ErrorMethodSymbol)
->>>>>>> 7cdd69e7
             {
                 return CreateInvalidExpressionForHasArgumentsExpression(boundIndexerAccess.ReceiverOpt, boundIndexerAccess.Arguments, null, syntax, type, constantValue, isImplicit);
             }
 
             Lazy<IOperation> instance = new Lazy<IOperation>(() => Create(property.IsStatic ? null : boundIndexerAccess.ReceiverOpt));
-            Lazy<ImmutableArray<IArgument>> arguments = new Lazy<ImmutableArray<IArgument>>(() =>
+            Lazy<ImmutableArray<IArgumentOperation>> arguments = new Lazy<ImmutableArray<IArgumentOperation>>(() =>
                 DeriveArguments(
                     boundIndexerAccess,
                     boundIndexerAccess.BinderOpt,
@@ -495,13 +478,6 @@
             return new LazyPropertyReferenceExpression(property, instance, arguments, _semanticModel, syntax, type, constantValue, isImplicit);
         }
 
-<<<<<<< HEAD
-        private IObjectCreationOperation CreateBoundObjectCreationExpressionOperation(BoundObjectCreationExpression boundObjectCreationExpression)
-        {
-            IMethodSymbol constructor = boundObjectCreationExpression.Constructor;
-            Lazy<IObjectOrCollectionInitializerOperation> initializer = new Lazy<IObjectOrCollectionInitializerOperation>(() => (IObjectOrCollectionInitializerOperation)Create(boundObjectCreationExpression.InitializerExpressionOpt));
-            Lazy<ImmutableArray<IArgumentOperation>> arguments = new Lazy<ImmutableArray<IArgumentOperation>>(() =>
-=======
         private IOperation CreateBoundObjectCreationExpressionOperation(BoundObjectCreationExpression boundObjectCreationExpression)
         {
             MethodSymbol constructor = boundObjectCreationExpression.Constructor;
@@ -515,9 +491,8 @@
                 return CreateInvalidExpressionForHasArgumentsExpression(null, boundObjectCreationExpression.Arguments, boundObjectCreationExpression.InitializerExpressionOpt, syntax, type, constantValue, isImplicit);
             }
 
-            Lazy<IObjectOrCollectionInitializerExpression> initializer = new Lazy<IObjectOrCollectionInitializerExpression>(() => (IObjectOrCollectionInitializerExpression)Create(boundObjectCreationExpression.InitializerExpressionOpt));
-            Lazy<ImmutableArray<IArgument>> arguments = new Lazy<ImmutableArray<IArgument>>(() =>
->>>>>>> 7cdd69e7
+            Lazy<IObjectOrCollectionInitializerOperation> initializer = new Lazy<IObjectOrCollectionInitializerOperation>(() => (IObjectOrCollectionInitializerOperation)Create(boundObjectCreationExpression.InitializerExpressionOpt));
+            Lazy<ImmutableArray<IArgumentOperation>> arguments = new Lazy<ImmutableArray<IArgumentOperation>>(() =>
             {
                 return DeriveArguments(
                     boundObjectCreationExpression,
@@ -604,11 +579,7 @@
             return new LazyObjectOrCollectionInitializerExpression(initializers, _semanticModel, syntax, type, constantValue, isImplicit);
         }
 
-<<<<<<< HEAD
-        private IMemberReferenceOperation CreateBoundObjectInitializerMemberOperation(BoundObjectInitializerMember boundObjectInitializerMember)
-=======
         private IOperation CreateBoundObjectInitializerMemberOperation(BoundObjectInitializerMember boundObjectInitializerMember)
->>>>>>> 7cdd69e7
         {
             Lazy<IOperation> instance = new Lazy<IOperation>(() => new InstanceReferenceExpression(
                     semanticModel: _semanticModel,
@@ -646,7 +617,7 @@
                         {
                             Lazy<ImmutableArray<IOperation>> children = new Lazy<ImmutableArray<IOperation>>(() =>
                                 boundObjectInitializerMember.Arguments.SelectAsArray(a => Create(a)));
-                            return new LazyInvalidExpression(children, _semanticModel, syntax, type, constantValue, isImplicit);
+                            return new LazyInvalidOperation(children, _semanticModel, syntax, type, constantValue, isImplicit);
                         }
                         // Indexed property reference.
                         arguments = new Lazy<ImmutableArray<IArgumentOperation>>(() =>
