﻿// Copyright (c) Microsoft.  All Rights Reserved.  Licensed under the Apache License, Version 2.0.  See License.txt in the project root for license information.

using System;
using System.Collections.Immutable;
using System.Diagnostics;
using System.Linq;
using Microsoft.CodeAnalysis.CSharp;
using Microsoft.CodeAnalysis.CSharp.Symbols;
using Microsoft.CodeAnalysis.PooledObjects;

namespace Microsoft.CodeAnalysis.Semantics
{
    internal sealed partial class CSharpOperationFactory
    {
        private static Optional<object> ConvertToOptional(ConstantValue value)
        {
            return value != null ? new Optional<object>(value.Value) : default(Optional<object>);
        }

        private ImmutableArray<IOperation> ToStatements(BoundStatement statement)
        {
            var statementList = statement as BoundStatementList;
            if (statementList != null)
            {
                return statementList.Statements.SelectAsArray(n => Create(n));
            }
            else if (statement == null)
            {
                return ImmutableArray<IOperation>.Empty;
            }

            return ImmutableArray.Create(Create(statement));
        }

        internal static IArgument CreateArgumentOperation(ArgumentKind kind, IParameterSymbol parameter, IOperation value)
        {
            return new Argument(kind,
                parameter,
                value,
                inConversion: null,
                outConversion: null,
                isInvalid: parameter == null || value.IsInvalid,
                syntax: value.Syntax,
                type: value.Type,
                constantValue: default);
        }

        private ImmutableArray<IArgument> DeriveArguments(
            BoundExpression boundNode,
            Binder binder,
            Symbol methodOrIndexer,
            MethodSymbol optionalParametersMethod,
            ImmutableArray<BoundExpression> boundArguments,
            ImmutableArray<string> argumentNamesOpt,
            ImmutableArray<int> argumentsToParametersOpt,
            ImmutableArray<RefKind> argumentRefKindsOpt,
            ImmutableArray<ParameterSymbol> parameters,
            bool expanded,
            SyntaxNode invocationSyntax,
            bool invokedAsExtensionMethod = false)
        {
            // We can simply return empty array only if both parameters and boundArguments are empty, because:
            // - if only parameters is empty, there's error in code but we still need to return provided expression.
            // - if boundArguments is empty, then either there's error or we need to provide values for optional/param-array parameters. 
            if (parameters.IsDefaultOrEmpty && boundArguments.IsDefaultOrEmpty)
            {
                return ImmutableArray<IArgument>.Empty;
            }

            //TODO: https://github.com/dotnet/roslyn/issues/18722
            //      Right now, for erroneous code, we exposes all expression in place of arguments as IArgument with Parameter set to null,
            //      so user needs to check IsInvalid first before using anything we returned. Need to implement a new interface for invalid 
            //      invocation instead.
            //      Note this check doesn't cover all scenarios. For example, when a parameter is a generic type but the type of the type argument 
            //      is undefined.
            if ((object)optionalParametersMethod == null 
                || boundNode.HasAnyErrors
                || parameters.Any(p => p.Type.IsErrorType())
                || optionalParametersMethod.GetUseSiteDiagnostic()?.DefaultSeverity == DiagnosticSeverity.Error)
            {
                // optionalParametersMethod can be null if we are writing to a readonly indexer or reading from an writeonly indexer,
                // in which case HasErrors property would be true, but we still want to treat this as invalid invocation.
                return boundArguments.SelectAsArray(arg => CreateArgumentOperation(ArgumentKind.Explicit, null, Create(arg)));
            }

            return LocalRewriter.MakeArgumentsInEvaluationOrder(
                 operationFactory: this,
                 binder: binder,
                 syntax: invocationSyntax,
                 arguments: boundArguments,
                 methodOrIndexer: methodOrIndexer,
                 optionalParametersMethod: optionalParametersMethod,
                 expanded: expanded,
                 argsToParamsOpt: argumentsToParametersOpt,
                 invokedAsExtensionMethod: invokedAsExtensionMethod);
        }

        private ImmutableArray<IOperation> GetAnonymousObjectCreationInitializers(BoundAnonymousObjectCreationExpression expression)
        {
            // For error cases, the binder generates only the argument.
            Debug.Assert(expression.Arguments.Length >= expression.Declarations.Length);

            var builder = ArrayBuilder<IOperation>.GetInstance(expression.Arguments.Length);
            for (int i = 0; i < expression.Arguments.Length; i++)
            {
                IOperation value = Create(expression.Arguments[i]);
                if (i >= expression.Declarations.Length)
                {
                    builder.Add(value);
                    continue;
                }

                IOperation target = Create(expression.Declarations[i]);
                bool isInvalid = target.IsInvalid || value.IsInvalid;
                SyntaxNode syntax = value.Syntax?.Parent ?? expression.Syntax;
                ITypeSymbol type = target.Type;
                Optional<object> constantValue = value.ConstantValue;
                var assignment = new SimpleAssignmentExpression(target, value, isInvalid, syntax, type, constantValue);
                builder.Add(assignment);
            }

            return builder.ToImmutableAndFree();
        }

        private ImmutableArray<IOperation> GetObjectCreationInitializers(BoundObjectCreationExpression expression)
        {
            return BoundObjectCreationExpression.GetChildInitializers(expression.InitializerExpressionOpt).SelectAsArray(n => Create(n));
        }

        private static ConversionKind GetConversionKind(CSharp.ConversionKind kind)
        {
            switch (kind)
            {
                case CSharp.ConversionKind.ExplicitUserDefined:
                case CSharp.ConversionKind.ImplicitUserDefined:
                    return Semantics.ConversionKind.OperatorMethod;

                case CSharp.ConversionKind.ExplicitReference:
                case CSharp.ConversionKind.ImplicitReference:
                case CSharp.ConversionKind.Boxing:
                case CSharp.ConversionKind.Unboxing:
                case CSharp.ConversionKind.Identity:
                    return Semantics.ConversionKind.Cast;

                case CSharp.ConversionKind.AnonymousFunction:
                case CSharp.ConversionKind.ExplicitDynamic:
                case CSharp.ConversionKind.ImplicitDynamic:
                case CSharp.ConversionKind.ExplicitEnumeration:
                case CSharp.ConversionKind.ImplicitEnumeration:
                case CSharp.ConversionKind.ImplicitThrow:
                case CSharp.ConversionKind.ImplicitTupleLiteral:
                case CSharp.ConversionKind.ImplicitTuple:
                case CSharp.ConversionKind.ExplicitTupleLiteral:
                case CSharp.ConversionKind.ExplicitTuple:
                case CSharp.ConversionKind.ExplicitNullable:
                case CSharp.ConversionKind.ImplicitNullable:
                case CSharp.ConversionKind.ExplicitNumeric:
                case CSharp.ConversionKind.ImplicitNumeric:
                case CSharp.ConversionKind.ImplicitConstant:
                case CSharp.ConversionKind.IntegerToPointer:
                case CSharp.ConversionKind.IntPtr:
                case CSharp.ConversionKind.DefaultOrNullLiteral:
                case CSharp.ConversionKind.NullToPointer:
                case CSharp.ConversionKind.PointerToInteger:
                case CSharp.ConversionKind.PointerToPointer:
                case CSharp.ConversionKind.PointerToVoid:
                    return Semantics.ConversionKind.CSharp;

                case CSharp.ConversionKind.InterpolatedString:
                    return Semantics.ConversionKind.InterpolatedString;

                default:
                    return Semantics.ConversionKind.Invalid;
            }
        }

        private static ITypeSymbol GetArrayCreationElementType(BoundArrayCreation creation)
        {
            IArrayTypeSymbol arrayType = creation.Type as IArrayTypeSymbol;
            if ((object)arrayType != null)
            {
                return arrayType.ElementType;
            }

            return null;
        }

        private ImmutableArray<ISwitchCase> GetSwitchStatementCases(BoundSwitchStatement statement)
        {
            return statement.SwitchSections.SelectAsArray(switchSection =>
            {
                var clauses = switchSection.SwitchLabels.SelectAsArray(s => (ICaseClause)Create(s));
                var body = switchSection.Statements.SelectAsArray(s => Create(s));

                return (ISwitchCase)new SwitchCase(clauses, body, switchSection.HasErrors, switchSection.Syntax, type: null, constantValue: default(Optional<object>));
            });
        }

        private ImmutableArray<ISwitchCase> GetPatternSwitchStatementCases(BoundPatternSwitchStatement statement)
        {
            return statement.SwitchSections.SelectAsArray(switchSection =>
            {
                var clauses = switchSection.SwitchLabels.SelectAsArray(s => (ICaseClause)Create(s));
                var body = switchSection.Statements.SelectAsArray(s => Create(s));

                return (ISwitchCase)new SwitchCase(clauses, body, switchSection.HasErrors, switchSection.Syntax, type: null, constantValue: default(Optional<object>));
            });
        }

        private static BinaryOperationKind GetLabelEqualityKind(BoundSwitchLabel label)
        {
            BoundExpression caseValue = label.ExpressionOpt;
            if (caseValue != null)
            {
                switch (caseValue.Type.SpecialType)
                {
                    case SpecialType.System_Int32:
                    case SpecialType.System_Int64:
                    case SpecialType.System_UInt32:
                    case SpecialType.System_UInt64:
                    case SpecialType.System_UInt16:
                    case SpecialType.System_Int16:
                    case SpecialType.System_SByte:
                    case SpecialType.System_Byte:
                    case SpecialType.System_Char:
                        return BinaryOperationKind.IntegerEquals;

                    case SpecialType.System_Boolean:
                        return BinaryOperationKind.BooleanEquals;

                    case SpecialType.System_String:
                        return BinaryOperationKind.StringEquals;
                }

                if (caseValue.Type.TypeKind == TypeKind.Enum)
                {
                    return BinaryOperationKind.EnumEquals;
                }

                return BinaryOperationKind.Invalid;
            }

            // Return None for `default` case.
            return BinaryOperationKind.None;
        }

<<<<<<< HEAD
        private static readonly ConditionalWeakTable<BoundLocalDeclaration, object> s_variablesMappings =
            new ConditionalWeakTable<BoundLocalDeclaration, object>();

        private static ImmutableArray<IVariableDeclaration> GetVariableDeclarationStatementVariables(BoundLocalDeclaration decl)
        {
            return (ImmutableArray<IVariableDeclaration>)s_variablesMappings.GetValue(decl,
                declaration => ImmutableArray.Create<IVariableDeclaration>(
                    OperationFactory.CreateVariableDeclaration(declaration.LocalSymbol, Create(declaration.InitializerOpt), declaration.Syntax)));
        }

        private static readonly ConditionalWeakTable<BoundMultipleLocalDeclarations, object> s_multiVariablesMappings =
            new ConditionalWeakTable<BoundMultipleLocalDeclarations, object>();

        private static ImmutableArray<IVariableDeclaration> GetVariableDeclarationStatementVariables(BoundMultipleLocalDeclarations decl)
        {
            return (ImmutableArray<IVariableDeclaration>)s_multiVariablesMappings.GetValue(decl,
                multipleDeclarations =>
                    multipleDeclarations.LocalDeclarations.SelectAsArray(declaration =>
                        OperationFactory.CreateVariableDeclaration(declaration.LocalSymbol, Create(declaration.InitializerOpt), declaration.Syntax)));
        }

        private static readonly ConditionalWeakTable<BoundTupleExpression, object> s_tupleElementsMappings =
            new ConditionalWeakTable<BoundTupleExpression, object>();

        private static ImmutableArray<IOperation> GetTupleElements(BoundTupleExpression boundTupleExpression)
        {
            return (ImmutableArray<IOperation>)s_tupleElementsMappings.GetValue(boundTupleExpression,
                tupleExpr => tupleExpr.Arguments.SelectAsArray(element => Create(element)));
        }

        // TODO: We need to reuse the logic in `LocalRewriter.MakeArguments` instead of using private implementation. 
        //       Also. this implementation here was for the (now removed) API `ArgumentsInParameter`, which doesn't fulfill
        //       the contract of `ArgumentsInEvaluationOrder` plus it doesn't handle various scenarios correctly even for parameter order, 
        //       e.g. default arguments, erroneous code, etc. 
        //       https://github.com/dotnet/roslyn/issues/18549
        internal static ImmutableArray<IArgument> DeriveArguments(
            ImmutableArray<BoundExpression> boundArguments,
            ImmutableArray<string> argumentNamesOpt,
            ImmutableArray<int> argumentsToParametersOpt,
            ImmutableArray<RefKind> argumentRefKindsOpt,
            ImmutableArray<CSharp.Symbols.ParameterSymbol> parameters,
            SyntaxNode invocationSyntax)
        {
            ArrayBuilder<IArgument> arguments = ArrayBuilder<IArgument>.GetInstance(boundArguments.Length);
            for (int parameterIndex = 0; parameterIndex < parameters.Length; parameterIndex++)
            {
                int argumentIndex = -1;
                if (argumentsToParametersOpt.IsDefault)
                {
                    argumentIndex = parameterIndex;
                }
                else
                {
                    argumentIndex = argumentsToParametersOpt.IndexOf(parameterIndex);
                }

                if ((uint)argumentIndex >= (uint)boundArguments.Length)
                {
                    // No argument has been supplied for the parameter at `parameterIndex`:
                    // 1. `argumentIndex == -1' when the arguments are specified out of parameter order, and no argument is provided for parameter corresponding to `parameters[parameterIndex]`.
                    // 2. `argumentIndex >= boundArguments.Length` when the arguments are specified in parameter order, and no argument is provided at `parameterIndex`.

                    var parameter = parameters[parameterIndex];
                    if (parameter.HasExplicitDefaultValue)
                    {
                        // The parameter is optional with a default value.
                        arguments.Add(new Argument(
                            ArgumentKind.DefaultValue,
                            parameter,
                            OperationFactory.CreateLiteralExpression(parameter.ExplicitDefaultConstantValue, parameter.Type, invocationSyntax),
                            inConversion: null,
                            outConversion: null,
                            isInvalid: parameter.ExplicitDefaultConstantValue.IsBad,
                            syntax: invocationSyntax,
                            type: null,
                            constantValue: default(Optional<object>)));
                    }
                    else
                    {
                        // If the invocation is semantically valid, the parameter will be a params array and an empty array will be provided.
                        // If the argument is otherwise omitted for a parameter with no default value, the invocation is not valid and a null argument will be provided.
                        arguments.Add(DeriveArgument(parameterIndex, boundArguments.Length, boundArguments, argumentNamesOpt, argumentRefKindsOpt, parameters, invocationSyntax));
                    }
                }
                else
                {
                    arguments.Add(DeriveArgument(parameterIndex, argumentIndex, boundArguments, argumentNamesOpt, argumentRefKindsOpt, parameters, invocationSyntax));
                }
            }

            return arguments.ToImmutableAndFree();
        }

=======
>>>>>>> d2f94230
        internal class Helper
        {
            internal static BinaryOperationKind DeriveBinaryOperationKind(UnaryOperationKind incrementKind)
            {
                switch (incrementKind)
                {
                    case UnaryOperationKind.OperatorMethodPostfixIncrement:
                    case UnaryOperationKind.OperatorMethodPrefixIncrement:
                        return BinaryOperationKind.OperatorMethodAdd;
                    case UnaryOperationKind.OperatorMethodPostfixDecrement:
                    case UnaryOperationKind.OperatorMethodPrefixDecrement:
                        return BinaryOperationKind.OperatorMethodSubtract;
                    case UnaryOperationKind.IntegerPostfixIncrement:
                    case UnaryOperationKind.IntegerPrefixIncrement:
                        return BinaryOperationKind.IntegerAdd;
                    case UnaryOperationKind.IntegerPostfixDecrement:
                    case UnaryOperationKind.IntegerPrefixDecrement:
                        return BinaryOperationKind.IntegerSubtract;
                    case UnaryOperationKind.UnsignedPostfixIncrement:
                    case UnaryOperationKind.UnsignedPrefixIncrement:
                        return BinaryOperationKind.UnsignedAdd;
                    case UnaryOperationKind.UnsignedPostfixDecrement:
                    case UnaryOperationKind.UnsignedPrefixDecrement:
                        return BinaryOperationKind.UnsignedSubtract;
                    case UnaryOperationKind.FloatingPostfixIncrement:
                    case UnaryOperationKind.FloatingPrefixIncrement:
                        return BinaryOperationKind.FloatingAdd;
                    case UnaryOperationKind.FloatingPostfixDecrement:
                    case UnaryOperationKind.FloatingPrefixDecrement:
                        return BinaryOperationKind.FloatingSubtract;
                    case UnaryOperationKind.DecimalPostfixIncrement:
                    case UnaryOperationKind.DecimalPrefixIncrement:
                        return BinaryOperationKind.DecimalAdd;
                    case UnaryOperationKind.DecimalPostfixDecrement:
                    case UnaryOperationKind.DecimalPrefixDecrement:
                        return BinaryOperationKind.DecimalSubtract;
                    case UnaryOperationKind.EnumPostfixIncrement:
                    case UnaryOperationKind.EnumPrefixIncrement:
                        return BinaryOperationKind.EnumAdd;
                    case UnaryOperationKind.EnumPostfixDecrement:
                    case UnaryOperationKind.EnumPrefixDecrement:
                        return BinaryOperationKind.EnumSubtract;
                    case UnaryOperationKind.PointerPostfixIncrement:
                    case UnaryOperationKind.PointerPrefixIncrement:
                        return BinaryOperationKind.PointerIntegerAdd;
                    case UnaryOperationKind.PointerPostfixDecrement:
                    case UnaryOperationKind.PointerPrefixDecrement:
                        return BinaryOperationKind.PointerIntegerSubtract;
                    case UnaryOperationKind.DynamicPostfixIncrement:
                    case UnaryOperationKind.DynamicPrefixIncrement:
                        return BinaryOperationKind.DynamicAdd;
                    case UnaryOperationKind.DynamicPostfixDecrement:
                    case UnaryOperationKind.DynamicPrefixDecrement:
                        return BinaryOperationKind.DynamicSubtract;

                    default:
                        return BinaryOperationKind.Invalid;
                }
            }

            internal static UnaryOperationKind DeriveUnaryOperationKind(UnaryOperatorKind operatorKind)
            {
                switch (operatorKind & UnaryOperatorKind.OpMask)
                {
                    case UnaryOperatorKind.PostfixIncrement:
                        switch (operatorKind & UnaryOperatorKind.TypeMask)
                        {
                            case UnaryOperatorKind.Int:
                            case UnaryOperatorKind.Long:
                            case UnaryOperatorKind.SByte:
                            case UnaryOperatorKind.Short:
                                return UnaryOperationKind.IntegerPostfixIncrement;
                            case UnaryOperatorKind.UInt:
                            case UnaryOperatorKind.ULong:
                            case UnaryOperatorKind.Byte:
                            case UnaryOperatorKind.UShort:
                            case UnaryOperatorKind.Char:
                                return UnaryOperationKind.UnsignedPostfixIncrement;
                            case UnaryOperatorKind.Float:
                            case UnaryOperatorKind.Double:
                                return UnaryOperationKind.FloatingPostfixIncrement;
                            case UnaryOperatorKind.Decimal:
                                return UnaryOperationKind.DecimalPostfixIncrement;
                            case UnaryOperatorKind.Enum:
                                return UnaryOperationKind.EnumPostfixIncrement;
                            case UnaryOperatorKind.Pointer:
                                return UnaryOperationKind.PointerPostfixIncrement;
                            case UnaryOperatorKind.Dynamic:
                                return UnaryOperationKind.DynamicPostfixIncrement;
                            case UnaryOperatorKind.UserDefined:
                                return UnaryOperationKind.OperatorMethodPostfixIncrement;
                        }

                        break;

                    case UnaryOperatorKind.PostfixDecrement:
                        switch (operatorKind & UnaryOperatorKind.TypeMask)
                        {
                            case UnaryOperatorKind.Int:
                            case UnaryOperatorKind.Long:
                            case UnaryOperatorKind.SByte:
                            case UnaryOperatorKind.Short:
                                return UnaryOperationKind.IntegerPostfixDecrement;
                            case UnaryOperatorKind.UInt:
                            case UnaryOperatorKind.ULong:
                            case UnaryOperatorKind.Byte:
                            case UnaryOperatorKind.UShort:
                            case UnaryOperatorKind.Char:
                                return UnaryOperationKind.UnsignedPostfixDecrement;
                            case UnaryOperatorKind.Float:
                            case UnaryOperatorKind.Double:
                                return UnaryOperationKind.FloatingPostfixDecrement;
                            case UnaryOperatorKind.Decimal:
                                return UnaryOperationKind.DecimalPostfixDecrement;
                            case UnaryOperatorKind.Enum:
                                return UnaryOperationKind.EnumPostfixDecrement;
                            case UnaryOperatorKind.Pointer:
                                return UnaryOperationKind.PointerPostfixIncrement;
                            case UnaryOperatorKind.Dynamic:
                                return UnaryOperationKind.DynamicPostfixDecrement;
                            case UnaryOperatorKind.UserDefined:
                                return UnaryOperationKind.OperatorMethodPostfixDecrement;
                        }

                        break;

                    case UnaryOperatorKind.PrefixIncrement:
                        switch (operatorKind & UnaryOperatorKind.TypeMask)
                        {
                            case UnaryOperatorKind.Int:
                            case UnaryOperatorKind.Long:
                            case UnaryOperatorKind.SByte:
                            case UnaryOperatorKind.Short:
                                return UnaryOperationKind.IntegerPrefixIncrement;
                            case UnaryOperatorKind.UInt:
                            case UnaryOperatorKind.ULong:
                            case UnaryOperatorKind.Byte:
                            case UnaryOperatorKind.UShort:
                            case UnaryOperatorKind.Char:
                                return UnaryOperationKind.UnsignedPrefixIncrement;
                            case UnaryOperatorKind.Float:
                            case UnaryOperatorKind.Double:
                                return UnaryOperationKind.FloatingPrefixIncrement;
                            case UnaryOperatorKind.Decimal:
                                return UnaryOperationKind.DecimalPrefixIncrement;
                            case UnaryOperatorKind.Enum:
                                return UnaryOperationKind.EnumPrefixIncrement;
                            case UnaryOperatorKind.Pointer:
                                return UnaryOperationKind.PointerPrefixIncrement;
                            case UnaryOperatorKind.Dynamic:
                                return UnaryOperationKind.DynamicPrefixIncrement;
                            case UnaryOperatorKind.UserDefined:
                                return UnaryOperationKind.OperatorMethodPrefixIncrement;
                        }

                        break;

                    case UnaryOperatorKind.PrefixDecrement:
                        switch (operatorKind & UnaryOperatorKind.TypeMask)
                        {
                            case UnaryOperatorKind.Int:
                            case UnaryOperatorKind.Long:
                            case UnaryOperatorKind.SByte:
                            case UnaryOperatorKind.Short:
                                return UnaryOperationKind.IntegerPrefixDecrement;
                            case UnaryOperatorKind.UInt:
                            case UnaryOperatorKind.ULong:
                            case UnaryOperatorKind.Byte:
                            case UnaryOperatorKind.UShort:
                            case UnaryOperatorKind.Char:
                                return UnaryOperationKind.UnsignedPrefixDecrement;
                            case UnaryOperatorKind.Float:
                            case UnaryOperatorKind.Double:
                                return UnaryOperationKind.FloatingPrefixDecrement;
                            case UnaryOperatorKind.Decimal:
                                return UnaryOperationKind.DecimalPrefixDecrement;
                            case UnaryOperatorKind.Enum:
                                return UnaryOperationKind.EnumPrefixDecrement;
                            case UnaryOperatorKind.Pointer:
                                return UnaryOperationKind.PointerPrefixIncrement;
                            case UnaryOperatorKind.Dynamic:
                                return UnaryOperationKind.DynamicPrefixDecrement;
                            case UnaryOperatorKind.UserDefined:
                                return UnaryOperationKind.OperatorMethodPrefixDecrement;
                        }

                        break;

                    case UnaryOperatorKind.UnaryPlus:
                        switch (operatorKind & UnaryOperatorKind.TypeMask)
                        {
                            case UnaryOperatorKind.Int:
                            case UnaryOperatorKind.UInt:
                            case UnaryOperatorKind.Long:
                            case UnaryOperatorKind.ULong:
                                return UnaryOperationKind.IntegerPlus;
                            case UnaryOperatorKind.Float:
                            case UnaryOperatorKind.Double:
                                return UnaryOperationKind.FloatingPlus;
                            case UnaryOperatorKind.Decimal:
                                return UnaryOperationKind.DecimalPlus;
                            case UnaryOperatorKind.Dynamic:
                                return UnaryOperationKind.DynamicPlus;
                            case UnaryOperatorKind.UserDefined:
                                return UnaryOperationKind.OperatorMethodPlus;
                        }

                        break;

                    case UnaryOperatorKind.UnaryMinus:
                        switch (operatorKind & UnaryOperatorKind.TypeMask)
                        {
                            case UnaryOperatorKind.Int:
                            case UnaryOperatorKind.UInt:
                            case UnaryOperatorKind.Long:
                            case UnaryOperatorKind.ULong:
                                return UnaryOperationKind.IntegerMinus;
                            case UnaryOperatorKind.Float:
                            case UnaryOperatorKind.Double:
                                return UnaryOperationKind.FloatingMinus;
                            case UnaryOperatorKind.Decimal:
                                return UnaryOperationKind.DecimalMinus;
                            case UnaryOperatorKind.Dynamic:
                                return UnaryOperationKind.DynamicMinus;
                            case UnaryOperatorKind.UserDefined:
                                return UnaryOperationKind.OperatorMethodMinus;
                        }

                        break;

                    case UnaryOperatorKind.LogicalNegation:
                        switch (operatorKind & UnaryOperatorKind.TypeMask)
                        {
                            case UnaryOperatorKind.Bool:
                                return UnaryOperationKind.BooleanLogicalNot;
                            case UnaryOperatorKind.Dynamic:
                                return UnaryOperationKind.DynamicLogicalNot;
                            case UnaryOperatorKind.UserDefined:
                                return UnaryOperationKind.OperatorMethodLogicalNot;
                        }

                        break;
                    case UnaryOperatorKind.BitwiseComplement:
                        switch (operatorKind & UnaryOperatorKind.TypeMask)
                        {
                            case UnaryOperatorKind.Int:
                            case UnaryOperatorKind.UInt:
                            case UnaryOperatorKind.Long:
                            case UnaryOperatorKind.ULong:
                                return UnaryOperationKind.IntegerBitwiseNegation;
                            case UnaryOperatorKind.Bool:
                                return UnaryOperationKind.BooleanBitwiseNegation;
                            case UnaryOperatorKind.Dynamic:
                                return UnaryOperationKind.DynamicBitwiseNegation;
                            case UnaryOperatorKind.UserDefined:
                                return UnaryOperationKind.OperatorMethodBitwiseNegation;
                        }

                        break;

                    case UnaryOperatorKind.True:
                        switch (operatorKind & UnaryOperatorKind.TypeMask)
                        {
                            case UnaryOperatorKind.Dynamic:
                                return UnaryOperationKind.DynamicTrue;
                            case UnaryOperatorKind.UserDefined:
                                return UnaryOperationKind.OperatorMethodTrue;
                        }

                        break;

                    case UnaryOperatorKind.False:
                        switch (operatorKind & UnaryOperatorKind.TypeMask)
                        {
                            case UnaryOperatorKind.Dynamic:
                                return UnaryOperationKind.DynamicFalse;
                            case UnaryOperatorKind.UserDefined:
                                return UnaryOperationKind.OperatorMethodFalse;
                        }

                        break;
                }

                return UnaryOperationKind.Invalid;
            }

            internal static BinaryOperationKind DeriveBinaryOperationKind(BinaryOperatorKind operatorKind)
            {
                switch (operatorKind & BinaryOperatorKind.OpMask)
                {
                    case BinaryOperatorKind.Addition:
                        switch (operatorKind & BinaryOperatorKind.TypeMask)
                        {
                            case BinaryOperatorKind.Int:
                            case BinaryOperatorKind.Long:
                                return BinaryOperationKind.IntegerAdd;
                            case BinaryOperatorKind.UInt:
                            case BinaryOperatorKind.ULong:
                                return BinaryOperationKind.UnsignedAdd;
                            case BinaryOperatorKind.Double:
                            case BinaryOperatorKind.Float:
                                return BinaryOperationKind.FloatingAdd;
                            case BinaryOperatorKind.Decimal:
                                return BinaryOperationKind.DecimalAdd;
                            case BinaryOperatorKind.EnumAndUnderlying:
                            case BinaryOperatorKind.UnderlyingAndEnum:
                                return BinaryOperationKind.EnumAdd;
                            case BinaryOperatorKind.PointerAndInt:
                            case BinaryOperatorKind.PointerAndUInt:
                            case BinaryOperatorKind.PointerAndLong:
                            case BinaryOperatorKind.PointerAndULong:
                                return BinaryOperationKind.PointerIntegerAdd;
                            case BinaryOperatorKind.IntAndPointer:
                            case BinaryOperatorKind.UIntAndPointer:
                            case BinaryOperatorKind.LongAndPointer:
                            case BinaryOperatorKind.ULongAndPointer:
                                return BinaryOperationKind.IntegerPointerAdd;
                            case BinaryOperatorKind.Dynamic:
                                return BinaryOperationKind.DynamicAdd;
                            case BinaryOperatorKind.String:
                            case BinaryOperatorKind.StringAndObject:
                            case BinaryOperatorKind.ObjectAndString:
                                return BinaryOperationKind.StringConcatenate;
                            case BinaryOperatorKind.UserDefined:
                                return BinaryOperationKind.OperatorMethodAdd;
                        }

                        break;

                    case BinaryOperatorKind.Subtraction:
                        switch (operatorKind & BinaryOperatorKind.TypeMask)
                        {
                            case BinaryOperatorKind.Int:
                            case BinaryOperatorKind.Long:
                                return BinaryOperationKind.IntegerSubtract;
                            case BinaryOperatorKind.UInt:
                            case BinaryOperatorKind.ULong:
                                return BinaryOperationKind.UnsignedSubtract;
                            case BinaryOperatorKind.Double:
                            case BinaryOperatorKind.Float:
                                return BinaryOperationKind.FloatingSubtract;
                            case BinaryOperatorKind.Decimal:
                                return BinaryOperationKind.DecimalSubtract;
                            case BinaryOperatorKind.EnumAndUnderlying:
                            case BinaryOperatorKind.UnderlyingAndEnum:
                                return BinaryOperationKind.EnumSubtract;
                            case BinaryOperatorKind.PointerAndInt:
                            case BinaryOperatorKind.PointerAndUInt:
                            case BinaryOperatorKind.PointerAndLong:
                            case BinaryOperatorKind.PointerAndULong:
                                return BinaryOperationKind.PointerIntegerSubtract;
                            case BinaryOperatorKind.Pointer:
                                return BinaryOperationKind.PointerSubtract;
                            case BinaryOperatorKind.Dynamic:
                                return BinaryOperationKind.DynamicSubtract;
                            case BinaryOperatorKind.UserDefined:
                                return BinaryOperationKind.OperatorMethodSubtract;
                        }

                        break;

                    case BinaryOperatorKind.Multiplication:
                        switch (operatorKind & BinaryOperatorKind.TypeMask)
                        {
                            case BinaryOperatorKind.Int:
                            case BinaryOperatorKind.Long:
                                return BinaryOperationKind.IntegerMultiply;
                            case BinaryOperatorKind.UInt:
                            case BinaryOperatorKind.ULong:
                                return BinaryOperationKind.UnsignedMultiply;
                            case BinaryOperatorKind.Double:
                            case BinaryOperatorKind.Float:
                                return BinaryOperationKind.FloatingMultiply;
                            case BinaryOperatorKind.Decimal:
                                return BinaryOperationKind.DecimalMultiply;
                            case BinaryOperatorKind.Dynamic:
                                return BinaryOperationKind.DynamicMultiply;
                            case BinaryOperatorKind.UserDefined:
                                return BinaryOperationKind.OperatorMethodMultiply;
                        }

                        break;

                    case BinaryOperatorKind.Division:
                        switch (operatorKind & BinaryOperatorKind.TypeMask)
                        {
                            case BinaryOperatorKind.Int:
                            case BinaryOperatorKind.Long:
                                return BinaryOperationKind.IntegerDivide;
                            case BinaryOperatorKind.UInt:
                            case BinaryOperatorKind.ULong:
                                return BinaryOperationKind.UnsignedDivide;
                            case BinaryOperatorKind.Double:
                            case BinaryOperatorKind.Float:
                                return BinaryOperationKind.FloatingDivide;
                            case BinaryOperatorKind.Decimal:
                                return BinaryOperationKind.DecimalDivide;
                            case BinaryOperatorKind.Dynamic:
                                return BinaryOperationKind.DynamicDivide;
                            case BinaryOperatorKind.UserDefined:
                                return BinaryOperationKind.OperatorMethodDivide;
                        }

                        break;

                    case BinaryOperatorKind.Remainder:
                        switch (operatorKind & BinaryOperatorKind.TypeMask)
                        {
                            case BinaryOperatorKind.Int:
                            case BinaryOperatorKind.Long:
                                return BinaryOperationKind.IntegerRemainder;
                            case BinaryOperatorKind.UInt:
                            case BinaryOperatorKind.ULong:
                                return BinaryOperationKind.UnsignedRemainder;
                            case BinaryOperatorKind.Double:
                            case BinaryOperatorKind.Float:
                                return BinaryOperationKind.FloatingRemainder;
                            case BinaryOperatorKind.Dynamic:
                                return BinaryOperationKind.DynamicRemainder;
                            case BinaryOperatorKind.UserDefined:
                                return BinaryOperationKind.OperatorMethodRemainder;
                        }

                        break;

                    case BinaryOperatorKind.LeftShift:
                        switch (operatorKind & BinaryOperatorKind.TypeMask)
                        {
                            case BinaryOperatorKind.Int:
                            case BinaryOperatorKind.Long:
                                return BinaryOperationKind.IntegerLeftShift;
                            case BinaryOperatorKind.UInt:
                            case BinaryOperatorKind.ULong:
                                return BinaryOperationKind.UnsignedLeftShift;
                            case BinaryOperatorKind.Dynamic:
                                return BinaryOperationKind.DynamicLeftShift;
                            case BinaryOperatorKind.UserDefined:
                                return BinaryOperationKind.OperatorMethodLeftShift;
                        }

                        break;

                    case BinaryOperatorKind.RightShift:
                        switch (operatorKind & BinaryOperatorKind.TypeMask)
                        {
                            case BinaryOperatorKind.Int:
                            case BinaryOperatorKind.Long:
                                return BinaryOperationKind.IntegerRightShift;
                            case BinaryOperatorKind.UInt:
                            case BinaryOperatorKind.ULong:
                                return BinaryOperationKind.UnsignedRightShift;
                            case BinaryOperatorKind.Dynamic:
                                return BinaryOperationKind.DynamicRightShift;
                            case BinaryOperatorKind.UserDefined:
                                return BinaryOperationKind.OperatorMethodRightShift;
                        }

                        break;

                    case BinaryOperatorKind.And:
                        switch (operatorKind & BinaryOperatorKind.TypeMask)
                        {
                            case BinaryOperatorKind.Int:
                            case BinaryOperatorKind.Long:
                                return BinaryOperationKind.IntegerAnd;
                            case BinaryOperatorKind.UInt:
                            case BinaryOperatorKind.ULong:
                                return BinaryOperationKind.UnsignedAnd;
                            case BinaryOperatorKind.Bool:
                                if ((operatorKind & BinaryOperatorKind.Logical) != 0)
                                {
                                    return BinaryOperationKind.BooleanConditionalAnd;
                                }

                                return BinaryOperationKind.BooleanAnd;
                            case BinaryOperatorKind.Enum:
                                return BinaryOperationKind.EnumAnd;
                            case BinaryOperatorKind.Dynamic:
                                return BinaryOperationKind.DynamicAnd;
                            case BinaryOperatorKind.UserDefined:
                                if ((operatorKind & BinaryOperatorKind.Logical) != 0)
                                {
                                    return BinaryOperationKind.OperatorMethodConditionalAnd;
                                }

                                return BinaryOperationKind.OperatorMethodAnd;
                        }

                        break;

                    case BinaryOperatorKind.Or:
                        switch (operatorKind & BinaryOperatorKind.TypeMask)
                        {
                            case BinaryOperatorKind.Int:
                            case BinaryOperatorKind.Long:
                                return BinaryOperationKind.IntegerOr;
                            case BinaryOperatorKind.UInt:
                            case BinaryOperatorKind.ULong:
                                return BinaryOperationKind.UnsignedOr;
                            case BinaryOperatorKind.Bool:
                                if ((operatorKind & BinaryOperatorKind.Logical) != 0)
                                {
                                    return BinaryOperationKind.BooleanConditionalOr;
                                }

                                return BinaryOperationKind.BooleanOr;
                            case BinaryOperatorKind.Enum:
                                return BinaryOperationKind.EnumOr;
                            case BinaryOperatorKind.Dynamic:
                                return BinaryOperationKind.DynamicOr;
                            case BinaryOperatorKind.UserDefined:
                                if ((operatorKind & BinaryOperatorKind.Logical) != 0)
                                {
                                    return BinaryOperationKind.OperatorMethodConditionalOr;
                                }

                                return BinaryOperationKind.OperatorMethodOr;
                        }

                        break;

                    case BinaryOperatorKind.Xor:
                        switch (operatorKind & BinaryOperatorKind.TypeMask)
                        {
                            case BinaryOperatorKind.Int:
                            case BinaryOperatorKind.Long:
                                return BinaryOperationKind.IntegerExclusiveOr;
                            case BinaryOperatorKind.UInt:
                            case BinaryOperatorKind.ULong:
                                return BinaryOperationKind.UnsignedExclusiveOr;
                            case BinaryOperatorKind.Bool:
                                return BinaryOperationKind.BooleanExclusiveOr;
                            case BinaryOperatorKind.Enum:
                                return BinaryOperationKind.EnumExclusiveOr;
                            case BinaryOperatorKind.Dynamic:
                                return BinaryOperationKind.DynamicExclusiveOr;
                            case BinaryOperatorKind.UserDefined:
                                return BinaryOperationKind.OperatorMethodExclusiveOr;
                        }

                        break;

                    case BinaryOperatorKind.LessThan:
                        switch (operatorKind & BinaryOperatorKind.TypeMask)
                        {
                            case BinaryOperatorKind.Int:
                            case BinaryOperatorKind.Long:
                                return BinaryOperationKind.IntegerLessThan;
                            case BinaryOperatorKind.UInt:
                            case BinaryOperatorKind.ULong:
                                return BinaryOperationKind.UnsignedLessThan;
                            case BinaryOperatorKind.Float:
                            case BinaryOperatorKind.Double:
                                return BinaryOperationKind.FloatingLessThan;
                            case BinaryOperatorKind.Decimal:
                                return BinaryOperationKind.DecimalLessThan;
                            case BinaryOperatorKind.Pointer:
                                return BinaryOperationKind.PointerLessThan;
                            case BinaryOperatorKind.Enum:
                                return BinaryOperationKind.EnumLessThan;
                            case BinaryOperatorKind.UserDefined:
                                return BinaryOperationKind.OperatorMethodLessThan;
                        }

                        break;

                    case BinaryOperatorKind.LessThanOrEqual:
                        switch (operatorKind & BinaryOperatorKind.TypeMask)
                        {
                            case BinaryOperatorKind.Int:
                            case BinaryOperatorKind.Long:
                                return BinaryOperationKind.IntegerLessThanOrEqual;
                            case BinaryOperatorKind.UInt:
                            case BinaryOperatorKind.ULong:
                                return BinaryOperationKind.UnsignedLessThanOrEqual;
                            case BinaryOperatorKind.Float:
                            case BinaryOperatorKind.Double:
                                return BinaryOperationKind.FloatingLessThanOrEqual;
                            case BinaryOperatorKind.Decimal:
                                return BinaryOperationKind.DecimalLessThanOrEqual;
                            case BinaryOperatorKind.Pointer:
                                return BinaryOperationKind.PointerLessThanOrEqual;
                            case BinaryOperatorKind.Enum:
                                return BinaryOperationKind.EnumLessThanOrEqual;
                            case BinaryOperatorKind.UserDefined:
                                return BinaryOperationKind.OperatorMethodLessThanOrEqual;
                        }

                        break;

                    case BinaryOperatorKind.Equal:
                        switch (operatorKind & BinaryOperatorKind.TypeMask)
                        {
                            case BinaryOperatorKind.Int:
                            case BinaryOperatorKind.Long:
                            case BinaryOperatorKind.UInt:
                            case BinaryOperatorKind.ULong:
                                return BinaryOperationKind.IntegerEquals;
                            case BinaryOperatorKind.Float:
                            case BinaryOperatorKind.Double:
                                return BinaryOperationKind.FloatingEquals;
                            case BinaryOperatorKind.Decimal:
                                return BinaryOperationKind.DecimalEquals;
                            case BinaryOperatorKind.Pointer:
                                return BinaryOperationKind.PointerEquals;
                            case BinaryOperatorKind.Enum:
                                return BinaryOperationKind.EnumEquals;
                            case BinaryOperatorKind.Bool:
                                return BinaryOperationKind.BooleanEquals;
                            case BinaryOperatorKind.String:
                                return BinaryOperationKind.StringEquals;
                            case BinaryOperatorKind.Object:
                                return BinaryOperationKind.ObjectEquals;
                            case BinaryOperatorKind.Delegate:
                                return BinaryOperationKind.DelegateEquals;
                            case BinaryOperatorKind.NullableNull:
                                return BinaryOperationKind.NullableEquals;
                            case BinaryOperatorKind.UserDefined:
                                return BinaryOperationKind.OperatorMethodEquals;
                        }

                        break;

                    case BinaryOperatorKind.NotEqual:
                        switch (operatorKind & BinaryOperatorKind.TypeMask)
                        {
                            case BinaryOperatorKind.Int:
                            case BinaryOperatorKind.Long:
                            case BinaryOperatorKind.UInt:
                            case BinaryOperatorKind.ULong:
                                return BinaryOperationKind.IntegerNotEquals;
                            case BinaryOperatorKind.Float:
                            case BinaryOperatorKind.Double:
                                return BinaryOperationKind.FloatingNotEquals;
                            case BinaryOperatorKind.Decimal:
                                return BinaryOperationKind.DecimalNotEquals;
                            case BinaryOperatorKind.Pointer:
                                return BinaryOperationKind.PointerNotEquals;
                            case BinaryOperatorKind.Enum:
                                return BinaryOperationKind.EnumNotEquals;
                            case BinaryOperatorKind.Bool:
                                return BinaryOperationKind.BooleanNotEquals;
                            case BinaryOperatorKind.String:
                                return BinaryOperationKind.StringNotEquals;
                            case BinaryOperatorKind.Object:
                                return BinaryOperationKind.ObjectNotEquals;
                            case BinaryOperatorKind.Delegate:
                                return BinaryOperationKind.DelegateNotEquals;
                            case BinaryOperatorKind.NullableNull:
                                return BinaryOperationKind.NullableNotEquals;
                            case BinaryOperatorKind.UserDefined:
                                return BinaryOperationKind.OperatorMethodNotEquals;
                        }

                        break;

                    case BinaryOperatorKind.GreaterThanOrEqual:
                        switch (operatorKind & BinaryOperatorKind.TypeMask)
                        {
                            case BinaryOperatorKind.Int:
                            case BinaryOperatorKind.Long:
                                return BinaryOperationKind.IntegerGreaterThanOrEqual;
                            case BinaryOperatorKind.UInt:
                            case BinaryOperatorKind.ULong:
                                return BinaryOperationKind.UnsignedGreaterThanOrEqual;
                            case BinaryOperatorKind.Float:
                            case BinaryOperatorKind.Double:
                                return BinaryOperationKind.FloatingGreaterThanOrEqual;
                            case BinaryOperatorKind.Decimal:
                                return BinaryOperationKind.DecimalGreaterThanOrEqual;
                            case BinaryOperatorKind.Pointer:
                                return BinaryOperationKind.PointerGreaterThanOrEqual;
                            case BinaryOperatorKind.Enum:
                                return BinaryOperationKind.EnumGreaterThanOrEqual;
                            case BinaryOperatorKind.UserDefined:
                                return BinaryOperationKind.OperatorMethodGreaterThanOrEqual;
                        }

                        break;

                    case BinaryOperatorKind.GreaterThan:
                        switch (operatorKind & BinaryOperatorKind.TypeMask)
                        {
                            case BinaryOperatorKind.Int:
                            case BinaryOperatorKind.Long:
                                return BinaryOperationKind.IntegerGreaterThan;
                            case BinaryOperatorKind.UInt:
                            case BinaryOperatorKind.ULong:
                                return BinaryOperationKind.UnsignedGreaterThan;
                            case BinaryOperatorKind.Float:
                            case BinaryOperatorKind.Double:
                                return BinaryOperationKind.FloatingGreaterThan;
                            case BinaryOperatorKind.Decimal:
                                return BinaryOperationKind.DecimalGreaterThan;
                            case BinaryOperatorKind.Pointer:
                                return BinaryOperationKind.PointerGreaterThan;
                            case BinaryOperatorKind.Enum:
                                return BinaryOperationKind.EnumGreaterThan;
                            case BinaryOperatorKind.UserDefined:
                                return BinaryOperationKind.OperatorMethodGreaterThan;
                        }

                        break;
                }

                return BinaryOperationKind.Invalid;
            }
        }
    }
}<|MERGE_RESOLUTION|>--- conflicted
+++ resolved
@@ -244,102 +244,6 @@
             return BinaryOperationKind.None;
         }
 
-<<<<<<< HEAD
-        private static readonly ConditionalWeakTable<BoundLocalDeclaration, object> s_variablesMappings =
-            new ConditionalWeakTable<BoundLocalDeclaration, object>();
-
-        private static ImmutableArray<IVariableDeclaration> GetVariableDeclarationStatementVariables(BoundLocalDeclaration decl)
-        {
-            return (ImmutableArray<IVariableDeclaration>)s_variablesMappings.GetValue(decl,
-                declaration => ImmutableArray.Create<IVariableDeclaration>(
-                    OperationFactory.CreateVariableDeclaration(declaration.LocalSymbol, Create(declaration.InitializerOpt), declaration.Syntax)));
-        }
-
-        private static readonly ConditionalWeakTable<BoundMultipleLocalDeclarations, object> s_multiVariablesMappings =
-            new ConditionalWeakTable<BoundMultipleLocalDeclarations, object>();
-
-        private static ImmutableArray<IVariableDeclaration> GetVariableDeclarationStatementVariables(BoundMultipleLocalDeclarations decl)
-        {
-            return (ImmutableArray<IVariableDeclaration>)s_multiVariablesMappings.GetValue(decl,
-                multipleDeclarations =>
-                    multipleDeclarations.LocalDeclarations.SelectAsArray(declaration =>
-                        OperationFactory.CreateVariableDeclaration(declaration.LocalSymbol, Create(declaration.InitializerOpt), declaration.Syntax)));
-        }
-
-        private static readonly ConditionalWeakTable<BoundTupleExpression, object> s_tupleElementsMappings =
-            new ConditionalWeakTable<BoundTupleExpression, object>();
-
-        private static ImmutableArray<IOperation> GetTupleElements(BoundTupleExpression boundTupleExpression)
-        {
-            return (ImmutableArray<IOperation>)s_tupleElementsMappings.GetValue(boundTupleExpression,
-                tupleExpr => tupleExpr.Arguments.SelectAsArray(element => Create(element)));
-        }
-
-        // TODO: We need to reuse the logic in `LocalRewriter.MakeArguments` instead of using private implementation. 
-        //       Also. this implementation here was for the (now removed) API `ArgumentsInParameter`, which doesn't fulfill
-        //       the contract of `ArgumentsInEvaluationOrder` plus it doesn't handle various scenarios correctly even for parameter order, 
-        //       e.g. default arguments, erroneous code, etc. 
-        //       https://github.com/dotnet/roslyn/issues/18549
-        internal static ImmutableArray<IArgument> DeriveArguments(
-            ImmutableArray<BoundExpression> boundArguments,
-            ImmutableArray<string> argumentNamesOpt,
-            ImmutableArray<int> argumentsToParametersOpt,
-            ImmutableArray<RefKind> argumentRefKindsOpt,
-            ImmutableArray<CSharp.Symbols.ParameterSymbol> parameters,
-            SyntaxNode invocationSyntax)
-        {
-            ArrayBuilder<IArgument> arguments = ArrayBuilder<IArgument>.GetInstance(boundArguments.Length);
-            for (int parameterIndex = 0; parameterIndex < parameters.Length; parameterIndex++)
-            {
-                int argumentIndex = -1;
-                if (argumentsToParametersOpt.IsDefault)
-                {
-                    argumentIndex = parameterIndex;
-                }
-                else
-                {
-                    argumentIndex = argumentsToParametersOpt.IndexOf(parameterIndex);
-                }
-
-                if ((uint)argumentIndex >= (uint)boundArguments.Length)
-                {
-                    // No argument has been supplied for the parameter at `parameterIndex`:
-                    // 1. `argumentIndex == -1' when the arguments are specified out of parameter order, and no argument is provided for parameter corresponding to `parameters[parameterIndex]`.
-                    // 2. `argumentIndex >= boundArguments.Length` when the arguments are specified in parameter order, and no argument is provided at `parameterIndex`.
-
-                    var parameter = parameters[parameterIndex];
-                    if (parameter.HasExplicitDefaultValue)
-                    {
-                        // The parameter is optional with a default value.
-                        arguments.Add(new Argument(
-                            ArgumentKind.DefaultValue,
-                            parameter,
-                            OperationFactory.CreateLiteralExpression(parameter.ExplicitDefaultConstantValue, parameter.Type, invocationSyntax),
-                            inConversion: null,
-                            outConversion: null,
-                            isInvalid: parameter.ExplicitDefaultConstantValue.IsBad,
-                            syntax: invocationSyntax,
-                            type: null,
-                            constantValue: default(Optional<object>)));
-                    }
-                    else
-                    {
-                        // If the invocation is semantically valid, the parameter will be a params array and an empty array will be provided.
-                        // If the argument is otherwise omitted for a parameter with no default value, the invocation is not valid and a null argument will be provided.
-                        arguments.Add(DeriveArgument(parameterIndex, boundArguments.Length, boundArguments, argumentNamesOpt, argumentRefKindsOpt, parameters, invocationSyntax));
-                    }
-                }
-                else
-                {
-                    arguments.Add(DeriveArgument(parameterIndex, argumentIndex, boundArguments, argumentNamesOpt, argumentRefKindsOpt, parameters, invocationSyntax));
-                }
-            }
-
-            return arguments.ToImmutableAndFree();
-        }
-
-=======
->>>>>>> d2f94230
         internal class Helper
         {
             internal static BinaryOperationKind DeriveBinaryOperationKind(UnaryOperationKind incrementKind)
