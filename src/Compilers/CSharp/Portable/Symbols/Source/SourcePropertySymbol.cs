--- conflicted
+++ resolved
@@ -142,11 +142,7 @@
             {
                 var hasGetSyntax = getSyntax != null;
                 _isAutoProperty = isAutoProperty && hasGetSyntax;
-<<<<<<< HEAD
-                bool isReadOnly = hasGetSyntax && setSyntax == null;
-=======
                 bool isGetterOnly = hasGetSyntax && setSyntax == null;
->>>>>>> 7e7f95bd
 
                 if (_isAutoProperty && !IsStatic && !isGetterOnly)
                 {
@@ -877,14 +873,10 @@
                 }
             }
 
-<<<<<<< HEAD
-            allowedModifiers |= DeclarationModifiers.Extern;
-=======
             if (ContainingType.IsStructType())
             {
                 allowedModifiers |= DeclarationModifiers.ReadOnly;
             }
->>>>>>> 7e7f95bd
 
             allowedModifiers |= DeclarationModifiers.Extern;
 
