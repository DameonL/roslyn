﻿// Copyright (c) Microsoft.  All Rights Reserved.  Licensed under the Apache License, Version 2.0.  See License.txt in the project root for license information.

using Microsoft.CodeAnalysis.CSharp.Symbols;
using Microsoft.CodeAnalysis.Emit;
using Microsoft.CodeAnalysis.PooledObjects;
using Roslyn.Utilities;
using System;
using System.Collections.Concurrent;
using System.Collections.Generic;
using System.Collections.Immutable;
using System.Diagnostics;
using System.Linq;
using System.Threading;
using Microsoft.CodeAnalysis.CSharp.Symbols.Metadata.PE;

namespace Microsoft.CodeAnalysis.CSharp.Emit
{
    internal sealed class CSharpSymbolMatcher : SymbolMatcher
    {
        private readonly MatchDefs _defs;
        private readonly MatchSymbols _symbols;

        public CSharpSymbolMatcher(
            IReadOnlyDictionary<AnonymousTypeKey, AnonymousTypeValue> anonymousTypeMap,
            SourceAssemblySymbol sourceAssembly,
            EmitContext sourceContext,
            SourceAssemblySymbol otherAssembly,
            EmitContext otherContext,
            ImmutableDictionary<Cci.ITypeDefinition, ImmutableArray<Cci.ITypeDefinitionMember>> otherSynthesizedMembersOpt)
        {
            _defs = new MatchDefsToSource(sourceContext, otherContext);
            _symbols = new MatchSymbols(anonymousTypeMap, sourceAssembly, otherAssembly, otherSynthesizedMembersOpt, new DeepTranslator(otherAssembly.GetSpecialType(SpecialType.System_Object)));
        }

        public CSharpSymbolMatcher(
            IReadOnlyDictionary<AnonymousTypeKey, AnonymousTypeValue> anonymousTypeMap,
            SourceAssemblySymbol sourceAssembly,
            EmitContext sourceContext,
            PEAssemblySymbol otherAssembly)
        {
            _defs = new MatchDefsToMetadata(sourceContext, otherAssembly);

            _symbols = new MatchSymbols(
                anonymousTypeMap,
                sourceAssembly,
                otherAssembly,
                otherSynthesizedMembersOpt: null,
                deepTranslatorOpt: null);
        }

        public override Cci.IDefinition MapDefinition(Cci.IDefinition definition)
        {
            var symbol = definition as Symbol;
            if ((object)symbol != null)
            {
                return (Cci.IDefinition)_symbols.Visit(symbol);
            }

            return _defs.VisitDef(definition);
        }

        public override Cci.ITypeReference MapReference(Cci.ITypeReference reference)
        {
            var symbol = reference as Symbol;
            if ((object)symbol != null)
            {
                return (Cci.ITypeReference)_symbols.Visit(symbol);
            }

            return null;
        }

        internal bool TryGetAnonymousTypeName(NamedTypeSymbol template, out string name, out int index)
        {
            return _symbols.TryGetAnonymousTypeName(template, out name, out index);
        }

        private abstract class MatchDefs
        {
            private readonly EmitContext _sourceContext;
            private readonly ConcurrentDictionary<Cci.IDefinition, Cci.IDefinition> _matches;
            private IReadOnlyDictionary<string, Cci.INamespaceTypeDefinition> _lazyTopLevelTypes;

            public MatchDefs(EmitContext sourceContext)
            {
                _sourceContext = sourceContext;
                _matches = new ConcurrentDictionary<Cci.IDefinition, Cci.IDefinition>(ReferenceEqualityComparer.Instance);
            }

            public Cci.IDefinition VisitDef(Cci.IDefinition def)
            {
                return _matches.GetOrAdd(def, this.VisitDefInternal);
            }

            private Cci.IDefinition VisitDefInternal(Cci.IDefinition def)
            {
                var type = def as Cci.ITypeDefinition;
                if (type != null)
                {
                    var namespaceType = type.AsNamespaceTypeDefinition(_sourceContext);
                    if (namespaceType != null)
                    {
                        return VisitNamespaceType(namespaceType);
                    }

                    var nestedType = type.AsNestedTypeDefinition(_sourceContext);
                    Debug.Assert(nestedType != null);

                    var otherContainer = (Cci.ITypeDefinition)this.VisitDef(nestedType.ContainingTypeDefinition);
                    if (otherContainer == null)
                    {
                        return null;
                    }

                    return VisitTypeMembers(otherContainer, nestedType, GetNestedTypes, (a, b) => StringOrdinalComparer.Equals(a.Name, b.Name));
                }

                var member = def as Cci.ITypeDefinitionMember;
                if (member != null)
                {
                    var otherContainer = (Cci.ITypeDefinition)this.VisitDef(member.ContainingTypeDefinition);
                    if (otherContainer == null)
                    {
                        return null;
                    }

                    var field = def as Cci.IFieldDefinition;
                    if (field != null)
                    {
                        return VisitTypeMembers(otherContainer, field, GetFields, (a, b) => StringOrdinalComparer.Equals(a.Name, b.Name));
                    }
                }

                // We are only expecting types and fields currently.
                throw ExceptionUtilities.UnexpectedValue(def);
            }

            protected abstract IEnumerable<Cci.INamespaceTypeDefinition> GetTopLevelTypes();
            protected abstract IEnumerable<Cci.INestedTypeDefinition> GetNestedTypes(Cci.ITypeDefinition def);
            protected abstract IEnumerable<Cci.IFieldDefinition> GetFields(Cci.ITypeDefinition def);

            private Cci.INamespaceTypeDefinition VisitNamespaceType(Cci.INamespaceTypeDefinition def)
            {
                // All generated top-level types are assumed to be in the global namespace.
                // However, this may be an embedded NoPIA type within a namespace.
                // Since we do not support edits that include references to NoPIA types
                // (see #855640), it's reasonable to simply drop such cases.
                if (!string.IsNullOrEmpty(def.NamespaceName))
                {
                    return null;
                }

                var topLevelTypes = this.GetTopLevelTypesByName();
                Cci.INamespaceTypeDefinition otherDef;
                topLevelTypes.TryGetValue(def.Name, out otherDef);
                return otherDef;
            }

            private IReadOnlyDictionary<string, Cci.INamespaceTypeDefinition> GetTopLevelTypesByName()
            {
                if (_lazyTopLevelTypes == null)
                {
                    var typesByName = new Dictionary<string, Cci.INamespaceTypeDefinition>(StringOrdinalComparer.Instance);
                    foreach (var type in this.GetTopLevelTypes())
                    {
                        // All generated top-level types are assumed to be in the global namespace.
                        if (string.IsNullOrEmpty(type.NamespaceName))
                        {
                            typesByName.Add(type.Name, type);
                        }
                    }
                    Interlocked.CompareExchange(ref _lazyTopLevelTypes, typesByName, null);
                }
                return _lazyTopLevelTypes;
            }

            private static T VisitTypeMembers<T>(
                Cci.ITypeDefinition otherContainer,
                T member,
                Func<Cci.ITypeDefinition, IEnumerable<T>> getMembers,
                Func<T, T, bool> predicate)
                where T : class, Cci.ITypeDefinitionMember
            {
                // We could cache the members by name (see Matcher.VisitNamedTypeMembers)
                // but the assumption is this class is only used for types with few members
                // so caching is not necessary and linear search is acceptable.
                return getMembers(otherContainer).FirstOrDefault(otherMember => predicate(member, otherMember));
            }
        }

        private sealed class MatchDefsToMetadata : MatchDefs
        {
            private readonly PEAssemblySymbol _otherAssembly;

            public MatchDefsToMetadata(EmitContext sourceContext, PEAssemblySymbol otherAssembly) :
                base(sourceContext)
            {
                _otherAssembly = otherAssembly;
            }

            protected override IEnumerable<Cci.INamespaceTypeDefinition> GetTopLevelTypes()
            {
                var builder = ArrayBuilder<Cci.INamespaceTypeDefinition>.GetInstance();
                GetTopLevelTypes(builder, _otherAssembly.GlobalNamespace);
                return builder.ToArrayAndFree();
            }

            protected override IEnumerable<Cci.INestedTypeDefinition> GetNestedTypes(Cci.ITypeDefinition def)
            {
                var type = (PENamedTypeSymbol)def;
                return type.GetTypeMembers().Cast<Cci.INestedTypeDefinition>();
            }

            protected override IEnumerable<Cci.IFieldDefinition> GetFields(Cci.ITypeDefinition def)
            {
                var type = (PENamedTypeSymbol)def;
                return type.GetFieldsToEmit().Cast<Cci.IFieldDefinition>();
            }

            private static void GetTopLevelTypes(ArrayBuilder<Cci.INamespaceTypeDefinition> builder, NamespaceSymbol @namespace)
            {
                foreach (var member in @namespace.GetMembers())
                {
                    if (member.Kind == SymbolKind.Namespace)
                    {
                        GetTopLevelTypes(builder, (NamespaceSymbol)member);
                    }
                    else
                    {
                        builder.Add((Cci.INamespaceTypeDefinition)member);
                    }
                }
            }
        }

        private sealed class MatchDefsToSource : MatchDefs
        {
            private readonly EmitContext _otherContext;

            public MatchDefsToSource(
                EmitContext sourceContext,
                EmitContext otherContext) :
                base(sourceContext)
            {
                _otherContext = otherContext;
            }

            protected override IEnumerable<Cci.INamespaceTypeDefinition> GetTopLevelTypes()
            {
                return _otherContext.Module.GetTopLevelTypes(_otherContext);
            }

            protected override IEnumerable<Cci.INestedTypeDefinition> GetNestedTypes(Cci.ITypeDefinition def)
            {
                return def.GetNestedTypes(_otherContext);
            }

            protected override IEnumerable<Cci.IFieldDefinition> GetFields(Cci.ITypeDefinition def)
            {
                return def.GetFields(_otherContext);
            }
        }

        private sealed class MatchSymbols : CSharpSymbolVisitor<Symbol>
        {
            private readonly IReadOnlyDictionary<AnonymousTypeKey, AnonymousTypeValue> _anonymousTypeMap;
            private readonly SourceAssemblySymbol _sourceAssembly;

            // metadata or source assembly:
            private readonly AssemblySymbol _otherAssembly;
            private readonly ImmutableDictionary<Cci.ITypeDefinition, ImmutableArray<Cci.ITypeDefinitionMember>> _otherSynthesizedMembersOpt;

            private readonly SymbolComparer _comparer;
            private readonly ConcurrentDictionary<Symbol, Symbol> _matches;

            // A cache of members per type, populated when the first member for a given
            // type is needed. Within each type, members are indexed by name. The reason
            // for caching, and indexing by name, is to avoid searching sequentially
            // through all members of a given kind each time a member is matched.
            private readonly ConcurrentDictionary<NamedTypeSymbol, IReadOnlyDictionary<string, ImmutableArray<Cci.ITypeDefinitionMember>>> _otherTypeMembers;

            public MatchSymbols(
                IReadOnlyDictionary<AnonymousTypeKey, AnonymousTypeValue> anonymousTypeMap,
                SourceAssemblySymbol sourceAssembly,
                AssemblySymbol otherAssembly,
                ImmutableDictionary<Cci.ITypeDefinition, ImmutableArray<Cci.ITypeDefinitionMember>> otherSynthesizedMembersOpt,
                DeepTranslator deepTranslatorOpt)
            {
                _anonymousTypeMap = anonymousTypeMap;
                _sourceAssembly = sourceAssembly;
                _otherAssembly = otherAssembly;
                _otherSynthesizedMembersOpt = otherSynthesizedMembersOpt;
                _comparer = new SymbolComparer(this, deepTranslatorOpt);
                _matches = new ConcurrentDictionary<Symbol, Symbol>(ReferenceEqualityComparer.Instance);
                _otherTypeMembers = new ConcurrentDictionary<NamedTypeSymbol, IReadOnlyDictionary<string, ImmutableArray<Cci.ITypeDefinitionMember>>>();
            }

            internal bool TryGetAnonymousTypeName(NamedTypeSymbol type, out string name, out int index)
            {
                AnonymousTypeValue otherType;
                if (this.TryFindAnonymousType(type, out otherType))
                {
                    name = otherType.Name;
                    index = otherType.UniqueIndex;
                    return true;
                }
                name = null;
                index = -1;
                return false;
            }

            public override Symbol DefaultVisit(Symbol symbol)
            {
                // Symbol should have been handled elsewhere.
                throw ExceptionUtilities.Unreachable;
            }

            public override Symbol Visit(Symbol symbol)
            {
                Debug.Assert((object)symbol.ContainingAssembly != (object)_otherAssembly);

                // Add an entry for the match, even if there is no match, to avoid
                // matching the same symbol unsuccessfully multiple times.
                return _matches.GetOrAdd(symbol, base.Visit);
            }

            public override Symbol VisitArrayType(ArrayTypeSymbol symbol)
            {
                var otherElementType = (TypeSymbol)this.Visit(symbol.ElementType.TypeSymbol);
                if ((object)otherElementType == null)
                {
                    // For a newly added type, there is no match in the previous generation, so it could be null.
                    return null;
                }
                var otherModifiers = VisitCustomModifiers(symbol.ElementType.CustomModifiers);

                if (symbol.IsSZArray)
                {
                    return ArrayTypeSymbol.CreateSZArray(_otherAssembly, symbol.ElementType.Update(otherElementType, otherModifiers));
                }

                return ArrayTypeSymbol.CreateMDArray(_otherAssembly, symbol.ElementType.Update(otherElementType, otherModifiers), symbol.Rank, symbol.Sizes, symbol.LowerBounds);
            }

            public override Symbol VisitEvent(EventSymbol symbol)
            {
                return this.VisitNamedTypeMember(symbol, AreEventsEqual);
            }

            public override Symbol VisitField(FieldSymbol symbol)
            {
                return this.VisitNamedTypeMember(symbol, AreFieldsEqual);
            }

            public override Symbol VisitMethod(MethodSymbol symbol)
            {
                // Not expecting constructed method.
                Debug.Assert(symbol.IsDefinition);
                return this.VisitNamedTypeMember(symbol, AreMethodsEqual);
            }

            public override Symbol VisitModule(ModuleSymbol module)
            {
                var otherAssembly = (AssemblySymbol)Visit(module.ContainingAssembly);
                if ((object)otherAssembly == null)
                {
                    return null;
                }

                // manifest module:
                if (module.Ordinal == 0)
                {
                    return otherAssembly.Modules[0];
                }

                // match non-manifest module by name:
                for (int i = 1; i < otherAssembly.Modules.Length; i++)
                {
                    var otherModule = otherAssembly.Modules[i];

                    // use case sensitive comparison -- modules whose names differ in casing are considered distinct:
                    if (StringComparer.Ordinal.Equals(otherModule.Name, module.Name))
                    {
                        return otherModule;
                    }
                }

                return null;
            }

            public override Symbol VisitAssembly(AssemblySymbol assembly)
            {
                if (assembly.IsLinked)
                {
                    return assembly;
                }

                // When we map synthesized symbols from previous generations to the latest compilation 
                // we might encounter a symbol that is defined in arbitrary preceding generation, 
                // not just the immediately preceding generation. If the source assembly uses time-based 
                // versioning assemblies of preceding generations might differ in their version number.
                if (IdentityEqualIgnoringVersionWildcard(assembly, _sourceAssembly))
                {
                    return _otherAssembly;
                }

                // find a referenced assembly with the same source identity (modulo assembly version patterns):
                foreach (var otherReferencedAssembly in _otherAssembly.Modules[0].ReferencedAssemblySymbols)
                {
                    if (IdentityEqualIgnoringVersionWildcard(assembly, otherReferencedAssembly))
                    {
                        return otherReferencedAssembly;
                    }
                }

                return null;
            }

            private static bool IdentityEqualIgnoringVersionWildcard(AssemblySymbol left, AssemblySymbol right)
            {
                var leftIdentity = left.Identity;
                var rightIdentity = right.Identity;

                return AssemblyIdentityComparer.SimpleNameComparer.Equals(leftIdentity.Name, rightIdentity.Name) &&
                       (left.AssemblyVersionPattern ?? leftIdentity.Version).Equals(right.AssemblyVersionPattern ?? rightIdentity.Version) &&
                       AssemblyIdentity.EqualIgnoringNameAndVersion(leftIdentity, rightIdentity);
            }

            public override Symbol VisitNamespace(NamespaceSymbol @namespace)
            {
                var otherContainer = this.Visit(@namespace.ContainingSymbol);
                Debug.Assert((object)otherContainer != null);

                switch (otherContainer.Kind)
                {
                    case SymbolKind.NetModule:
                        Debug.Assert(@namespace.IsGlobalNamespace);
                        return ((ModuleSymbol)otherContainer).GlobalNamespace;

                    case SymbolKind.Namespace:
                        return FindMatchingNamespaceMember((NamespaceSymbol)otherContainer, @namespace, (s, o) => true);

                    default:
                        throw ExceptionUtilities.UnexpectedValue(otherContainer.Kind);
                }
            }

            public override Symbol VisitDynamicType(DynamicTypeSymbol symbol)
            {
                return _otherAssembly.GetSpecialType(SpecialType.System_Object);
            }

            public override Symbol VisitNamedType(NamedTypeSymbol sourceType)
            {
                var originalDef = sourceType.OriginalDefinition;
                if ((object)originalDef != (object)sourceType)
                {
                    HashSet<DiagnosticInfo> useSiteDiagnostics = null;
                    var typeArguments = sourceType.GetAllTypeArguments(ref useSiteDiagnostics);

                    var otherDef = (NamedTypeSymbol)this.Visit(originalDef);
                    if ((object)otherDef == null)
                    {
                        return null;
                    }

                    var otherTypeParameters = otherDef.GetAllTypeParameters();
                    bool translationFailed = false;

                    var otherTypeArguments = typeArguments.SelectAsArray((t, v) =>
                                                                            {
                                                                                var newType = (TypeSymbol)v.Visit(t.TypeSymbol);

                                                                                if ((object)newType == null)
                                                                                {
                                                                                    // For a newly added type, there is no match in the previous generation, so it could be null.
                                                                                    translationFailed = true;
                                                                                    newType = t.TypeSymbol;
                                                                                }

                                                                                return t.Update(newType, v.VisitCustomModifiers(t.CustomModifiers));
                                                                            }, this);

                    if (translationFailed)
                    {
                        // For a newly added type, there is no match in the previous generation, so it could be null.
                        return null;
                    }

                    // TODO: LambdaFrame has alpha renamed type parameters, should we rather fix that?
                    var typeMap = new TypeMap(otherTypeParameters, otherTypeArguments, allowAlpha: true);
                    return typeMap.SubstituteNamedType(otherDef);
                }
                else if (sourceType.IsTupleType)
                {
                    var otherDef = (NamedTypeSymbol)this.Visit(sourceType.TupleUnderlyingType);
                    if ((object)otherDef == null || !otherDef.IsTupleOrCompatibleWithTupleOfCardinality(sourceType.TupleElementTypes.Length))
                    {
                        return null;
                    }

                    return otherDef;
                }

                Debug.Assert(sourceType.IsDefinition);

                var otherContainer = this.Visit(sourceType.ContainingSymbol);
                // Containing type will be missing from other assembly
                // if the type was added in the (newer) source assembly.
                if ((object)otherContainer == null)
                {
                    return null;
                }

                switch (otherContainer.Kind)
                {
                    case SymbolKind.Namespace:
                        if (AnonymousTypeManager.IsAnonymousTypeTemplate(sourceType))
                        {
                            Debug.Assert((object)otherContainer == (object)_otherAssembly.GlobalNamespace);
                            AnonymousTypeValue value;
                            this.TryFindAnonymousType(sourceType, out value);
                            return (NamedTypeSymbol)value.Type;
                        }
                        else if (sourceType.IsAnonymousType)
                        {
                            return this.Visit(AnonymousTypeManager.TranslateAnonymousTypeSymbol(sourceType));
                        }
                        else
                        {
                            return FindMatchingNamespaceMember((NamespaceSymbol)otherContainer, sourceType, AreNamedTypesEqual);
                        }

                    case SymbolKind.NamedType:
                        return FindMatchingNamedTypeMember((NamedTypeSymbol)otherContainer, sourceType, AreNamedTypesEqual);

                    default:
                        throw ExceptionUtilities.UnexpectedValue(otherContainer.Kind);
                }
            }

            public override Symbol VisitParameter(ParameterSymbol parameter)
            {
                // Should never reach here. Should be matched as a result of matching the container.
                throw ExceptionUtilities.Unreachable;
            }

            public override Symbol VisitPointerType(PointerTypeSymbol symbol)
            {
                var otherPointedAtType = (TypeSymbol)this.Visit(symbol.PointedAtType.TypeSymbol);
                if ((object)otherPointedAtType == null)
                {
                    // For a newly added type, there is no match in the previous generation, so it could be null.
                    return null;
                }
                var otherModifiers = VisitCustomModifiers(symbol.PointedAtType.CustomModifiers);
                return new PointerTypeSymbol(symbol.PointedAtType.Update(otherPointedAtType, otherModifiers));
            }

            public override Symbol VisitProperty(PropertySymbol symbol)
            {
                return this.VisitNamedTypeMember(symbol, ArePropertiesEqual);
            }

            public override Symbol VisitTypeParameter(TypeParameterSymbol symbol)
            {
                var indexed = symbol as IndexedTypeParameterSymbol;
                if ((object)indexed != null)
                {
                    return indexed;
                }

                ImmutableArray<TypeParameterSymbol> otherTypeParameters;
                var otherContainer = this.Visit(symbol.ContainingSymbol);
                Debug.Assert((object)otherContainer != null);

                switch (otherContainer.Kind)
                {
                    case SymbolKind.NamedType:
                    case SymbolKind.ErrorType:
                        otherTypeParameters = ((NamedTypeSymbol)otherContainer).TypeParameters;
                        break;
                    case SymbolKind.Method:
                        otherTypeParameters = ((MethodSymbol)otherContainer).TypeParameters;
                        break;
                    default:
                        throw ExceptionUtilities.UnexpectedValue(otherContainer.Kind);
                }

                return otherTypeParameters[symbol.Ordinal];
            }

            private ImmutableArray<CustomModifier> VisitCustomModifiers(ImmutableArray<CustomModifier> modifiers)
            {
                return modifiers.SelectAsArray(VisitCustomModifier);
            }

            private CustomModifier VisitCustomModifier(CustomModifier modifier)
            {
                var type = (NamedTypeSymbol)this.Visit((Symbol)modifier.Modifier);
                Debug.Assert((object)type != null);
                return modifier.IsOptional ?
                    CSharpCustomModifier.CreateOptional(type) :
                    CSharpCustomModifier.CreateRequired(type);
            }

            internal bool TryFindAnonymousType(NamedTypeSymbol type, out AnonymousTypeValue otherType)
            {
                Debug.Assert((object)type.ContainingSymbol == (object)_sourceAssembly.GlobalNamespace);
                Debug.Assert(AnonymousTypeManager.IsAnonymousTypeTemplate(type));

                var key = AnonymousTypeManager.GetAnonymousTypeKey(type);
                return _anonymousTypeMap.TryGetValue(key, out otherType);
            }

            private static T FindMatchingNamespaceMember<T>(NamespaceSymbol otherNamespace, T sourceMember, Func<T, T, bool> predicate)
                where T : Symbol
            {
                Debug.Assert(!string.IsNullOrEmpty(sourceMember.Name));

                foreach (var otherMember in otherNamespace.GetMembers(sourceMember.Name))
                {
                    if (sourceMember.Kind != otherMember.Kind)
                    {
                        continue;
                    }

                    var other = (T)otherMember;
                    if (predicate(sourceMember, other))
                    {
                        return other;
                    }
                }

                return null;
            }

            private Symbol VisitNamedTypeMember<T>(T member, Func<T, T, bool> predicate)
                where T : Symbol
            {
                var otherType = (NamedTypeSymbol)this.Visit(member.ContainingType);
                // Containing type may be null for synthesized
                // types such as iterators.
                if ((object)otherType == null)
                {
                    return null;
                }

                return FindMatchingNamedTypeMember(otherType, member, predicate);
            }

            private T FindMatchingNamedTypeMember<T>(NamedTypeSymbol otherType, T sourceMember, Func<T, T, bool> predicate)
                where T : Symbol
            {
                Debug.Assert(!string.IsNullOrEmpty(sourceMember.MetadataName));

                var otherMembersByName = _otherTypeMembers.GetOrAdd(otherType, GetOtherTypeMembers);

                ImmutableArray<Cci.ITypeDefinitionMember> otherMembers;
                if (otherMembersByName.TryGetValue(sourceMember.MetadataName, out otherMembers))
                {
                    foreach (var otherMember in otherMembers)
                    {
                        T other = otherMember as T;
                        if (other != null && predicate(sourceMember, other))
                        {
                            return other;
                        }
                    }
                }

                return null;
            }

            private bool AreArrayTypesEqual(ArrayTypeSymbol type, ArrayTypeSymbol other)
            {
                // TODO: Test with overloads (from PE base class?) that have modifiers.
                Debug.Assert(type.ElementType.CustomModifiers.IsEmpty);
                Debug.Assert(other.ElementType.CustomModifiers.IsEmpty);

                return type.HasSameShapeAs(other) &&
                    AreTypesEqual(type.ElementType.TypeSymbol, other.ElementType.TypeSymbol);
            }

            private bool AreEventsEqual(EventSymbol @event, EventSymbol other)
            {
                Debug.Assert(StringOrdinalComparer.Equals(@event.Name, other.Name));
                return _comparer.Equals(@event.Type.TypeSymbol, other.Type.TypeSymbol);
            }

            private bool AreFieldsEqual(FieldSymbol field, FieldSymbol other)
            {
                Debug.Assert(StringOrdinalComparer.Equals(field.Name, other.Name));
                return _comparer.Equals(field.Type.TypeSymbol, other.Type.TypeSymbol);
            }

            private bool AreMethodsEqual(MethodSymbol method, MethodSymbol other)
            {
                Debug.Assert(StringOrdinalComparer.Equals(method.Name, other.Name));

                Debug.Assert(method.IsDefinition);
                Debug.Assert(other.IsDefinition);

                method = SubstituteTypeParameters(method);
                other = SubstituteTypeParameters(other);

                return _comparer.Equals(method.ReturnType.TypeSymbol, other.ReturnType.TypeSymbol) &&
                    method.RefKind.Equals(other.RefKind) &&
                    method.Parameters.SequenceEqual(other.Parameters, AreParametersEqual) &&
                    method.TypeParameters.SequenceEqual(other.TypeParameters, AreTypesEqual);
            }

            private static MethodSymbol SubstituteTypeParameters(MethodSymbol method)
            {
                Debug.Assert(method.IsDefinition);

                var typeParameters = method.TypeParameters;
                int n = typeParameters.Length;
                if (n == 0)
                {
                    return method;
                }

                return method.Construct(IndexedTypeParameterSymbol.Take(n).Cast<TypeParameterSymbol, TypeSymbol>());
            }

            private bool AreNamedTypesEqual(NamedTypeSymbol type, NamedTypeSymbol other)
            {
                Debug.Assert(StringOrdinalComparer.Equals(type.Name, other.Name));
                // TODO: Test with overloads (from PE base class?) that have modifiers.
                Debug.Assert(type.TypeArguments.All(t => t.CustomModifiers.IsEmpty));
                Debug.Assert(other.TypeArguments.All(t => t.CustomModifiers.IsEmpty));

                // Tuple types should be unwrapped to their underlying type before getting here (see MatchSymbols.VisitNamedType)
                Debug.Assert(!type.IsTupleType);
                Debug.Assert(!other.IsTupleType);

                return type.TypeArgumentsNoUseSiteDiagnostics.SequenceEqual(other.TypeArgumentsNoUseSiteDiagnostics, AreTypesEqual);
            }

            private bool AreParametersEqual(ParameterSymbol parameter, ParameterSymbol other)
            {
                Debug.Assert(parameter.Ordinal == other.Ordinal);
                return StringOrdinalComparer.Equals(parameter.MetadataName, other.MetadataName) &&
                    (parameter.RefKind == other.RefKind) &&
                    _comparer.Equals(parameter.Type.TypeSymbol, other.Type.TypeSymbol);
            }

            private bool ArePointerTypesEqual(PointerTypeSymbol type, PointerTypeSymbol other)
            {
                // TODO: Test with overloads (from PE base class?) that have modifiers.
                Debug.Assert(type.PointedAtType.CustomModifiers.IsEmpty);
                Debug.Assert(other.PointedAtType.CustomModifiers.IsEmpty);

                return AreTypesEqual(type.PointedAtType.TypeSymbol, other.PointedAtType.TypeSymbol);
            }

            private bool ArePropertiesEqual(PropertySymbol property, PropertySymbol other)
            {
<<<<<<< HEAD
                Debug.Assert(StringOrdinalComparer.Equals(property.Name, other.Name));
                return _comparer.Equals(property.Type.TypeSymbol, other.Type.TypeSymbol) &&
=======
                Debug.Assert(StringOrdinalComparer.Equals(property.MetadataName, other.MetadataName));
                return _comparer.Equals(property.Type, other.Type) &&
>>>>>>> 3b5a3354
                    property.RefKind.Equals(other.RefKind) &&
                    property.Parameters.SequenceEqual(other.Parameters, AreParametersEqual);
            }

            private static bool AreTypeParametersEqual(TypeParameterSymbol type, TypeParameterSymbol other)
            {
                Debug.Assert(type.Ordinal == other.Ordinal);
                Debug.Assert(StringOrdinalComparer.Equals(type.Name, other.Name));
                // Comparing constraints is unnecessary: two methods cannot differ by
                // constraints alone and changing the signature of a method is a rude
                // edit. Furthermore, comparing constraint types might lead to a cycle.
                Debug.Assert(type.HasConstructorConstraint == other.HasConstructorConstraint);
                Debug.Assert(type.HasValueTypeConstraint == other.HasValueTypeConstraint);
                Debug.Assert(type.HasReferenceTypeConstraint == other.HasReferenceTypeConstraint);
                Debug.Assert(type.ConstraintTypesNoUseSiteDiagnostics.Length == other.ConstraintTypesNoUseSiteDiagnostics.Length);
                return true;
            }

            private bool AreTypesEqual(TypeSymbolWithAnnotations type, TypeSymbolWithAnnotations other)
            {
                Debug.Assert(type.CustomModifiers.IsDefaultOrEmpty);
                Debug.Assert(other.CustomModifiers.IsDefaultOrEmpty);
                return AreTypesEqual(type.TypeSymbol, other.TypeSymbol);
            }

            private bool AreTypesEqual(TypeSymbol type, TypeSymbol other)
            {
                if (type.Kind != other.Kind)
                {
                    return false;
                }

                switch (type.Kind)
                {
                    case SymbolKind.ArrayType:
                        return AreArrayTypesEqual((ArrayTypeSymbol)type, (ArrayTypeSymbol)other);

                    case SymbolKind.PointerType:
                        return ArePointerTypesEqual((PointerTypeSymbol)type, (PointerTypeSymbol)other);

                    case SymbolKind.NamedType:
                    case SymbolKind.ErrorType:
                        return AreNamedTypesEqual((NamedTypeSymbol)type, (NamedTypeSymbol)other);

                    case SymbolKind.TypeParameter:
                        return AreTypeParametersEqual((TypeParameterSymbol)type, (TypeParameterSymbol)other);

                    default:
                        throw ExceptionUtilities.UnexpectedValue(type.Kind);
                }
            }

            private IReadOnlyDictionary<string, ImmutableArray<Cci.ITypeDefinitionMember>> GetOtherTypeMembers(NamedTypeSymbol otherType)
            {
                var members = ArrayBuilder<Cci.ITypeDefinitionMember>.GetInstance();

                members.AddRange(otherType.GetEventsToEmit());
                members.AddRange(otherType.GetFieldsToEmit());
                members.AddRange(otherType.GetMethodsToEmit());
                members.AddRange(otherType.GetTypeMembers());
                members.AddRange(otherType.GetPropertiesToEmit());

                ImmutableArray<Cci.ITypeDefinitionMember> synthesizedMembers;
                if (_otherSynthesizedMembersOpt != null && _otherSynthesizedMembersOpt.TryGetValue(otherType, out synthesizedMembers))
                {
                    members.AddRange(synthesizedMembers);
                }

                var result = members.ToDictionary(s => ((Symbol)s).MetadataName, StringOrdinalComparer.Instance);
                members.Free();
                return result;
            }

            private sealed class SymbolComparer
            {
                private readonly MatchSymbols _matcher;
                private readonly DeepTranslator _deepTranslatorOpt;

                public SymbolComparer(MatchSymbols matcher, DeepTranslator deepTranslatorOpt)
                {
                    Debug.Assert(matcher != null);
                    _matcher = matcher;
                    _deepTranslatorOpt = deepTranslatorOpt;
                }

                public bool Equals(TypeSymbol source, TypeSymbol other)
                {
                    var visitedSource = (TypeSymbol)_matcher.Visit(source);
                    var visitedOther = (_deepTranslatorOpt != null) ? (TypeSymbol)_deepTranslatorOpt.Visit(other) : other;

                    return visitedSource?.Equals(visitedOther, TypeCompareKind.IgnoreDynamicAndTupleNames) == true;
                }
            }
        }

        internal sealed class DeepTranslator : CSharpSymbolVisitor<Symbol>
        {
            private readonly ConcurrentDictionary<Symbol, Symbol> _matches;
            private readonly NamedTypeSymbol _systemObject;

            public DeepTranslator(NamedTypeSymbol systemObject)
            {
                _matches = new ConcurrentDictionary<Symbol, Symbol>(ReferenceEqualityComparer.Instance);
                _systemObject = systemObject;
            }

            public override Symbol DefaultVisit(Symbol symbol)
            {
                // Symbol should have been handled elsewhere.
                throw ExceptionUtilities.Unreachable;
            }

            public override Symbol Visit(Symbol symbol)
            {
                return _matches.GetOrAdd(symbol, base.Visit(symbol));
            }

            public override Symbol VisitArrayType(ArrayTypeSymbol symbol)
            {
                var translatedElementType = (TypeSymbol)this.Visit(symbol.ElementType.TypeSymbol);
                var translatedModifiers = VisitCustomModifiers(symbol.ElementType.CustomModifiers);

                if (symbol.IsSZArray)
                {
                    return ArrayTypeSymbol.CreateSZArray(symbol.BaseTypeNoUseSiteDiagnostics.ContainingAssembly, symbol.ElementType.Update(translatedElementType, translatedModifiers));
                }

                return ArrayTypeSymbol.CreateMDArray(symbol.BaseTypeNoUseSiteDiagnostics.ContainingAssembly, symbol.ElementType.Update(translatedElementType, translatedModifiers), symbol.Rank, symbol.Sizes, symbol.LowerBounds);
            }

            public override Symbol VisitDynamicType(DynamicTypeSymbol symbol)
            {
                return _systemObject;
            }

            public override Symbol VisitNamedType(NamedTypeSymbol type)
            {
                if (type.IsTupleType)
                {
                    type = type.TupleUnderlyingType;
                    Debug.Assert(!type.IsTupleType);
                }

                var originalDef = type.OriginalDefinition;
                if ((object)originalDef != type)
                {
                    HashSet<DiagnosticInfo> useSiteDiagnostics = null;
                    var translatedTypeArguments = type.GetAllTypeArguments(ref useSiteDiagnostics).SelectAsArray((t, v) => t.Update((TypeSymbol)v.Visit(t.TypeSymbol), 
                                                                                                                                                  v.VisitCustomModifiers(t.CustomModifiers)), 
                                                                                                                 this);

                    var translatedOriginalDef = (NamedTypeSymbol)this.Visit(originalDef);
                    var typeMap = new TypeMap(translatedOriginalDef.GetAllTypeParameters(), translatedTypeArguments, allowAlpha: true);
                    return typeMap.SubstituteNamedType(translatedOriginalDef);
                }

                Debug.Assert(type.IsDefinition);

                if (type.IsAnonymousType)
                {
                    return this.Visit(AnonymousTypeManager.TranslateAnonymousTypeSymbol(type));
                }

                return type;
            }

            public override Symbol VisitPointerType(PointerTypeSymbol symbol)
            {
                var translatedPointedAtType = (TypeSymbol)this.Visit(symbol.PointedAtType.TypeSymbol);
                var translatedModifiers = VisitCustomModifiers(symbol.PointedAtType.CustomModifiers);
                return new PointerTypeSymbol(symbol.PointedAtType.Update(translatedPointedAtType, translatedModifiers));
            }

            public override Symbol VisitTypeParameter(TypeParameterSymbol symbol)
            {
                return symbol;
            }

            private ImmutableArray<CustomModifier> VisitCustomModifiers(ImmutableArray<CustomModifier> modifiers)
            {
                return modifiers.SelectAsArray(VisitCustomModifier);
            }

            private CustomModifier VisitCustomModifier(CustomModifier modifier)
            {
                var translatedType = (NamedTypeSymbol)this.Visit((Symbol)modifier.Modifier);
                Debug.Assert((object)translatedType != null);
                return modifier.IsOptional ?
                    CSharpCustomModifier.CreateOptional(translatedType) :
                    CSharpCustomModifier.CreateRequired(translatedType);
            }
        }
    }
}<|MERGE_RESOLUTION|>--- conflicted
+++ resolved
@@ -757,13 +757,8 @@
 
             private bool ArePropertiesEqual(PropertySymbol property, PropertySymbol other)
             {
-<<<<<<< HEAD
-                Debug.Assert(StringOrdinalComparer.Equals(property.Name, other.Name));
+                Debug.Assert(StringOrdinalComparer.Equals(property.MetadataName, other.MetadataName));
                 return _comparer.Equals(property.Type.TypeSymbol, other.Type.TypeSymbol) &&
-=======
-                Debug.Assert(StringOrdinalComparer.Equals(property.MetadataName, other.MetadataName));
-                return _comparer.Equals(property.Type, other.Type) &&
->>>>>>> 3b5a3354
                     property.RefKind.Equals(other.RefKind) &&
                     property.Parameters.SequenceEqual(other.Parameters, AreParametersEqual);
             }
