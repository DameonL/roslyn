--- conflicted
+++ resolved
@@ -268,13 +268,9 @@
             }
 
             var collisionDetector = new LocalScopeBinder(binder);
-<<<<<<< HEAD
-            var boundInitValue = collisionDetector.BindVariableOrAutoPropInitializer(equalsValueClauseNode, fieldSymbol.GetFieldType(fieldsBeingBound).TypeSymbol, initializerDiagnostics);
-=======
             var patternBinder = new PatternVariableBinder(equalsValueClauseNode, equalsValueClauseNode.Value, collisionDetector);
-            var boundInitValue = patternBinder.BindVariableOrAutoPropInitializer(equalsValueClauseNode, RefKind.None, fieldSymbol.GetFieldType(fieldsBeingBound), initializerDiagnostics);
+            var boundInitValue = patternBinder.BindVariableOrAutoPropInitializer(equalsValueClauseNode, RefKind.None, fieldSymbol.GetFieldType(fieldsBeingBound).TypeSymbol, initializerDiagnostics);
             boundInitValue = patternBinder.WrapWithVariablesIfAny(boundInitValue);
->>>>>>> c7afb2d2
 
             if (isImplicitlyTypedField)
             {
