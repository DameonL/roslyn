--- conflicted
+++ resolved
@@ -292,30 +292,30 @@
         {
             var boundExpr = BindValue(exprSyntax, diagnostics, BindValueKind.RValue);
 
-            // SPEC VIOLATION: The spec requires the thrown exception to have a type, and that the type
-            // be System.Exception or derived from System.Exception. (Or, if a type parameter, to have
-            // an effective base class that meets that criterion.) However, we allow the literal null 
-            // to be thrown, even though it does not meet that criterion and will at runtime always
-            // produce a null reference exception.
-
-            if (!boundExpr.IsLiteralNull())
-            {
-                var type = boundExpr.Type;
-
-                // If the expression is a lambda, anonymous method, or method group then it will
-                // have no compile-time type; give the same error as if the type was wrong.
-                HashSet<DiagnosticInfo> useSiteDiagnostics = null;
-
-                if ((object)type == null || !type.IsErrorType() && !Compilation.IsExceptionType(type.EffectiveType(ref useSiteDiagnostics), ref useSiteDiagnostics))
-                {
-                    diagnostics.Add(ErrorCode.ERR_BadExceptionType, exprSyntax.Location);
-                    hasErrors = true;
-                    diagnostics.Add(exprSyntax, useSiteDiagnostics);
-                }
-            }
+                // SPEC VIOLATION: The spec requires the thrown exception to have a type, and that the type
+                // be System.Exception or derived from System.Exception. (Or, if a type parameter, to have
+                // an effective base class that meets that criterion.) However, we allow the literal null 
+                // to be thrown, even though it does not meet that criterion and will at runtime always
+                // produce a null reference exception.
+
+                if (!boundExpr.IsLiteralNull())
+                {
+                    var type = boundExpr.Type;
+
+                    // If the expression is a lambda, anonymous method, or method group then it will
+                    // have no compile-time type; give the same error as if the type was wrong.
+                    HashSet<DiagnosticInfo> useSiteDiagnostics = null;
+
+                    if ((object)type == null || !type.IsErrorType() && !Compilation.IsExceptionType(type.EffectiveType(ref useSiteDiagnostics), ref useSiteDiagnostics))
+                    {
+                        diagnostics.Add(ErrorCode.ERR_BadExceptionType, exprSyntax.Location);
+                        hasErrors = true;
+                        diagnostics.Add(exprSyntax, useSiteDiagnostics);
+                    }
+                }
 
             return boundExpr;
-        }
+            }
 
         private BoundThrowStatement BindThrow(ThrowStatementSyntax node, DiagnosticBag diagnostics)
         {
@@ -864,20 +864,12 @@
                 else
                 {
                     // Basically inlined BindVariableInitializer, but with conversion optional.
-<<<<<<< HEAD
-                    initializerOpt = BindPossibleArrayInitializer(equalsValueClauseSyntax.Value, declTypeOpt.TypeSymbol, localDiagnostics);
+                    initializerOpt = BindPossibleArrayInitializer(equalsClauseSyntax.Value, declTypeOpt.TypeSymbol, valueKind, diagnostics);
                     if (kind != LocalDeclarationKind.FixedVariable)
                     {
                         // If this is for a fixed statement, we'll do our own conversion since there are some special cases.
+                        initializerOpt = GenerateConversionForAssignment(declTypeOpt.TypeSymbol, initializerOpt, diagnostics, refKind: localSymbol.RefKind);
                         initializerOpt = GenerateConversionForAssignment(declTypeOpt.TypeSymbol, initializerOpt, localDiagnostics);
-=======
-                    initializerOpt = BindPossibleArrayInitializer(equalsClauseSyntax.Value, declTypeOpt, valueKind, diagnostics);
-                    if (kind != LocalDeclarationKind.FixedVariable)
-                    {
-                        // If this is for a fixed statement, we'll do our own conversion since there are some special cases.
-                        initializerOpt = GenerateConversionForAssignment(declTypeOpt, initializerOpt, diagnostics, refKind: localSymbol.RefKind);
-                        initializerOpt = GenerateConversionForAssignment(declTypeOpt, initializerOpt, localDiagnostics);
->>>>>>> c7afb2d2
                     }
                 }
             }
@@ -3128,22 +3120,11 @@
             var symbol = this.ContainingMemberOrLambda as MethodSymbol;
             if ((object)symbol != null)
         {
-<<<<<<< HEAD
-            TypeSymbolWithAnnotations returnType = (this.ContainingMemberOrLambda as MethodSymbol)?.ReturnType;
-
-            if ((object)returnType == null || (object)returnType == LambdaSymbol.ReturnTypeIsBeingInferred)
-            {
-                return null;
-            }
-
-            return returnType.TypeSymbol;
-=======
                 refKind = symbol.RefKind;
-                return symbol.ReturnType;
+                return symbol.ReturnType.TypeSymbol;
             }
             refKind = RefKind.None;
             return null;
->>>>>>> c7afb2d2
         }
 
         private BoundReturnStatement BindReturn(ReturnStatementSyntax syntax, DiagnosticBag diagnostics)
@@ -3604,7 +3585,7 @@
         /// Binds an expression-bodied member with expression e as either { return e;} or { e; }.
         /// </summary>
         internal BoundBlock BindExpressionBodyAsBlock(ArrowExpressionClauseSyntax expressionBody,
-                                                      DiagnosticBag diagnostics)
+                                                    DiagnosticBag diagnostics)
         {
             RefKind refKind = expressionBody.RefKeyword.Kind().GetRefKind();
             BoundExpression expression = BindValue(expressionBody.Expression, diagnostics, refKind != RefKind.None ? BindValueKind.RefReturn : BindValueKind.RValue);
