﻿// Copyright (c) Microsoft.  All Rights Reserved.  Licensed under the Apache License, Version 2.0.  See License.txt in the project root for license information.

using System;
using System.Linq;
using Microsoft.CodeAnalysis.CodeGen;
using Microsoft.CodeAnalysis.CSharp.Symbols;
using Microsoft.CodeAnalysis.CSharp.Test.Utilities;
using Microsoft.CodeAnalysis.Test.Utilities;
using Roslyn.Test.Utilities;
using Xunit;

namespace Microsoft.CodeAnalysis.CSharp.UnitTests.CodeGen
{
    public class PatternTests : EmitMetadataTestBase
    {
        [Fact, WorkItem(18811, "https://github.com/dotnet/roslyn/issues/18811")]
        public void MissingNullable_01()
        {
            var source = @"namespace System {
    public class Object { }
    public abstract class ValueType { }
    public struct Void { }
    public struct Boolean { }
    public struct Int32 { }
}
static class C {
    public static bool M() => ((object)123) is int i;
}
";
            var compilation = CreateEmptyCompilation(source, options: TestOptions.ReleaseDll);
            compilation.GetDiagnostics().Verify();
            compilation.GetEmitDiagnostics().Verify(
                // warning CS8021: No value for RuntimeMetadataVersion found. No assembly containing System.Object was found nor was a value for RuntimeMetadataVersion specified through options.
                Diagnostic(ErrorCode.WRN_NoRuntimeMetadataVersion).WithLocation(1, 1)
                );
        }

        [Fact, WorkItem(18811, "https://github.com/dotnet/roslyn/issues/18811")]
        public void MissingNullable_02()
        {
            var source = @"namespace System {
    public class Object { }
    public abstract class ValueType { }
    public struct Void { }
    public struct Boolean { }
    public struct Int32 { }
    public struct Nullable<T> where T : struct { }
}
static class C {
    public static bool M() => ((object)123) is int i;
}
";
            var compilation = CreateEmptyCompilation(source, options: TestOptions.UnsafeReleaseDll);
            compilation.GetDiagnostics().Verify();
            compilation.GetEmitDiagnostics().Verify(
                // warning CS8021: No value for RuntimeMetadataVersion found. No assembly containing System.Object was found nor was a value for RuntimeMetadataVersion specified through options.
                Diagnostic(ErrorCode.WRN_NoRuntimeMetadataVersion)
                );
        }

        [Fact]
        public void MissingNullable_03()
        {
            var source = @"namespace System {
    public class Object { }
    public abstract class ValueType { }
    public struct Void { }
    public struct Boolean { }
    public struct Int32 { }
    public struct Nullable<T> where T : struct { }
}
static class C {
    static void M1(int? x)
    {
        switch (x)
        {
            case int i: break;
        }
    }
    static bool M2(int? x) => x is int i;
}
";
            var compilation = CreateEmptyCompilation(source, options: TestOptions.UnsafeReleaseDll);
            compilation.GetDiagnostics().Verify();
            compilation.GetEmitDiagnostics().Verify(
                // warning CS8021: No value for RuntimeMetadataVersion found. No assembly containing System.Object was found nor was a value for RuntimeMetadataVersion specified through options.
                Diagnostic(ErrorCode.WRN_NoRuntimeMetadataVersion).WithLocation(1, 1),
                // (14,18): error CS0656: Missing compiler required member 'System.Nullable`1.get_HasValue'
                //             case int i: break;
                Diagnostic(ErrorCode.ERR_MissingPredefinedMember, "int i").WithArguments("System.Nullable`1", "get_HasValue").WithLocation(14, 18),
                // (14,18): error CS0656: Missing compiler required member 'System.Nullable`1.GetValueOrDefault'
                //             case int i: break;
                Diagnostic(ErrorCode.ERR_MissingPredefinedMember, "int i").WithArguments("System.Nullable`1", "GetValueOrDefault").WithLocation(14, 18),
                // (14,18): error CS0656: Missing compiler required member 'System.Nullable`1.get_Value'
                //             case int i: break;
                Diagnostic(ErrorCode.ERR_MissingPredefinedMember, "int i").WithArguments("System.Nullable`1", "get_Value").WithLocation(14, 18),
                // (17,36): error CS0656: Missing compiler required member 'System.Nullable`1.get_HasValue'
                //     static bool M2(int? x) => x is int i;
                Diagnostic(ErrorCode.ERR_MissingPredefinedMember, "int i").WithArguments("System.Nullable`1", "get_HasValue").WithLocation(17, 36),
                // (17,36): error CS0656: Missing compiler required member 'System.Nullable`1.GetValueOrDefault'
                //     static bool M2(int? x) => x is int i;
                Diagnostic(ErrorCode.ERR_MissingPredefinedMember, "int i").WithArguments("System.Nullable`1", "GetValueOrDefault").WithLocation(17, 36),
                // (17,36): error CS0656: Missing compiler required member 'System.Nullable`1.get_Value'
                //     static bool M2(int? x) => x is int i;
                Diagnostic(ErrorCode.ERR_MissingPredefinedMember, "int i").WithArguments("System.Nullable`1", "get_Value").WithLocation(17, 36)
                );
        }

        [Fact]
        public void MissingNullable_04()
        {
            var source = @"namespace System {
    public class Object { }
    public abstract class ValueType { }
    public struct Void { }
    public struct Boolean { }
    public struct Int32 { }
    public struct Nullable<T> where T : struct { public T GetValueOrDefault() => default(T); }
}
static class C {
    static void M1(int? x)
    {
        switch (x)
        {
            case int i: break;
        }
    }
    static bool M2(int? x) => x is int i;
}
";
            var compilation = CreateEmptyCompilation(source, options: TestOptions.UnsafeReleaseDll);
            compilation.GetDiagnostics().Verify();
            compilation.GetEmitDiagnostics().Verify(
                // warning CS8021: No value for RuntimeMetadataVersion found. No assembly containing System.Object was found nor was a value for RuntimeMetadataVersion specified through options.
                Diagnostic(ErrorCode.WRN_NoRuntimeMetadataVersion).WithLocation(1, 1),
                // (14,18): error CS0656: Missing compiler required member 'System.Nullable`1.get_HasValue'
                //             case int i: break;
                Diagnostic(ErrorCode.ERR_MissingPredefinedMember, "int i").WithArguments("System.Nullable`1", "get_HasValue").WithLocation(14, 18),
                // (17,36): error CS0656: Missing compiler required member 'System.Nullable`1.get_HasValue'
                //     static bool M2(int? x) => x is int i;
                Diagnostic(ErrorCode.ERR_MissingPredefinedMember, "int i").WithArguments("System.Nullable`1", "get_HasValue").WithLocation(17, 36)
                );
        }

        [Fact, WorkItem(17266, "https://github.com/dotnet/roslyn/issues/17266")]
        public void DoubleEvaluation01()
        {
            var source =
@"using System;
public class C
{
    public static void Main()
    {
        if (TryGet() is int index)
        {
            Console.WriteLine(index);
        }
    }

    public static int? TryGet()
    {
        Console.WriteLine(""eval"");
        return null;
    }
}";
            var compilation = CreateCompilation(source, options: TestOptions.DebugExe);
            compilation.VerifyDiagnostics();
            var expectedOutput = @"eval";
            var compVerifier = CompileAndVerify(compilation, expectedOutput: expectedOutput);
            compVerifier.VerifyIL("C.Main",
@"{
  // Code size       42 (0x2a)
  .maxstack  1
  .locals init (int V_0, //index
                bool V_1,
                int? V_2)
  IL_0000:  nop
  IL_0001:  call       ""int? C.TryGet()""
  IL_0006:  stloc.2
  IL_0007:  ldloca.s   V_2
  IL_0009:  call       ""bool int?.HasValue.get""
  IL_000e:  brfalse.s  IL_001b
  IL_0010:  ldloca.s   V_2
  IL_0012:  call       ""int int?.GetValueOrDefault()""
  IL_0017:  stloc.0
  IL_0018:  ldc.i4.1
  IL_0019:  br.s       IL_001c
  IL_001b:  ldc.i4.0
  IL_001c:  stloc.1
  IL_001d:  ldloc.1
  IL_001e:  brfalse.s  IL_0029
  IL_0020:  nop
  IL_0021:  ldloc.0
  IL_0022:  call       ""void System.Console.WriteLine(int)""
  IL_0027:  nop
  IL_0028:  nop
  IL_0029:  ret
}");

            compilation = CreateCompilation(source, options: TestOptions.ReleaseExe);
            compilation.VerifyDiagnostics();
            compVerifier = CompileAndVerify(compilation, expectedOutput: expectedOutput);
            compVerifier.VerifyIL("C.Main",
@"{
  // Code size       30 (0x1e)
  .maxstack  1
  .locals init (int V_0, //index
                int? V_1)
  IL_0000:  call       ""int? C.TryGet()""
  IL_0005:  stloc.1
  IL_0006:  ldloca.s   V_1
  IL_0008:  call       ""bool int?.HasValue.get""
  IL_000d:  brfalse.s  IL_001d
  IL_000f:  ldloca.s   V_1
  IL_0011:  call       ""int int?.GetValueOrDefault()""
  IL_0016:  stloc.0
  IL_0017:  ldloc.0
  IL_0018:  call       ""void System.Console.WriteLine(int)""
  IL_001d:  ret
}");
        }

        [Fact, WorkItem(19122, "https://github.com/dotnet/roslyn/issues/19122")]
        public void PatternCrash_01()
        {
            var source = @"using System;
using System.Collections.Generic;
using System.Linq;

public class Class2 : IDisposable
{
    public Class2(bool parameter = false)
    {
    }

    public void Dispose()
    {
    }
}

class X<T>
{
    IdentityAccessor<T> idAccessor = new IdentityAccessor<T>();
    void Y<U>() where U : T
    {
        // BUG: The following line is the problem
        if (GetT().FirstOrDefault(p => idAccessor.GetId(p) == Guid.Empty) is U u)
        {
        }
    }

    IEnumerable<T> GetT()
    {
        yield return default(T);
    }
}
class IdentityAccessor<T>
{
    public Guid GetId(T t)
    {
        return Guid.Empty;
    }
}";
            var compilation = CreateCompilation(source, options: TestOptions.DebugDll);
            compilation.VerifyDiagnostics();
            var compVerifier = CompileAndVerify(compilation);
            compVerifier.VerifyIL("X<T>.Y<U>",
@"{
  // Code size       61 (0x3d)
  .maxstack  3
  .locals init (U V_0, //u
                bool V_1,
                T V_2)
  IL_0000:  nop
  IL_0001:  ldarg.0
  IL_0002:  call       ""System.Collections.Generic.IEnumerable<T> X<T>.GetT()""
  IL_0007:  ldarg.0
  IL_0008:  ldftn      ""bool X<T>.<Y>b__1_0<U>(T)""
  IL_000e:  newobj     ""System.Func<T, bool>..ctor(object, System.IntPtr)""
  IL_0013:  call       ""T System.Linq.Enumerable.FirstOrDefault<T>(System.Collections.Generic.IEnumerable<T>, System.Func<T, bool>)""
  IL_0018:  stloc.2
  IL_0019:  ldloc.2
  IL_001a:  box        ""T""
  IL_001f:  isinst     ""U""
  IL_0024:  brfalse.s  IL_0035
  IL_0026:  ldloc.2
  IL_0027:  box        ""T""
  IL_002c:  unbox.any  ""U""
  IL_0031:  stloc.0
  IL_0032:  ldc.i4.1
  IL_0033:  br.s       IL_0036
  IL_0035:  ldc.i4.0
  IL_0036:  stloc.1
  IL_0037:  ldloc.1
  IL_0038:  brfalse.s  IL_003c
  IL_003a:  nop
  IL_003b:  nop
  IL_003c:  ret
}");
        }

        [Fact, WorkItem(24522, "https://github.com/dotnet/roslyn/issues/24522")]
        public void IgnoreDeclaredConversion_01()
        {
            var source =
@"class Base<T>
{
    public static implicit operator Derived(Base<T> obj)
    {
        return new Derived();
    }
}

class Derived : Base<object>
{
}

class Program
{
    static void Main(string[] args)
    {
        Base<object> x = new Derived();
        System.Console.WriteLine(x is Derived);
        System.Console.WriteLine(x is Derived y);
        switch (x)
        {
            case Derived z: System.Console.WriteLine(true); break;
        }
        System.Console.WriteLine(null != (x as Derived));
    }
}";
            var compilation = CreateCompilation(source, options: TestOptions.DebugExe, references: new[] { LinqAssemblyRef });
            compilation.VerifyDiagnostics();
            var expectedOutput =
@"True
True
True
True";
            var compVerifier = CompileAndVerify(compilation, expectedOutput: expectedOutput);
            compVerifier.VerifyIL("Program.Main",
@"{
  // Code size       84 (0x54)
  .maxstack  2
  .locals init (Base<object> V_0, //x
                Derived V_1, //y
                Derived V_2, //z
                Base<object> V_3,
                Base<object> V_4)
  IL_0000:  nop
  IL_0001:  newobj     ""Derived..ctor()""
  IL_0006:  stloc.0
  IL_0007:  ldloc.0
  IL_0008:  isinst     ""Derived""
  IL_000d:  ldnull
  IL_000e:  cgt.un
  IL_0010:  call       ""void System.Console.WriteLine(bool)""
  IL_0015:  nop
  IL_0016:  ldloc.0
  IL_0017:  isinst     ""Derived""
  IL_001c:  stloc.1
  IL_001d:  ldloc.1
  IL_001e:  ldnull
  IL_001f:  cgt.un
  IL_0021:  call       ""void System.Console.WriteLine(bool)""
  IL_0026:  nop
  IL_0027:  ldloc.0
  IL_0028:  stloc.s    V_4
  IL_002a:  ldloc.s    V_4
  IL_002c:  stloc.3
  IL_002d:  ldloc.3
  IL_002e:  isinst     ""Derived""
  IL_0033:  stloc.2
  IL_0034:  ldloc.2
  IL_0035:  brtrue.s   IL_0039
  IL_0037:  br.s       IL_0044
  IL_0039:  br.s       IL_003b
  IL_003b:  ldc.i4.1
  IL_003c:  call       ""void System.Console.WriteLine(bool)""
  IL_0041:  nop
  IL_0042:  br.s       IL_0044
  IL_0044:  ldloc.0
  IL_0045:  isinst     ""Derived""
  IL_004a:  ldnull
  IL_004b:  cgt.un
  IL_004d:  call       ""void System.Console.WriteLine(bool)""
  IL_0052:  nop
  IL_0053:  ret
}");
        }

        [Fact]
        public void DoublePattern01()
        {
            var source =
@"using System;
class Program
{
    static bool P1(double d) => d is double.NaN;
    static bool P2(float f) => f is float.NaN;
    static bool P3(double d) => d is 3.14d;
    static bool P4(float f) => f is 3.14f;
    static bool P5(object o)
    {
        switch (o)
        {
            case double.NaN: return true;
            case float.NaN: return true;
            case 3.14d: return true;
            case 3.14f: return true;
            default: return false;
        }
    }
    public static void Main(string[] args)
    {
        Console.Write(P1(double.NaN));
        Console.Write(P1(1.0));
        Console.Write(P2(float.NaN));
        Console.Write(P2(1.0f));
        Console.Write(P3(3.14));
        Console.Write(P3(double.NaN));
        Console.Write(P4(3.14f));
        Console.Write(P4(float.NaN));
        Console.Write(P5(double.NaN));
        Console.Write(P5(0.0d));
        Console.Write(P5(float.NaN));
        Console.Write(P5(0.0f));
        Console.Write(P5(3.14d));
        Console.Write(P5(125));
        Console.Write(P5(3.14f));
        Console.Write(P5(1.0f));
    }
}";
            var compilation = CreateCompilation(source, options: TestOptions.DebugExe);
            compilation.VerifyDiagnostics();
            var expectedOutput = @"TrueFalseTrueFalseTrueFalseTrueFalseTrueFalseTrueFalseTrueFalseTrueFalse";
            var compVerifier = CompileAndVerify(compilation, expectedOutput: expectedOutput);
            compVerifier.VerifyIL("Program.P1",
@"{
  // Code size        7 (0x7)
  .maxstack  1
  IL_0000:  ldarg.0
  IL_0001:  call       ""bool double.IsNaN(double)""
  IL_0006:  ret
}");
            compVerifier.VerifyIL("Program.P2",
@"{
  // Code size        7 (0x7)
  .maxstack  1
  IL_0000:  ldarg.0
  IL_0001:  call       ""bool float.IsNaN(float)""
  IL_0006:  ret
}");
            compVerifier.VerifyIL("Program.P3",
@"{
  // Code size       13 (0xd)
  .maxstack  2
  IL_0000:  ldc.r8     3.14
  IL_0009:  ldarg.0
  IL_000a:  ceq
  IL_000c:  ret
}");
            compVerifier.VerifyIL("Program.P4",
@"{
  // Code size        9 (0x9)
  .maxstack  2
  IL_0000:  ldc.r4     3.14
  IL_0005:  ldarg.0
  IL_0006:  ceq
  IL_0008:  ret
}");
            compVerifier.VerifyIL("Program.P5",
@"{
  // Code size      103 (0x67)
  .maxstack  2
  .locals init (object V_0,
                double V_1,
                float V_2,
                object V_3,
                bool V_4)
  IL_0000:  nop
  IL_0001:  ldarg.0
  IL_0002:  stloc.3
  IL_0003:  ldloc.3
  IL_0004:  stloc.0
  IL_0005:  ldloc.0
  IL_0006:  isinst     ""double""
  IL_000b:  brfalse.s  IL_002a
  IL_000d:  ldloc.0
  IL_000e:  unbox.any  ""double""
  IL_0013:  stloc.1
  IL_0014:  ldloc.1
  IL_0015:  call       ""bool double.IsNaN(double)""
  IL_001a:  brtrue.s   IL_004b
  IL_001c:  ldc.r8     3.14
  IL_0025:  ldloc.1
  IL_0026:  beq.s      IL_0055
  IL_0028:  br.s       IL_005f
  IL_002a:  ldloc.0
  IL_002b:  isinst     ""float""
  IL_0030:  brfalse.s  IL_005f
  IL_0032:  ldloc.0
  IL_0033:  unbox.any  ""float""
  IL_0038:  stloc.2
  IL_0039:  ldloc.2
  IL_003a:  call       ""bool float.IsNaN(float)""
  IL_003f:  brtrue.s   IL_0050
  IL_0041:  ldc.r4     3.14
  IL_0046:  ldloc.2
  IL_0047:  beq.s      IL_005a
  IL_0049:  br.s       IL_005f
  IL_004b:  ldc.i4.1
  IL_004c:  stloc.s    V_4
  IL_004e:  br.s       IL_0064
  IL_0050:  ldc.i4.1
  IL_0051:  stloc.s    V_4
  IL_0053:  br.s       IL_0064
  IL_0055:  ldc.i4.1
  IL_0056:  stloc.s    V_4
  IL_0058:  br.s       IL_0064
  IL_005a:  ldc.i4.1
  IL_005b:  stloc.s    V_4
  IL_005d:  br.s       IL_0064
  IL_005f:  ldc.i4.0
  IL_0060:  stloc.s    V_4
  IL_0062:  br.s       IL_0064
  IL_0064:  ldloc.s    V_4
  IL_0066:  ret
}");
        }

        [Fact]
        public void DecimalEquality()
        {
            // demonstrate that pattern-matching against a decimal constant is
            // at least as efficient as simply using ==
            var source =
@"using System;
public class C
{
    public static void Main()
    {
        Console.Write(M1(1.0m));
        Console.Write(M2(1.0m));
        Console.Write(M1(2.0m));
        Console.Write(M2(2.0m));
    }

    static int M1(decimal d)
    {
        if (M(d) is 1.0m) return 1;
        return 0;
    }

    static int M2(decimal d)
    {
        if (M(d) == 1.0m) return 1;
        return 0;
    }

    public static decimal M(decimal d)
    {
        return d;
    }
}";
            var compilation = CreateCompilation(source, options: TestOptions.DebugExe);
            compilation.VerifyDiagnostics();
            var expectedOutput = @"1100";
            var compVerifier = CompileAndVerify(compilation, expectedOutput: expectedOutput);
            compVerifier.VerifyIL("C.M1",
@"{
  // Code size       39 (0x27)
  .maxstack  5
  .locals init (bool V_0,
                decimal V_1,
                int V_2)
  IL_0000:  nop
  IL_0001:  ldarg.0
  IL_0002:  call       ""decimal C.M(decimal)""
  IL_0007:  stloc.1
  IL_0008:  ldc.i4.s   10
  IL_000a:  ldc.i4.0
  IL_000b:  ldc.i4.0
  IL_000c:  ldc.i4.0
  IL_000d:  ldc.i4.1
  IL_000e:  newobj     ""decimal..ctor(int, int, int, bool, byte)""
  IL_0013:  ldloc.1
  IL_0014:  call       ""bool decimal.op_Equality(decimal, decimal)""
  IL_0019:  stloc.0
  IL_001a:  ldloc.0
  IL_001b:  brfalse.s  IL_0021
  IL_001d:  ldc.i4.1
  IL_001e:  stloc.2
  IL_001f:  br.s       IL_0025
  IL_0021:  ldc.i4.0
  IL_0022:  stloc.2
  IL_0023:  br.s       IL_0025
  IL_0025:  ldloc.2
  IL_0026:  ret
}");
            compVerifier.VerifyIL("C.M2",
@"{
  // Code size       37 (0x25)
  .maxstack  6
  .locals init (bool V_0,
                int V_1)
  IL_0000:  nop
  IL_0001:  ldarg.0
  IL_0002:  call       ""decimal C.M(decimal)""
  IL_0007:  ldc.i4.s   10
  IL_0009:  ldc.i4.0
  IL_000a:  ldc.i4.0
  IL_000b:  ldc.i4.0
  IL_000c:  ldc.i4.1
  IL_000d:  newobj     ""decimal..ctor(int, int, int, bool, byte)""
  IL_0012:  call       ""bool decimal.op_Equality(decimal, decimal)""
  IL_0017:  stloc.0
  IL_0018:  ldloc.0
  IL_0019:  brfalse.s  IL_001f
  IL_001b:  ldc.i4.1
  IL_001c:  stloc.1
  IL_001d:  br.s       IL_0023
  IL_001f:  ldc.i4.0
  IL_0020:  stloc.1
  IL_0021:  br.s       IL_0023
  IL_0023:  ldloc.1
  IL_0024:  ret
}");

            compilation = CreateCompilation(source, options: TestOptions.ReleaseExe);
            compilation.VerifyDiagnostics();
            compVerifier = CompileAndVerify(compilation, expectedOutput: expectedOutput);
            compVerifier.VerifyIL("C.M1",
@"{
  // Code size       30 (0x1e)
  .maxstack  5
  .locals init (decimal V_0)
  IL_0000:  ldarg.0
  IL_0001:  call       ""decimal C.M(decimal)""
  IL_0006:  stloc.0
  IL_0007:  ldc.i4.s   10
  IL_0009:  ldc.i4.0
  IL_000a:  ldc.i4.0
  IL_000b:  ldc.i4.0
  IL_000c:  ldc.i4.1
  IL_000d:  newobj     ""decimal..ctor(int, int, int, bool, byte)""
  IL_0012:  ldloc.0
  IL_0013:  call       ""bool decimal.op_Equality(decimal, decimal)""
  IL_0018:  brfalse.s  IL_001c
  IL_001a:  ldc.i4.1
  IL_001b:  ret
  IL_001c:  ldc.i4.0
  IL_001d:  ret
}");
            compVerifier.VerifyIL("C.M2",
@"{
  // Code size       28 (0x1c)
  .maxstack  6
  IL_0000:  ldarg.0
  IL_0001:  call       ""decimal C.M(decimal)""
  IL_0006:  ldc.i4.s   10
  IL_0008:  ldc.i4.0
  IL_0009:  ldc.i4.0
  IL_000a:  ldc.i4.0
  IL_000b:  ldc.i4.1
  IL_000c:  newobj     ""decimal..ctor(int, int, int, bool, byte)""
  IL_0011:  call       ""bool decimal.op_Equality(decimal, decimal)""
  IL_0016:  brfalse.s  IL_001a
  IL_0018:  ldc.i4.1
  IL_0019:  ret
  IL_001a:  ldc.i4.0
  IL_001b:  ret
}");
        }

        [Fact, WorkItem(16878, "https://github.com/dotnet/roslyn/issues/16878")]
        public void RedundantNullCheck()
        {
            var source =
@"public class C
{
    static int M1(bool? b1, bool b2)
    {
        switch (b1)
        {
            case null:
                return 1;
            case var _ when b2:
                return 2;
            case true:
                return 3;
            case false:
                return 4;
        }
    }

    static int M2(object o, bool b)
    {
        switch (o)
        {
            case string a when b:
                return 1;
            case string a:
                return 2;
        }
        return 3;
    }
}";
            var compilation = CreateCompilation(source, options: TestOptions.ReleaseDll);
            compilation.VerifyDiagnostics();
            var compVerifier = CompileAndVerify(compilation);
            compVerifier.VerifyIL("C.M1",
@"{
  // Code size       33 (0x21)
  .maxstack  1
  IL_0000:  ldarga.s   V_0
  IL_0002:  call       ""bool bool?.HasValue.get""
  IL_0007:  brfalse.s  IL_0016
  IL_0009:  br.s       IL_0018
  IL_000b:  ldarga.s   V_0
  IL_000d:  call       ""bool bool?.GetValueOrDefault()""
  IL_0012:  brtrue.s   IL_001d
  IL_0014:  br.s       IL_001f
  IL_0016:  ldc.i4.1
  IL_0017:  ret
  IL_0018:  ldarg.1
  IL_0019:  brfalse.s  IL_000b
  IL_001b:  ldc.i4.2
  IL_001c:  ret
  IL_001d:  ldc.i4.3
  IL_001e:  ret
  IL_001f:  ldc.i4.4
  IL_0020:  ret
}");
            compVerifier.VerifyIL("C.M2",
@"{
  // Code size       19 (0x13)
  .maxstack  1
  .locals init (string V_0) //a
  IL_0000:  ldarg.0
  IL_0001:  isinst     ""string""
  IL_0006:  stloc.0
  IL_0007:  ldloc.0
  IL_0008:  brfalse.s  IL_0011
  IL_000a:  ldarg.1
  IL_000b:  brfalse.s  IL_000f
  IL_000d:  ldc.i4.1
  IL_000e:  ret
  IL_000f:  ldc.i4.2
  IL_0010:  ret
  IL_0011:  ldc.i4.3
  IL_0012:  ret
}");
        }

        [Fact, WorkItem(12813, "https://github.com/dotnet/roslyn/issues/12813")]
        public void NoBoxingOnIntegerConstantPattern()
        {
            var source =
@"public class C
{
    static bool M1(int x)
    {
        return x is 42;
    }
}";
            var compilation = CreateCompilation(source, options: TestOptions.ReleaseDll);
            compilation.VerifyDiagnostics();
            var compVerifier = CompileAndVerify(compilation);
            compVerifier.VerifyIL("C.M1",
@"{
  // Code size        6 (0x6)
  .maxstack  2
  IL_0000:  ldc.i4.s   42
  IL_0002:  ldarg.0
  IL_0003:  ceq
  IL_0005:  ret
}");
        }

        [Fact, WorkItem(22654, "https://github.com/dotnet/roslyn/issues/22654")]
        public void NoRedundantTypeCheck()
        {
            var source =
@"using System;
public class C
{
    public void SwitchBasedPatternMatching(object o)
    {
        switch (o)
        {
            case int n when n == 1:
                Console.WriteLine(""1""); break;
            case string s:
                Console.WriteLine(""s""); break;
            case int n when n == 2:
                Console.WriteLine(""2""); break;
        }
    }
}";
            var compilation = CreateCompilation(source, options: TestOptions.ReleaseDll);
            compilation.VerifyDiagnostics();
            var compVerifier = CompileAndVerify(compilation);
            compVerifier.VerifyIL("C.SwitchBasedPatternMatching",
@"{
  // Code size       67 (0x43)
  .maxstack  2
  .locals init (int V_0) //n
  IL_0000:  ldarg.1
  IL_0001:  isinst     ""int""
  IL_0006:  brfalse.s  IL_0011
  IL_0008:  ldarg.1
  IL_0009:  unbox.any  ""int""
  IL_000e:  stloc.0
  IL_000f:  br.s       IL_001a
  IL_0011:  ldarg.1
  IL_0012:  isinst     ""string""
  IL_0017:  brtrue.s   IL_0029
  IL_0019:  ret
  IL_001a:  ldloc.0
  IL_001b:  ldc.i4.1
  IL_001c:  bne.un.s   IL_0034
  IL_001e:  ldstr      ""1""
  IL_0023:  call       ""void System.Console.WriteLine(string)""
  IL_0028:  ret
  IL_0029:  ldstr      ""s""
  IL_002e:  call       ""void System.Console.WriteLine(string)""
  IL_0033:  ret
  IL_0034:  ldloc.0
  IL_0035:  ldc.i4.2
  IL_0036:  bne.un.s   IL_0042
  IL_0038:  ldstr      ""2""
  IL_003d:  call       ""void System.Console.WriteLine(string)""
  IL_0042:  ret
}");
        }

        [Fact, WorkItem(15437, "https://github.com/dotnet/roslyn/issues/15437")]
        public void IsTypeDiscard()
        {
            var source =
@"public class C
{
    public bool IsString(object o)
    {
        return o is string _;
    }
}";
            var compilation = CreateCompilation(source, options: TestOptions.ReleaseDll);
            compilation.VerifyDiagnostics();
            var compVerifier = CompileAndVerify(compilation);
            compVerifier.VerifyIL("C.IsString",
@"{
  // Code size       10 (0xa)
  .maxstack  2
  IL_0000:  ldarg.1
  IL_0001:  isinst     ""string""
  IL_0006:  ldnull
  IL_0007:  cgt.un
  IL_0009:  ret
}");
        }

        [Fact, WorkItem(19150, "https://github.com/dotnet/roslyn/issues/19150")]
        public void RedundantHasValue()
        {
            var source =
@"using System;
public class C
{
    public static void M(int? x)
    {
        switch (x)
        {
            case int i:
                Console.Write(i);
                break;
            case null:
                Console.Write(""null"");
                break;
        }
    }
}";
            var compilation = CreateCompilation(source, options: TestOptions.ReleaseDll);
            compilation.VerifyDiagnostics();
            var compVerifier = CompileAndVerify(compilation);
            compVerifier.VerifyIL("C.M",
@"{
  // Code size       33 (0x21)
  .maxstack  1
  IL_0000:  ldarga.s   V_0
  IL_0002:  call       ""bool int?.HasValue.get""
  IL_0007:  brfalse.s  IL_0016
  IL_0009:  ldarga.s   V_0
  IL_000b:  call       ""int int?.GetValueOrDefault()""
  IL_0010:  call       ""void System.Console.Write(int)""
  IL_0015:  ret
  IL_0016:  ldstr      ""null""
  IL_001b:  call       ""void System.Console.Write(string)""
  IL_0020:  ret
}");
        }

        [Fact, WorkItem(19153, "https://github.com/dotnet/roslyn/issues/19153")]
        public void RedundantBox()
        {
            var source = @"using System;
public class C
{
    public static void M<T, U>(U x) where T : U
    {
        // when T is not known to be a reference type, there is an unboxing conversion from
        // a type parameter U to T, provided T depends on U.
        switch (x)
        {
            case T i:
                Console.Write(i);
                break;
        }
    }
}";
            var compilation = CreateCompilation(source, options: TestOptions.ReleaseDll);
            compilation.VerifyDiagnostics();
            var compVerifier = CompileAndVerify(compilation);
            compVerifier.VerifyIL("C.M<T, U>(U)",
@"{
  // Code size       35 (0x23)
  .maxstack  1
  IL_0000:  ldarg.0
  IL_0001:  box        ""U""
  IL_0006:  isinst     ""T""
  IL_000b:  brfalse.s  IL_0022
  IL_000d:  ldarg.0
  IL_000e:  box        ""U""
  IL_0013:  unbox.any  ""T""
  IL_0018:  box        ""T""
  IL_001d:  call       ""void System.Console.Write(object)""
  IL_0022:  ret
}");
        }

        [Fact, WorkItem(20641, "https://github.com/dotnet/roslyn/issues/20641")]
        public void PatternsVsAs01()
        {
            var source = @"using System.Collections;
using System.Collections.Generic;

class Program
{
    static void Main() { }

    internal static bool TryGetCount1<T>(IEnumerable<T> source, out int count)
    {
        ICollection nonGeneric = source as ICollection;
        if (nonGeneric != null)
        {
            count = nonGeneric.Count;
            return true;
        }

        ICollection<T> generic = source as ICollection<T>;
        if (generic != null)
        {
            count = generic.Count;
            return true;
        }

        count = -1;
        return false;
    }

    internal static bool TryGetCount2<T>(IEnumerable<T> source, out int count)
    {
        switch (source)
        {
            case ICollection nonGeneric:
                count = nonGeneric.Count;
                return true;

            case ICollection<T> generic:
                count = generic.Count;
                return true;

            default:
                count = -1;
                return false;
        }
    }
}";
            var compilation = CreateCompilation(source, options: TestOptions.ReleaseDll);
            compilation.VerifyDiagnostics();
            var compVerifier = CompileAndVerify(compilation);
            compVerifier.VerifyIL("Program.TryGetCount1<T>",
@"{
  // Code size       45 (0x2d)
  .maxstack  2
  .locals init (System.Collections.ICollection V_0, //nonGeneric
                System.Collections.Generic.ICollection<T> V_1) //generic
  IL_0000:  ldarg.0
  IL_0001:  isinst     ""System.Collections.ICollection""
  IL_0006:  stloc.0
  IL_0007:  ldloc.0
  IL_0008:  brfalse.s  IL_0014
  IL_000a:  ldarg.1
  IL_000b:  ldloc.0
  IL_000c:  callvirt   ""int System.Collections.ICollection.Count.get""
  IL_0011:  stind.i4
  IL_0012:  ldc.i4.1
  IL_0013:  ret
  IL_0014:  ldarg.0
  IL_0015:  isinst     ""System.Collections.Generic.ICollection<T>""
  IL_001a:  stloc.1
  IL_001b:  ldloc.1
  IL_001c:  brfalse.s  IL_0028
  IL_001e:  ldarg.1
  IL_001f:  ldloc.1
  IL_0020:  callvirt   ""int System.Collections.Generic.ICollection<T>.Count.get""
  IL_0025:  stind.i4
  IL_0026:  ldc.i4.1
  IL_0027:  ret
  IL_0028:  ldarg.1
  IL_0029:  ldc.i4.m1
  IL_002a:  stind.i4
  IL_002b:  ldc.i4.0
  IL_002c:  ret
}");
            compVerifier.VerifyIL("Program.TryGetCount2<T>",
@"{
  // Code size       47 (0x2f)
  .maxstack  2
  .locals init (System.Collections.ICollection V_0, //nonGeneric
                System.Collections.Generic.ICollection<T> V_1) //generic
  IL_0000:  ldarg.0
  IL_0001:  isinst     ""System.Collections.ICollection""
  IL_0006:  stloc.0
  IL_0007:  ldloc.0
  IL_0008:  brtrue.s   IL_0016
  IL_000a:  ldarg.0
  IL_000b:  isinst     ""System.Collections.Generic.ICollection<T>""
  IL_0010:  stloc.1
  IL_0011:  ldloc.1
  IL_0012:  brtrue.s   IL_0020
  IL_0014:  br.s       IL_002a
  IL_0016:  ldarg.1
  IL_0017:  ldloc.0
  IL_0018:  callvirt   ""int System.Collections.ICollection.Count.get""
  IL_001d:  stind.i4
  IL_001e:  ldc.i4.1
  IL_001f:  ret
  IL_0020:  ldarg.1
  IL_0021:  ldloc.1
  IL_0022:  callvirt   ""int System.Collections.Generic.ICollection<T>.Count.get""
  IL_0027:  stind.i4
  IL_0028:  ldc.i4.1
  IL_0029:  ret
  IL_002a:  ldarg.1
  IL_002b:  ldc.i4.m1
  IL_002c:  stind.i4
  IL_002d:  ldc.i4.0
  IL_002e:  ret
}");
        }

        [Fact, WorkItem(20641, "https://github.com/dotnet/roslyn/issues/20641")]
        public void PatternsVsAs02()
        {
            var source = @"using System.Collections;
class Program
{
    static void Main() { }

    internal static bool IsEmpty1(IEnumerable source)
    {
        var c = source as ICollection;
        return c != null && c.Count > 0;
    }

    internal static bool IsEmpty2(IEnumerable source)
    {
        return source is ICollection c && c.Count > 0;
    }

}";
            var compilation = CreateCompilation(source, options: TestOptions.ReleaseDll);
            compilation.VerifyDiagnostics();
            var compVerifier = CompileAndVerify(compilation);
            compVerifier.VerifyIL("Program.IsEmpty1",
@"{
  // Code size       22 (0x16)
  .maxstack  2
  .locals init (System.Collections.ICollection V_0) //c
  IL_0000:  ldarg.0
  IL_0001:  isinst     ""System.Collections.ICollection""
  IL_0006:  stloc.0
  IL_0007:  ldloc.0
  IL_0008:  brfalse.s  IL_0014
  IL_000a:  ldloc.0
  IL_000b:  callvirt   ""int System.Collections.ICollection.Count.get""
  IL_0010:  ldc.i4.0
  IL_0011:  cgt
  IL_0013:  ret
  IL_0014:  ldc.i4.0
  IL_0015:  ret
}");
            compVerifier.VerifyIL("Program.IsEmpty2",
@"{
  // Code size       22 (0x16)
  .maxstack  2
  .locals init (System.Collections.ICollection V_0) //c
  IL_0000:  ldarg.0
  IL_0001:  isinst     ""System.Collections.ICollection""
  IL_0006:  stloc.0
  IL_0007:  ldloc.0
  IL_0008:  brfalse.s  IL_0014
  IL_000a:  ldloc.0
  IL_000b:  callvirt   ""int System.Collections.ICollection.Count.get""
  IL_0010:  ldc.i4.0
  IL_0011:  cgt
  IL_0013:  ret
  IL_0014:  ldc.i4.0
  IL_0015:  ret
}");
        }

        [Fact]
        [WorkItem(20641, "https://github.com/dotnet/roslyn/issues/20641")]
        [WorkItem(1395, "https://github.com/dotnet/csharplang/issues/1395")]
        public void TupleSwitch01()
        {
            var source = @"using System;

public class Door
{
    public DoorState State;

    public enum DoorState { Opened, Closed, Locked }

    public enum Action { Open, Close, Lock, Unlock }

    public void Act0(Action action, bool haveKey = false)
    {
        Console.Write($""{State} {action}{(haveKey ? "" withKey"" : null)}"");
        State = ChangeState0(State, action, haveKey);
        Console.WriteLine($"" -> {State}"");
    }

    public void Act1(Action action, bool haveKey = false)
    {
        Console.Write($""{State} {action}{(haveKey ? "" withKey"" : null)}"");
        State = ChangeState1(State, action, haveKey);
        Console.WriteLine($"" -> {State}"");
    }

    public static DoorState ChangeState0(DoorState state, Action action, bool haveKey = false)
    {
        switch (state, action)
        {
            case (DoorState.Opened, Action.Close):
                return DoorState.Closed;
            case (DoorState.Closed, Action.Open):
                return DoorState.Opened;
            case (DoorState.Closed, Action.Lock) when haveKey:
                return DoorState.Locked;
            case (DoorState.Locked, Action.Unlock) when haveKey:
                return DoorState.Closed;
            case var (oldState, _):
                return oldState;
        }
    }

    public static DoorState ChangeState1(DoorState state, Action action, bool haveKey = false) =>
        (state, action) switch {
            (DoorState.Opened, Action.Close) => DoorState.Closed,
            (DoorState.Closed, Action.Open) => DoorState.Opened,
            (DoorState.Closed, Action.Lock) when haveKey => DoorState.Locked,
            (DoorState.Locked, Action.Unlock) when haveKey => DoorState.Closed,
            _ => state };
}

class Program
{
    static void Main(string[] args)
    {
        var door = new Door();
        door.Act0(Door.Action.Close);
        door.Act0(Door.Action.Lock);
        door.Act0(Door.Action.Lock, true);
        door.Act0(Door.Action.Open);
        door.Act0(Door.Action.Unlock);
        door.Act0(Door.Action.Unlock, true);
        door.Act0(Door.Action.Open);
        Console.WriteLine();

        door = new Door();
        door.Act1(Door.Action.Close);
        door.Act1(Door.Action.Lock);
        door.Act1(Door.Action.Lock, true);
        door.Act1(Door.Action.Open);
        door.Act1(Door.Action.Unlock);
        door.Act1(Door.Action.Unlock, true);
        door.Act1(Door.Action.Open);
    }
}";
            var expectedOutput =
@"Opened Close -> Closed
Closed Lock -> Closed
Closed Lock withKey -> Locked
Locked Open -> Locked
Locked Unlock -> Locked
Locked Unlock withKey -> Closed
Closed Open -> Opened

Opened Close -> Closed
Closed Lock -> Closed
Closed Lock withKey -> Locked
Locked Open -> Locked
Locked Unlock -> Locked
Locked Unlock withKey -> Closed
Closed Open -> Opened
";
            var compilation = CreateCompilation(source, options: TestOptions.ReleaseExe, parseOptions: TestOptions.Regular.WithRecursivePatterns());
            compilation.VerifyDiagnostics();
            var compVerifier = CompileAndVerify(compilation, expectedOutput: expectedOutput);
            compVerifier.VerifyIL("Door.ChangeState0",
@"{
  // Code size       59 (0x3b)
  .maxstack  2
  .locals init (Door.DoorState V_0) //oldState
  IL_0000:  ldarg.0
  IL_0001:  stloc.0
  IL_0002:  ldloc.0
  IL_0003:  switch    (
        IL_0016,
        IL_001c,
        IL_0025)
  IL_0014:  br.s       IL_0039
  IL_0016:  ldc.i4.1
  IL_0017:  ldarg.1
  IL_0018:  beq.s      IL_002b
  IL_001a:  br.s       IL_0039
  IL_001c:  ldarg.1
  IL_001d:  brfalse.s  IL_002d
  IL_001f:  ldarg.1
  IL_0020:  ldc.i4.2
  IL_0021:  beq.s      IL_002f
  IL_0023:  br.s       IL_0039
  IL_0025:  ldc.i4.3
  IL_0026:  ldarg.1
  IL_0027:  beq.s      IL_0034
  IL_0029:  br.s       IL_0039
  IL_002b:  ldc.i4.1
  IL_002c:  ret
  IL_002d:  ldc.i4.0
  IL_002e:  ret
  IL_002f:  ldarg.2
  IL_0030:  brfalse.s  IL_0039
  IL_0032:  ldc.i4.2
  IL_0033:  ret
  IL_0034:  ldarg.2
  IL_0035:  brfalse.s  IL_0039
  IL_0037:  ldc.i4.1
  IL_0038:  ret
  IL_0039:  ldloc.0
  IL_003a:  ret
}");
            compVerifier.VerifyIL("Door.ChangeState1",
@"{
  // Code size       67 (0x43)
  .maxstack  2
  .locals init (Door.DoorState V_0)
  IL_0000:  ldarg.0
  IL_0001:  switch    (
        IL_0014,
        IL_001a,
        IL_0023)
  IL_0012:  br.s       IL_003f
  IL_0014:  ldc.i4.1
  IL_0015:  ldarg.1
  IL_0016:  beq.s      IL_0029
  IL_0018:  br.s       IL_003f
  IL_001a:  ldarg.1
  IL_001b:  brfalse.s  IL_002d
  IL_001d:  ldarg.1
  IL_001e:  ldc.i4.2
  IL_001f:  beq.s      IL_0031
  IL_0021:  br.s       IL_003f
  IL_0023:  ldc.i4.3
  IL_0024:  ldarg.1
  IL_0025:  beq.s      IL_0038
  IL_0027:  br.s       IL_003f
  IL_0029:  ldc.i4.1
  IL_002a:  stloc.0
  IL_002b:  br.s       IL_0041
  IL_002d:  ldc.i4.0
  IL_002e:  stloc.0
  IL_002f:  br.s       IL_0041
  IL_0031:  ldarg.2
  IL_0032:  brfalse.s  IL_003f
  IL_0034:  ldc.i4.2
  IL_0035:  stloc.0
  IL_0036:  br.s       IL_0041
  IL_0038:  ldarg.2
  IL_0039:  brfalse.s  IL_003f
  IL_003b:  ldc.i4.1
  IL_003c:  stloc.0
  IL_003d:  br.s       IL_0041
  IL_003f:  ldarg.0
  IL_0040:  stloc.0
  IL_0041:  ldloc.0
  IL_0042:  ret
}");
        }

        [Fact]
        [WorkItem(20641, "https://github.com/dotnet/roslyn/issues/20641")]
        [WorkItem(1395, "https://github.com/dotnet/csharplang/issues/1395")]
        public void SharingTemps01()
        {
            var source =
@"class Program
{
    static void Main(string[] args) { }
    void M1(string x)
    {
        switch (x)
        {
            case ""a"":
            case ""b"" when Mutate(ref x): // prevents sharing temps
            case ""c"":
                break;
        }
    }
    void M2(string x)
    {
        switch (x)
        {
            case ""a"":
            case ""b"" when Pure(x):
            case ""c"":
                break;
        }
    }
    static bool Mutate(ref string x) { x = null; return false; }
    static bool Pure(string x) { return false; }
}";
            var compilation = CreateCompilation(source, options: TestOptions.ReleaseExe, parseOptions: TestOptions.Regular.WithRecursivePatterns());
            compilation.VerifyDiagnostics();
            var compVerifier = CompileAndVerify(compilation);
            compVerifier.VerifyIL("Program.M1",
@"{
  // Code size       53 (0x35)
  .maxstack  2
  .locals init (string V_0)
  IL_0000:  ldarg.1
  IL_0001:  stloc.0
  IL_0002:  ldloc.0
  IL_0003:  brfalse.s  IL_0034
  IL_0005:  ldloc.0
  IL_0006:  ldstr      ""a""
  IL_000b:  call       ""bool string.op_Equality(string, string)""
  IL_0010:  brtrue.s   IL_0034
  IL_0012:  ldloc.0
  IL_0013:  ldstr      ""b""
  IL_0018:  call       ""bool string.op_Equality(string, string)""
  IL_001d:  brtrue.s   IL_002c
  IL_001f:  ldloc.0
  IL_0020:  ldstr      ""c""
  IL_0025:  call       ""bool string.op_Equality(string, string)""
  IL_002a:  pop
  IL_002b:  ret
  IL_002c:  ldarga.s   V_1
  IL_002e:  call       ""bool Program.Mutate(ref string)""
  IL_0033:  pop
  IL_0034:  ret
}");
            compVerifier.VerifyIL("Program.M2",
@"{
  // Code size       50 (0x32)
  .maxstack  2
  IL_0000:  ldarg.1
  IL_0001:  brfalse.s  IL_0031
  IL_0003:  ldarg.1
  IL_0004:  ldstr      ""a""
  IL_0009:  call       ""bool string.op_Equality(string, string)""
  IL_000e:  brtrue.s   IL_0031
  IL_0010:  ldarg.1
  IL_0011:  ldstr      ""b""
  IL_0016:  call       ""bool string.op_Equality(string, string)""
  IL_001b:  brtrue.s   IL_002a
  IL_001d:  ldarg.1
  IL_001e:  ldstr      ""c""
  IL_0023:  call       ""bool string.op_Equality(string, string)""
  IL_0028:  pop
  IL_0029:  ret
  IL_002a:  ldarg.1
  IL_002b:  call       ""bool Program.Pure(string)""
  IL_0030:  pop
  IL_0031:  ret
}");
        }

<<<<<<< HEAD
        [Fact]
        [WorkItem(24550, "https://github.com/dotnet/roslyn/issues/24550")]
        [WorkItem(1284, "https://github.com/dotnet/csharplang/issues/1284")]
        public void ConstantPatternVsUnconstrainedTypeParameter01()
        {
            var source =
@"using System;
class Program
{
    static void Main()
    {
        Console.WriteLine(Test1<object>(null));
        Console.WriteLine(Test1<int>(1));
        Console.WriteLine(Test1<int?>(null));
        Console.WriteLine(Test1<int?>(1));

        Console.WriteLine(Test2<object>(0));
        Console.WriteLine(Test2<int>(1));
        Console.WriteLine(Test2<int?>(0));
        Console.WriteLine(Test2<string>(""frog""));

        Console.WriteLine(Test3<object>(""frog""));
        Console.WriteLine(Test3<int>(1));
        Console.WriteLine(Test3<string>(""frog""));
        Console.WriteLine(Test3<int?>(1));
    }

    public static bool Test1<T>(T t)
    {
        return t is null;
    }
    public static bool Test2<T>(T t)
    {
        return t is 0;
    }
    public static bool Test3<T>(T t)
    {
        return t is ""frog"";
    }
}";
            var compilation = CreateCompilation(source, options: TestOptions.ReleaseExe);
            compilation.VerifyDiagnostics();
            var expectedOutput =
@"True
False
True
False
True
False
True
False
True
False
True
False
";
            var compVerifier = CompileAndVerify(compilation, expectedOutput: expectedOutput);
            compVerifier.VerifyIL("Program.Test1<T>(T)",
@"{
  // Code size       10 (0xa)
  .maxstack  2
  IL_0000:  ldarg.0
  IL_0001:  box        ""T""
  IL_0006:  ldnull
  IL_0007:  ceq
  IL_0009:  ret
}");
            compVerifier.VerifyIL("Program.Test2<T>(T)",
@"{
  // Code size       32 (0x20)
  .maxstack  2
  .locals init (int V_0)
  IL_0000:  ldarg.0
  IL_0001:  box        ""T""
  IL_0006:  isinst     ""int""
  IL_000b:  brfalse.s  IL_001e
  IL_000d:  ldarg.0
  IL_000e:  box        ""T""
  IL_0013:  unbox.any  ""int""
  IL_0018:  stloc.0
  IL_0019:  ldloc.0
  IL_001a:  ldc.i4.0
  IL_001b:  ceq
  IL_001d:  ret
  IL_001e:  ldc.i4.0
  IL_001f:  ret
}");
            compVerifier.VerifyIL("Program.Test3<T>(T)",
@"{
  // Code size       29 (0x1d)
  .maxstack  2
  .locals init (string V_0)
  IL_0000:  ldarg.0
  IL_0001:  box        ""T""
  IL_0006:  isinst     ""string""
  IL_000b:  stloc.0
  IL_000c:  ldloc.0
  IL_000d:  brfalse.s  IL_001b
  IL_000f:  ldstr      ""frog""
  IL_0014:  ldloc.0
  IL_0015:  call       ""bool string.op_Equality(string, string)""
  IL_001a:  ret
  IL_001b:  ldc.i4.0
  IL_001c:  ret
}");
        }

        [Fact]
        [WorkItem(24550, "https://github.com/dotnet/roslyn/issues/24550")]
        [WorkItem(1284, "https://github.com/dotnet/csharplang/issues/1284")]
        public void ConstantPatternVsUnconstrainedTypeParameter02()
        {
            var source =
@"class C<T>
{
    internal struct S { }
    static bool Test(S s)
    {
        return s is 1;
    }
}";
            var compilation = CreateCompilation(source, options: TestOptions.ReleaseDll);
            compilation.VerifyDiagnostics();
            var compVerifier = CompileAndVerify(compilation);
            compVerifier.VerifyIL("C<T>.Test(C<T>.S)",
@"{
  // Code size       32 (0x20)
  .maxstack  2
  .locals init (int V_0)
  IL_0000:  ldarg.0
  IL_0001:  box        ""C<T>.S""
  IL_0006:  isinst     ""int""
  IL_000b:  brfalse.s  IL_001e
  IL_000d:  ldarg.0
  IL_000e:  box        ""C<T>.S""
  IL_0013:  unbox.any  ""int""
  IL_0018:  stloc.0
  IL_0019:  ldc.i4.1
  IL_001a:  ldloc.0
  IL_001b:  ceq
  IL_001d:  ret
  IL_001e:  ldc.i4.0
  IL_001f:  ret
}");
=======
        [Fact, WorkItem(17266, "https://github.com/dotnet/roslyn/issues/17266")]
        public void IrrefutablePatternInIs01()
        {
            var source =
@"using System;
public class C
{
    public static void Main()
    {
        if (Get() is int index) { }
        Console.WriteLine(index);
    }

    public static int Get()
    {
        Console.WriteLine(""eval"");
        return 1;
    }
}";
            var compilation = CreateCompilation(source, options: TestOptions.DebugExe);
            compilation.VerifyDiagnostics();
            var expectedOutput = @"eval
1";
            var compVerifier = CompileAndVerify(compilation, expectedOutput: expectedOutput);
        }

        [Fact, WorkItem(17266, "https://github.com/dotnet/roslyn/issues/17266")]
        public void IrrefutablePatternInIs02()
        {
            var source =
@"using System;
public class C
{
    public static void Main()
    {
        if (Get() is Assignment(int left, var right)) { }
        Console.WriteLine(left);
        Console.WriteLine(right);
    }

    public static Assignment Get()
    {
        Console.WriteLine(""eval"");
        return new Assignment(1, 2);
    }
}
public struct Assignment
{
    public int Left, Right;
    public Assignment(int left, int right) => (Left, Right) = (left, right);
    public void Deconstruct(out int left, out int right) => (left, right) = (Left, Right);
}
";
            var compilation = CreateCompilation(source, options: TestOptions.DebugExe, parseOptions: TestOptions.RegularWithRecursivePatterns);
            compilation.VerifyDiagnostics();
            var expectedOutput = @"eval
1
2";
            var compVerifier = CompileAndVerify(compilation, expectedOutput: expectedOutput);
        }

        [Fact]
        public void MissingNullCheck01()
        {
            var source =
@"class Program
{
    public static void Main()
    {
        string s = null;
        System.Console.WriteLine(s is string { Length: 3 });
    }
}
";
            var compilation = CreateCompilation(source, options: TestOptions.DebugExe, parseOptions: TestOptions.RegularWithRecursivePatterns);
            compilation.VerifyDiagnostics();
            var expectedOutput = @"False";
            var compVerifier = CompileAndVerify(compilation, expectedOutput: expectedOutput);
>>>>>>> a48b635c
        }
    }
}<|MERGE_RESOLUTION|>--- conflicted
+++ resolved
@@ -1398,7 +1398,86 @@
 }");
         }
 
-<<<<<<< HEAD
+        [Fact, WorkItem(17266, "https://github.com/dotnet/roslyn/issues/17266")]
+        public void IrrefutablePatternInIs01()
+        {
+            var source =
+@"using System;
+public class C
+{
+    public static void Main()
+    {
+        if (Get() is int index) { }
+        Console.WriteLine(index);
+    }
+
+    public static int Get()
+    {
+        Console.WriteLine(""eval"");
+        return 1;
+    }
+}";
+            var compilation = CreateCompilation(source, options: TestOptions.DebugExe);
+            compilation.VerifyDiagnostics();
+            var expectedOutput = @"eval
+1";
+            var compVerifier = CompileAndVerify(compilation, expectedOutput: expectedOutput);
+        }
+
+        [Fact, WorkItem(17266, "https://github.com/dotnet/roslyn/issues/17266")]
+        public void IrrefutablePatternInIs02()
+        {
+            var source =
+@"using System;
+public class C
+{
+    public static void Main()
+    {
+        if (Get() is Assignment(int left, var right)) { }
+        Console.WriteLine(left);
+        Console.WriteLine(right);
+    }
+
+    public static Assignment Get()
+    {
+        Console.WriteLine(""eval"");
+        return new Assignment(1, 2);
+    }
+}
+public struct Assignment
+{
+    public int Left, Right;
+    public Assignment(int left, int right) => (Left, Right) = (left, right);
+    public void Deconstruct(out int left, out int right) => (left, right) = (Left, Right);
+}
+";
+            var compilation = CreateCompilation(source, options: TestOptions.DebugExe, parseOptions: TestOptions.RegularWithRecursivePatterns);
+            compilation.VerifyDiagnostics();
+            var expectedOutput = @"eval
+1
+2";
+            var compVerifier = CompileAndVerify(compilation, expectedOutput: expectedOutput);
+        }
+
+        [Fact]
+        public void MissingNullCheck01()
+        {
+            var source =
+@"class Program
+{
+    public static void Main()
+    {
+        string s = null;
+        System.Console.WriteLine(s is string { Length: 3 });
+    }
+}
+";
+            var compilation = CreateCompilation(source, options: TestOptions.DebugExe, parseOptions: TestOptions.RegularWithRecursivePatterns);
+            compilation.VerifyDiagnostics();
+            var expectedOutput = @"False";
+            var compVerifier = CompileAndVerify(compilation, expectedOutput: expectedOutput);
+        }
+
         [Fact]
         [WorkItem(24550, "https://github.com/dotnet/roslyn/issues/24550")]
         [WorkItem(1284, "https://github.com/dotnet/csharplang/issues/1284")]
@@ -1543,86 +1622,6 @@
   IL_001e:  ldc.i4.0
   IL_001f:  ret
 }");
-=======
-        [Fact, WorkItem(17266, "https://github.com/dotnet/roslyn/issues/17266")]
-        public void IrrefutablePatternInIs01()
-        {
-            var source =
-@"using System;
-public class C
-{
-    public static void Main()
-    {
-        if (Get() is int index) { }
-        Console.WriteLine(index);
-    }
-
-    public static int Get()
-    {
-        Console.WriteLine(""eval"");
-        return 1;
-    }
-}";
-            var compilation = CreateCompilation(source, options: TestOptions.DebugExe);
-            compilation.VerifyDiagnostics();
-            var expectedOutput = @"eval
-1";
-            var compVerifier = CompileAndVerify(compilation, expectedOutput: expectedOutput);
-        }
-
-        [Fact, WorkItem(17266, "https://github.com/dotnet/roslyn/issues/17266")]
-        public void IrrefutablePatternInIs02()
-        {
-            var source =
-@"using System;
-public class C
-{
-    public static void Main()
-    {
-        if (Get() is Assignment(int left, var right)) { }
-        Console.WriteLine(left);
-        Console.WriteLine(right);
-    }
-
-    public static Assignment Get()
-    {
-        Console.WriteLine(""eval"");
-        return new Assignment(1, 2);
-    }
-}
-public struct Assignment
-{
-    public int Left, Right;
-    public Assignment(int left, int right) => (Left, Right) = (left, right);
-    public void Deconstruct(out int left, out int right) => (left, right) = (Left, Right);
-}
-";
-            var compilation = CreateCompilation(source, options: TestOptions.DebugExe, parseOptions: TestOptions.RegularWithRecursivePatterns);
-            compilation.VerifyDiagnostics();
-            var expectedOutput = @"eval
-1
-2";
-            var compVerifier = CompileAndVerify(compilation, expectedOutput: expectedOutput);
-        }
-
-        [Fact]
-        public void MissingNullCheck01()
-        {
-            var source =
-@"class Program
-{
-    public static void Main()
-    {
-        string s = null;
-        System.Console.WriteLine(s is string { Length: 3 });
-    }
-}
-";
-            var compilation = CreateCompilation(source, options: TestOptions.DebugExe, parseOptions: TestOptions.RegularWithRecursivePatterns);
-            compilation.VerifyDiagnostics();
-            var expectedOutput = @"False";
-            var compVerifier = CompileAndVerify(compilation, expectedOutput: expectedOutput);
->>>>>>> a48b635c
         }
     }
 }