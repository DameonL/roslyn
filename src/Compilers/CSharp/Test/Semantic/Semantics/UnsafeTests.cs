--- conflicted
+++ resolved
@@ -6144,13 +6144,8 @@
     }
 }
 ";
-<<<<<<< HEAD
-            CreateStandardCompilation(text, options: TestOptions.UnsafeReleaseDll).VerifyDiagnostics(
+            CreateCompilation(text, options: TestOptions.UnsafeReleaseDll).VerifyDiagnostics(
                 // (9,26): error CS9365: The given expression cannot be used in a fixed statement
-=======
-            CreateCompilation(text, options: TestOptions.UnsafeReleaseDll).VerifyDiagnostics(
-                // (9,26): error CS0254: The right hand side of a fixed statement assignment may not be a cast expression
->>>>>>> 7dcb04db
                 //         fixed (byte* p = (byte*)&x)
                 Diagnostic(ErrorCode.ERR_ExprCannotBeFixed, "(byte*)&x").WithLocation(9, 26),
                 // (13,25): error CS9365: The given expression cannot be used in a fixed statement
@@ -6247,17 +6242,10 @@
     }
 }
 ";
-<<<<<<< HEAD
-            CreateStandardCompilation(text, options: TestOptions.UnsafeReleaseDll).VerifyDiagnostics(
+            CreateCompilation(text, options: TestOptions.UnsafeReleaseDll).VerifyDiagnostics(
                 // (6,25): error CS9365: The given expression cannot be used in a fixed statement
                 //         fixed (int* p = stackalloc int[2]) //CS0213 - already fixed
                 Diagnostic(ErrorCode.ERR_ExprCannotBeFixed, "stackalloc int[2]").WithLocation(6, 25));
-=======
-            CreateCompilation(text, options: TestOptions.UnsafeReleaseDll).VerifyDiagnostics(
-                // (6,25): error CS0213: You cannot use the fixed statement to take the address of an already fixed expression
-                //         fixed (int* p = stackalloc int[2])
-                Diagnostic(ErrorCode.ERR_FixedNotNeeded, "stackalloc int[2]"));
->>>>>>> 7dcb04db
         }
 
         [Fact]
@@ -6326,13 +6314,8 @@
 }
 ";
             // Confusing, but matches Dev10.
-<<<<<<< HEAD
-            CreateStandardCompilation(text, options: TestOptions.UnsafeReleaseDll).VerifyDiagnostics(
+            CreateCompilation(text, options: TestOptions.UnsafeReleaseDll).VerifyDiagnostics(
                 // (6,25): error CS9365: The given expression cannot be used in a fixed statement
-=======
-            CreateCompilation(text, options: TestOptions.UnsafeReleaseDll).VerifyDiagnostics(
-                // (6,25): error CS0213: You cannot use the fixed statement to take the address of an already fixed expression
->>>>>>> 7dcb04db
                 //         fixed (int* p = null)
                 Diagnostic(ErrorCode.ERR_ExprCannotBeFixed, "null").WithLocation(6, 25),
                 // (10,26): error CS0211: Cannot take the address of the given expression
@@ -6367,13 +6350,8 @@
     }
 }
 ";
-<<<<<<< HEAD
-            CreateStandardCompilation(text, options: TestOptions.UnsafeReleaseDll).VerifyDiagnostics(
+            CreateCompilation(text, options: TestOptions.UnsafeReleaseDll).VerifyDiagnostics(
                 // (6,26): error CS9365: The given expression cannot be used in a fixed statement
-=======
-            CreateCompilation(text, options: TestOptions.UnsafeReleaseDll).VerifyDiagnostics(
-                // (6,26): error CS1660: Cannot convert lambda expression to type 'int*' because it is not a delegate type
->>>>>>> 7dcb04db
                 //         fixed (int* p = (x => x))
                 Diagnostic(ErrorCode.ERR_ExprCannotBeFixed, "x => x").WithLocation(6, 26));
         }
@@ -6392,13 +6370,8 @@
     }
 }
 ";
-<<<<<<< HEAD
-            CreateStandardCompilation(text, options: TestOptions.UnsafeReleaseDll).VerifyDiagnostics(
+            CreateCompilation(text, options: TestOptions.UnsafeReleaseDll).VerifyDiagnostics(
                 // (6,25): error CS9365: The given expression cannot be used in a fixed statement
-=======
-            CreateCompilation(text, options: TestOptions.UnsafeReleaseDll).VerifyDiagnostics(
-                // (6,25): error CS0428: Cannot convert method group 'Main' to non-delegate type 'int*'. Did you intend to invoke the method?
->>>>>>> 7dcb04db
                 //         fixed (int* p = Main)
                 Diagnostic(ErrorCode.ERR_ExprCannotBeFixed, "Main").WithLocation(6, 25));
         }
