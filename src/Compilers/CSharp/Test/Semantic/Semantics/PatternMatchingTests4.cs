﻿// Copyright (c) Microsoft.  All Rights Reserved.  Licensed under the Apache License, Version 2.0.  See License.txt in the project root for license information.

using System.Linq;
using Microsoft.CodeAnalysis.CSharp.Syntax;
using Microsoft.CodeAnalysis.CSharp.Test.Utilities;
using Microsoft.CodeAnalysis.Test.Utilities;
using Roslyn.Test.Utilities;
using Xunit;

namespace Microsoft.CodeAnalysis.CSharp.UnitTests.Semantics
{
    [CompilerTrait(CompilerFeature.Patterns)]
    public class PatternMatchingTests4 : PatternMatchingTestBase
    {
        [Fact]
        public void TestPresenceOfITuple()
        {
            var source =
@"public class C : System.Runtime.CompilerServices.ITuple
{
    public int Length => 1;
    public object this[int i] => null;
    public static void Main()
    {
        System.Runtime.CompilerServices.ITuple t = new C();
        if (t.Length != 1) throw null;
        if (t[0] != null) throw null;
    }
}
";
            var compilation = CreatePatternCompilation(source);
            compilation.VerifyDiagnostics();
            CompileAndVerify(compilation, expectedOutput: "");
        }

        [Fact]
        public void ITupleFromObject()
        {
            // - should match when input type is object
            var source =
@"using System;
using System.Runtime.CompilerServices;
public class C : ITuple
{
    int ITuple.Length => 3;
    object ITuple.this[int i] => i + 3;
    public static void Main()
    {
        object t = new C();
        Console.WriteLine(t is (3, 4)); // false
        Console.WriteLine(t is (3, 4, 5)); // TRUE
        Console.WriteLine(t is (3, 0, 5)); // false
        Console.WriteLine(t is (3, 4, 5, 6)); // false
        Console.WriteLine(new object() is (3, 4, 5)); // false
        Console.WriteLine((null as object) is (3, 4, 5)); // false
    }
}
";
            var compilation = CreatePatternCompilation(source);
            compilation.VerifyDiagnostics();
            var expectedOutput =
@"False
True
False
False
False
False";
            var compVerifier = CompileAndVerify(compilation, expectedOutput: expectedOutput);
        }

        [Fact]
        public void ITupleMissing()
        {
            // - should not match when ITuple is missing
            var source =
@"using System;
public class C
{
    public static void Main()
    {
        object t = new C();
        Console.WriteLine(t is (3, 4, 5));
    }
}
";
            // Use a version of the platform APIs that lack ITuple
            var compilation = CreateCompilationWithMscorlib40AndSystemCore(source, options: TestOptions.ReleaseExe);
            compilation.VerifyDiagnostics(
                // (7,32): error CS1061: 'object' does not contain a definition for 'Deconstruct' and no accessible extension method 'Deconstruct' accepting a first argument of type 'object' could be found (are you missing a using directive or an assembly reference?)
                //         Console.WriteLine(t is (3, 4, 5));
                Diagnostic(ErrorCode.ERR_NoSuchMemberOrExtension, "(3, 4, 5)").WithArguments("object", "Deconstruct").WithLocation(7, 32),
                // (7,32): error CS8129: No suitable Deconstruct instance or extension method was found for type 'object', with 3 out parameters and a void return type.
                //         Console.WriteLine(t is (3, 4, 5));
                Diagnostic(ErrorCode.ERR_MissingDeconstruct, "(3, 4, 5)").WithArguments("object", "3").WithLocation(7, 32)
                );
        }

        [Fact]
        public void ITupleIsClass()
        {
            // - should not match when ITuple is a class
            var source =
@"using System;
namespace System.Runtime.CompilerServices
{
    public class ITuple
    {
        public int Length => 3;
        public object this[int index] => index + 3;
    }
}
public class C : System.Runtime.CompilerServices.ITuple
{
    public static void Main()
    {
        object t = new C();
        Console.WriteLine(t is (3, 4, 5));
    }
}
";
            // Use a version of the platform APIs that lack ITuple
            var compilation = CreateCompilationWithMscorlib40AndSystemCore(source, options: TestOptions.ReleaseExe);
            compilation.VerifyDiagnostics(
                // (15,32): error CS1061: 'object' does not contain a definition for 'Deconstruct' and no accessible extension method 'Deconstruct' accepting a first argument of type 'object' could be found (are you missing a using directive or an assembly reference?)
                //         Console.WriteLine(t is (3, 4, 5));
                Diagnostic(ErrorCode.ERR_NoSuchMemberOrExtension, "(3, 4, 5)").WithArguments("object", "Deconstruct").WithLocation(15, 32),
                // (15,32): error CS8129: No suitable Deconstruct instance or extension method was found for type 'object', with 3 out parameters and a void return type.
                //         Console.WriteLine(t is (3, 4, 5));
                Diagnostic(ErrorCode.ERR_MissingDeconstruct, "(3, 4, 5)").WithArguments("object", "3").WithLocation(15, 32)
                );
        }

        [Fact]
        public void ITupleFromDynamic()
        {
            // - should match when input type is dynamic
            var source =
@"using System;
using System.Runtime.CompilerServices;
public class C : ITuple
{
    int ITuple.Length => 3;
    object ITuple.this[int i] => i + 3;
    public static void Main()
    {
        dynamic t = new C();
        Console.WriteLine(t is (3, 4)); // false
        Console.WriteLine(t is (3, 4, 5)); // TRUE
        Console.WriteLine(t is (3, 0, 5)); // false
        Console.WriteLine(t is (3, 4, 5, 6)); // false
    }
}
";
            var compilation = CreatePatternCompilation(source);
            compilation.VerifyDiagnostics();
            var expectedOutput =
@"False
True
False
False";
            var compVerifier = CompileAndVerify(compilation, expectedOutput: expectedOutput);
        }

        [Fact]
        public void ITupleFromITuple()
        {
            // - should match when input type is ITuple
            var source =
@"using System;
using System.Runtime.CompilerServices;
public class C : ITuple
{
    int ITuple.Length => 3;
    object ITuple.this[int i] => i + 3;
    public static void Main()
    {
        ITuple t = new C();
        Console.WriteLine(t is (3, 4)); // false
        Console.WriteLine(t is (3, 4, 5)); // TRUE
        Console.WriteLine(t is (3, 0, 5)); // false
        Console.WriteLine(t is (3, 4, 5, 6)); // false
    }
}
";
            var compilation = CreatePatternCompilation(source);
            compilation.VerifyDiagnostics();
            var expectedOutput =
@"False
True
False
False";
            var compVerifier = CompileAndVerify(compilation, expectedOutput: expectedOutput);
        }

        [Fact]
        public void ITuple_01()
        {
            // - should match when input type extends ITuple and has no Deconstruct (struct)
            var source =
@"using System;
using System.Runtime.CompilerServices;
public struct C : ITuple
{
    int ITuple.Length => 3;
    object ITuple.this[int i] => i + 3;
    public static void Main()
    {
        var t = new C();
        Console.WriteLine(t is (3, 4)); // false
        Console.WriteLine(t is (3, 4, 5)); // TRUE
        Console.WriteLine(t is (3, 0, 5)); // false
        Console.WriteLine(t is (3, 4, 5, 6)); // false
    }
}
";
            var compilation = CreatePatternCompilation(source);
            compilation.VerifyDiagnostics();
            var expectedOutput =
@"False
True
False
False";
            var compVerifier = CompileAndVerify(compilation, expectedOutput: expectedOutput);
        }

        [Fact]
        public void ITuple_02()
        {
            // - should match when input type extends ITuple and has inapplicable Deconstruct (struct)
            var source =
@"using System;
using System.Runtime.CompilerServices;
public struct C : ITuple
{
    int ITuple.Length => 3;
    object ITuple.this[int i] => i + 3;
    public static void Main()
    {
        var t = new C();
        Console.WriteLine(t is (3, 4)); // false
        Console.WriteLine(t is (3, 4, 5)); // TRUE
        Console.WriteLine(t is (3, 0, 5)); // false
        Console.WriteLine(t is (3, 4, 5, 6)); // false
    }
    public void Deconstruct() {}
}
";
            var compilation = CreatePatternCompilation(source);
            compilation.VerifyDiagnostics();
            var expectedOutput =
@"False
True
False
False";
            var compVerifier = CompileAndVerify(compilation, expectedOutput: expectedOutput);
        }

        [Fact]
        public void ITuple_03()
        {
            // - should match when input type extends ITuple and has no Deconstruct (class)
            var source =
@"using System;
using System.Runtime.CompilerServices;
public class C : ITuple
{
    int ITuple.Length => 3;
    object ITuple.this[int i] => i + 3;
    public static void Main()
    {
        var t = new C();
        Console.WriteLine(t is (3, 4)); // false
        Console.WriteLine(t is (3, 4, 5)); // TRUE
        Console.WriteLine(t is (3, 0, 5)); // false
        Console.WriteLine(t is (3, 4, 5, 6)); // false
    }
}
";
            var compilation = CreatePatternCompilation(source);
            compilation.VerifyDiagnostics();
            var expectedOutput =
@"False
True
False
False";
            var compVerifier = CompileAndVerify(compilation, expectedOutput: expectedOutput);
        }

        [Fact]
        public void ITuple_04()
        {
            // - should match when input type extends ITuple and has inapplicable Deconstruct (class)
            var source =
@"using System;
using System.Runtime.CompilerServices;
public class C : ITuple
{
    int ITuple.Length => 3;
    object ITuple.this[int i] => i + 3;
    public static void Main()
    {
        var t = new C();
        Console.WriteLine(t is (3, 4)); // false
        Console.WriteLine(t is (3, 4, 5)); // TRUE
        Console.WriteLine(t is (3, 0, 5)); // false
        Console.WriteLine(t is (3, 4, 5, 6)); // false
    }
    public void Deconstruct() {}
}
";
            var compilation = CreatePatternCompilation(source);
            compilation.VerifyDiagnostics();
            var expectedOutput =
@"False
True
False
False";
            var compVerifier = CompileAndVerify(compilation, expectedOutput: expectedOutput);
        }

        [Fact]
        public void ITuple_05()
        {
            // - should match when input type extends ITuple and has no Deconstruct (type parameter)
            var source =
@"using System;
using System.Runtime.CompilerServices;
public class C : ITuple
{
    int ITuple.Length => 3;
    object ITuple.this[int i] => i + 3;
    public static void Main()
    {
        M(new C());
    }
    public static void M<T>(T t) where T: C
    {
        Console.WriteLine(t is (3, 4)); // false
        Console.WriteLine(t is (3, 4, 5)); // TRUE
        Console.WriteLine(t is (3, 0, 5)); // false
        Console.WriteLine(t is (3, 4, 5, 6)); // false
    }
}
";
            var compilation = CreatePatternCompilation(source);
            compilation.VerifyDiagnostics();
            var expectedOutput =
@"False
True
False
False";
            var compVerifier = CompileAndVerify(compilation, expectedOutput: expectedOutput);
        }

        [Fact]
        public void ITuple_10()
        {
            // - should match when input type extends ITuple and has no Deconstruct (type parameter)
            var source =
@"using System;
using System.Runtime.CompilerServices;
public class C : ITuple
{
    int ITuple.Length => 3;
    object ITuple.this[int i] => i + 3;
    public static void Main()
    {
        M(new C());
    }
    public static void M<T>(T t) where T: ITuple
    {
        Console.WriteLine(t is (3, 4)); // false
        Console.WriteLine(t is (3, 4, 5)); // TRUE
        Console.WriteLine(t is (3, 0, 5)); // false
        Console.WriteLine(t is (3, 4, 5, 6)); // false
    }
}
";
            var compilation = CreatePatternCompilation(source);
            compilation.VerifyDiagnostics();
            var expectedOutput =
@"False
True
False
False";
            var compVerifier = CompileAndVerify(compilation, expectedOutput: expectedOutput);
        }

        [Fact]
        public void ITuple_11()
        {
            // - should not match when input type is an unconstrained type parameter
            var source =
@"using System;
using System.Runtime.CompilerServices;
public class C : ITuple
{
    int ITuple.Length => 3;
    object ITuple.this[int i] => i + 3;
    public static void Main()
    {
        M(new C());
    }
    public static void M<T>(T t)
    {
        Console.WriteLine(t is (3, 4)); // false
        Console.WriteLine(t is (3, 4, 5)); // TRUE
        Console.WriteLine(t is (3, 0, 5)); // false
        Console.WriteLine(t is (3, 4, 5, 6)); // false
    }
}
";
            var compilation = CreatePatternCompilation(source);
            compilation.VerifyDiagnostics(
                // (13,32): error CS1061: 'T' does not contain a definition for 'Deconstruct' and no accessible extension method 'Deconstruct' accepting a first argument of type 'T' could be found (are you missing a using directive or an assembly reference?)
                //         Console.WriteLine(t is (3, 4)); // false
                Diagnostic(ErrorCode.ERR_NoSuchMemberOrExtension, "(3, 4)").WithArguments("T", "Deconstruct").WithLocation(13, 32),
                // (13,32): error CS8129: No suitable Deconstruct instance or extension method was found for type 'T', with 2 out parameters and a void return type.
                //         Console.WriteLine(t is (3, 4)); // false
                Diagnostic(ErrorCode.ERR_MissingDeconstruct, "(3, 4)").WithArguments("T", "2").WithLocation(13, 32),
                // (14,32): error CS1061: 'T' does not contain a definition for 'Deconstruct' and no accessible extension method 'Deconstruct' accepting a first argument of type 'T' could be found (are you missing a using directive or an assembly reference?)
                //         Console.WriteLine(t is (3, 4, 5)); // TRUE
                Diagnostic(ErrorCode.ERR_NoSuchMemberOrExtension, "(3, 4, 5)").WithArguments("T", "Deconstruct").WithLocation(14, 32),
                // (14,32): error CS8129: No suitable Deconstruct instance or extension method was found for type 'T', with 3 out parameters and a void return type.
                //         Console.WriteLine(t is (3, 4, 5)); // TRUE
                Diagnostic(ErrorCode.ERR_MissingDeconstruct, "(3, 4, 5)").WithArguments("T", "3").WithLocation(14, 32),
                // (15,32): error CS1061: 'T' does not contain a definition for 'Deconstruct' and no accessible extension method 'Deconstruct' accepting a first argument of type 'T' could be found (are you missing a using directive or an assembly reference?)
                //         Console.WriteLine(t is (3, 0, 5)); // false
                Diagnostic(ErrorCode.ERR_NoSuchMemberOrExtension, "(3, 0, 5)").WithArguments("T", "Deconstruct").WithLocation(15, 32),
                // (15,32): error CS8129: No suitable Deconstruct instance or extension method was found for type 'T', with 3 out parameters and a void return type.
                //         Console.WriteLine(t is (3, 0, 5)); // false
                Diagnostic(ErrorCode.ERR_MissingDeconstruct, "(3, 0, 5)").WithArguments("T", "3").WithLocation(15, 32),
                // (16,32): error CS1061: 'T' does not contain a definition for 'Deconstruct' and no accessible extension method 'Deconstruct' accepting a first argument of type 'T' could be found (are you missing a using directive or an assembly reference?)
                //         Console.WriteLine(t is (3, 4, 5, 6)); // false
                Diagnostic(ErrorCode.ERR_NoSuchMemberOrExtension, "(3, 4, 5, 6)").WithArguments("T", "Deconstruct").WithLocation(16, 32),
                // (16,32): error CS8129: No suitable Deconstruct instance or extension method was found for type 'T', with 4 out parameters and a void return type.
                //         Console.WriteLine(t is (3, 4, 5, 6)); // false
                Diagnostic(ErrorCode.ERR_MissingDeconstruct, "(3, 4, 5, 6)").WithArguments("T", "4").WithLocation(16, 32)
                );
        }

        [Fact]
        public void ITuple_06()
        {
            // - should match when input type extends ITuple and has inapplicable Deconstruct (type parameter)
            var source =
@"using System;
using System.Runtime.CompilerServices;
public class C : ITuple
{
    int ITuple.Length => 3;
    object ITuple.this[int i] => i + 3;
    public static void Main()
    {
        M(new C());
    }
    public static void M<T>(T t) where T: C
    {
        Console.WriteLine(t is (3, 4)); // false
        Console.WriteLine(t is (3, 4, 5)); // TRUE
        Console.WriteLine(t is (3, 0, 5)); // false
        Console.WriteLine(t is (3, 4, 5, 6)); // false
    }
    public void Deconstruct() {}
}
";
            var compilation = CreatePatternCompilation(source);
            compilation.VerifyDiagnostics();
            var expectedOutput =
@"False
True
False
False";
            var compVerifier = CompileAndVerify(compilation, expectedOutput: expectedOutput);
        }

        [Fact]
        public void ITuple_12()
        {
            var source =
@"using System;
using System.Runtime.CompilerServices;
public class C : ITuple
{
    int ITuple.Length => 3;
    object ITuple.this[int i] => i + 3;
    public static void Main()
    {
        M(new C());
    }
    public static void M<T>(T t) where T: C
    {
        Console.WriteLine(t is (3, 4)); // false via ITuple
        Console.WriteLine(t is (3, 4, 5)); // true via ITuple
        Console.WriteLine(t is (3, 0, 5)); // false
        Console.WriteLine(t is (3, 4, 5, 6)); // false
    }
    public int Deconstruct() => 0;
}
";
            var compilation = CreatePatternCompilation(source);
            compilation.VerifyDiagnostics();
            var expectedOutput =
@"False
True
False
False";
            var compVerifier = CompileAndVerify(compilation, expectedOutput: expectedOutput);
        }

        [Fact]
        public void ITuple_12b()
        {
            var source =
@"using System;
using System.Runtime.CompilerServices;
public class C : ITuple
{
    int ITuple.Length => 3;
    object ITuple.this[int i] => i + 3;
    public static void Main()
    {
        M(new C());
    }
    public static void M<T>(T t) where T: C
    {
        Console.WriteLine(t is ());
    }
    public int Deconstruct() => 0; // this is applicable, so prevents ITuple, but it has the wrong return type
}
";
            var compilation = CreatePatternCompilation(source);
            compilation.VerifyDiagnostics(
                // (13,32): error CS8129: No suitable 'Deconstruct' instance or extension method was found for type 'T', with 0 out parameters and a void return type.
                //         Console.WriteLine(t is ());
                Diagnostic(ErrorCode.ERR_MissingDeconstruct, "()").WithArguments("T", "0").WithLocation(13, 32)
                );
        }

        [Fact]
        public void ITuple_07()
        {
            // - should match when input type extends ITuple and has inapplicable Deconstruct (inherited)
            var source =
@"using System;
using System.Runtime.CompilerServices;
public class B
{
    public void Deconstruct() {}
}
public class C : B, ITuple
{
    int ITuple.Length => 3;
    object ITuple.this[int i] => i + 3;
    public static void Main()
    {
        M(new C());
    }
    public static void M<T>(T t) where T: C
    {
        Console.WriteLine(t is (3, 4)); // false
        Console.WriteLine(t is (3, 4, 5)); // TRUE
        Console.WriteLine(t is (3, 0, 5)); // false
        Console.WriteLine(t is (3, 4, 5, 6)); // false
    }
}
";
            var compilation = CreatePatternCompilation(source);
            compilation.VerifyDiagnostics();
            var expectedOutput =
@"False
True
False
False";
            var compVerifier = CompileAndVerify(compilation, expectedOutput: expectedOutput);
        }

        [Fact]
        public void ITuple_08()
        {
            // - should match when input type extends ITuple and has an inapplicable Deconstruct (static)
            var source =
@"using System;
using System.Runtime.CompilerServices;
public class B
{
    public static void Deconstruct() {}
}
public class C : B, ITuple
{
    int ITuple.Length => 3;
    object ITuple.this[int i] => i + 3;
    public static void Main()
    {
        M(new C());
    }
    public static void M<T>(T t) where T: C
    {
        Console.WriteLine(t is (3, 4)); // false
        Console.WriteLine(t is (3, 4, 5)); // TRUE
        Console.WriteLine(t is (3, 0, 5)); // false
        Console.WriteLine(t is (3, 4, 5, 6)); // false
    }
}
";
            var compilation = CreatePatternCompilation(source);
            compilation.VerifyDiagnostics();
            var expectedOutput =
@"False
True
False
False";
            var compVerifier = CompileAndVerify(compilation, expectedOutput: expectedOutput);
        }

        [Fact]
        public void ITuple_09()
        {
            // - should match when input type extends ITuple and has an extension Deconstruct
            var source =
@"using System;
using System.Runtime.CompilerServices;
public class C : ITuple
{
    int ITuple.Length => 3;
    object ITuple.this[int i] => i + 3;
    public static void Main()
    {
        var t = new C();
        Console.WriteLine(t is (7, 8)); // true (Extensions.Deconstruct)
        Console.WriteLine(t is (3, 4, 5)); // true via ITuple
        Console.WriteLine(t is (3, 0, 5)); // false
        Console.WriteLine(t is (3, 4, 5, 6)); // false
    }
}
static class Extensions
{
    public static void Deconstruct(this C c, out int X, out int Y) => (X, Y) = (7, 8);
}
";
            var compilation = CreatePatternCompilation(source);
            compilation.VerifyDiagnostics();
            var expectedOutput =
@"True
True
False
False";
            var compVerifier = CompileAndVerify(compilation, expectedOutput: expectedOutput);
        }

        [Fact]
        public void ITuple_09b()
        {
            // - An extension Deconstruct hides ITuple
            var source =
@"using System;
using System.Runtime.CompilerServices;
public class C : ITuple
{
    int ITuple.Length => 4;
    object ITuple.this[int i] => i + 3;
    public static void Main()
    {
        var t = new C();
        Console.WriteLine(t is (7, 8)); // true (Extensions.Deconstruct)
        Console.WriteLine(t is (3, 4, 5)); // false (ITuple hidden by extension method)
        Console.WriteLine(t is (1, 2, 3)); // true via extension Deconstruct
        Console.WriteLine(t is (3, 4, 5, 6)); // true (via ITuple)
    }
}
static class Extensions
{
    public static void Deconstruct(this C c, out int X, out int Y) => (X, Y) = (7, 8);
    public static void Deconstruct(this ITuple c, out int X, out int Y, out int Z) => (X, Y, Z) = (1, 2, 3);
}
";
            var compilation = CreatePatternCompilation(source);
            compilation.VerifyDiagnostics();
            var expectedOutput =
@"True
False
True
True";
            var compVerifier = CompileAndVerify(compilation, expectedOutput: expectedOutput);
        }

        [Fact]
        public void ITupleLacksLength()
        {
            // - should give an error when ITuple is missing required member (Length)
            var source =
@"using System;
namespace System.Runtime.CompilerServices
{
    public interface ITuple
    {
        // int Length { get; }
        object this[int index] { get; }
    }
}
public class C : System.Runtime.CompilerServices.ITuple
{
    // int System.Runtime.CompilerServices.ITuple.Length => 3;
    object System.Runtime.CompilerServices.ITuple.this[int i] => i + 3;
    public static void Main()
    {
        object t = new C();
        Console.WriteLine(t is (3, 4, 5));
    }
}
";
            // Use a version of the platform APIs that lack ITuple
            var compilation = CreateCompilationWithMscorlib40AndSystemCore(source, options: TestOptions.ReleaseExe);
            compilation.VerifyDiagnostics(
                // (17,32): error CS1061: 'object' does not contain a definition for 'Deconstruct' and no accessible extension method 'Deconstruct' accepting a first argument of type 'object' could be found (are you missing a using directive or an assembly reference?)
                //         Console.WriteLine(t is (3, 4, 5));
                Diagnostic(ErrorCode.ERR_NoSuchMemberOrExtension, "(3, 4, 5)").WithArguments("object", "Deconstruct").WithLocation(17, 32),
                // (17,32): error CS8129: No suitable Deconstruct instance or extension method was found for type 'object', with 3 out parameters and a void return type.
                //         Console.WriteLine(t is (3, 4, 5));
                Diagnostic(ErrorCode.ERR_MissingDeconstruct, "(3, 4, 5)").WithArguments("object", "3").WithLocation(17, 32)
                );
        }

        [Fact]
        public void ITupleLacksIndexer()
        {
            // - should give an error when ITuple is missing required member (indexer)
            var source =
@"using System;
namespace System.Runtime.CompilerServices
{
    public interface ITuple
    {
        int Length { get; }
        // object this[int index] { get; }
    }
}
public class C : System.Runtime.CompilerServices.ITuple
{
    int System.Runtime.CompilerServices.ITuple.Length => 3;
    // object System.Runtime.CompilerServices.ITuple.this[int i] => i + 3;
    public static void Main()
    {
        object t = new C();
        Console.WriteLine(t is (3, 4, 5));
    }
}
";
            // Use a version of the platform APIs that lack ITuple
            var compilation = CreateCompilationWithMscorlib40AndSystemCore(source, options: TestOptions.ReleaseExe);
            compilation.VerifyDiagnostics(
                // (17,32): error CS1061: 'object' does not contain a definition for 'Deconstruct' and no accessible extension method 'Deconstruct' accepting a first argument of type 'object' could be found (are you missing a using directive or an assembly reference?)
                //         Console.WriteLine(t is (3, 4, 5));
                Diagnostic(ErrorCode.ERR_NoSuchMemberOrExtension, "(3, 4, 5)").WithArguments("object", "Deconstruct").WithLocation(17, 32),
                // (17,32): error CS8129: No suitable Deconstruct instance or extension method was found for type 'object', with 3 out parameters and a void return type.
                //         Console.WriteLine(t is (3, 4, 5));
                Diagnostic(ErrorCode.ERR_MissingDeconstruct, "(3, 4, 5)").WithArguments("object", "3").WithLocation(17, 32)
                );
        }

        [Fact]
        public void ObsoleteITuple()
        {
            var source =
@"using System;
namespace System.Runtime.CompilerServices
{
    [Obsolete(""WarningOnly"")]
    public interface ITuple
    {
        int Length { get; }
        object this[int index] { get; }
    }
}
public class C : System.Runtime.CompilerServices.ITuple
{
    int System.Runtime.CompilerServices.ITuple.Length => 3;
    object System.Runtime.CompilerServices.ITuple.this[int i] => i + 3;
    public static void Main()
    {
        object t = new C();
        Console.WriteLine(t is (3, 4, 5));
    }
}
";
            // Use a version of the platform APIs that lack ITuple
            var compilation = CreateCompilationWithMscorlib40AndSystemCore(source, options: TestOptions.ReleaseExe);

            compilation.VerifyDiagnostics(
                // (11,18): warning CS0618: 'ITuple' is obsolete: 'WarningOnly'
                // public class C : System.Runtime.CompilerServices.ITuple
                Diagnostic(ErrorCode.WRN_DeprecatedSymbolStr, "System.Runtime.CompilerServices.ITuple").WithArguments("System.Runtime.CompilerServices.ITuple", "WarningOnly").WithLocation(11, 18)
                );
            var expectedOutput = @"True";
            var compVerifier = CompileAndVerify(compilation, expectedOutput: expectedOutput);
        }

        [Fact]
        public void ArgumentNamesInITuplePositional()
        {
            var source =
@"public class Program
{
    public static void Main()
    {
        object t = null;
        var r = t is (X: 3, Y: 4, Z: 5);
    }
}
";
            var compilation = CreatePatternCompilation(source);
            compilation.VerifyDiagnostics(
                // (6,23): error CS8422: Element names are not permitted when pattern-matching via 'System.Runtime.CompilerServices.ITuple'.
                //         var r = t is (X: 3, Y: 4, Z: 5);
                Diagnostic(ErrorCode.ERR_ArgumentNameInITuplePattern, "X:").WithLocation(6, 23),
                // (6,29): error CS8422: Element names are not permitted when pattern-matching via 'System.Runtime.CompilerServices.ITuple'.
                //         var r = t is (X: 3, Y: 4, Z: 5);
                Diagnostic(ErrorCode.ERR_ArgumentNameInITuplePattern, "Y:").WithLocation(6, 29),
                // (6,35): error CS8422: Element names are not permitted when pattern-matching via 'System.Runtime.CompilerServices.ITuple'.
                //         var r = t is (X: 3, Y: 4, Z: 5);
                Diagnostic(ErrorCode.ERR_ArgumentNameInITuplePattern, "Z:").WithLocation(6, 35)
                );
        }

        [Fact]
        public void SymbolInfoForPositionalSubpattern()
        {
            var source =
@"using C2 = System.ValueTuple<int, int>;
public class Program
{
    public static void Main()
    {
        C1 c1 = null;
        if (c1 is (1, 2)) {}       // [0]
        if (c1 is (1, 2) Z1) {}    // [1]
        if (c1 is (1, 2) {}) {}    // [2]
        if (c1 is C1(1, 2) {}) {}  // [3]

        (int X, int Y) c2 = (1, 2);
        if (c2 is (1, 2)) {}       // [4]
        if (c2 is (1, 2) Z2) {}    // [5]
        if (c2 is (1, 2) {}) {}    // [6]
        if (c2 is C2(1, 2) {}) {}  // [7]
    }
}
class C1
{
    public void Deconstruct(out int X, out int Y) => X = Y = 0;
}
";
            var compilation = CreatePatternCompilation(source);
            compilation.VerifyDiagnostics(
                );
            var tree = compilation.SyntaxTrees[0];
            var model = compilation.GetSemanticModel(tree);
            var dpcss = tree.GetRoot().DescendantNodes().OfType<DeconstructionPatternClauseSyntax>().ToArray();
            for (int i = 0; i < dpcss.Length; i++)
            {
                var dpcs = dpcss[i];
                var symbolInfo = model.GetSymbolInfo(dpcs);
                if (i <= 3)
                {
                    Assert.Equal("void C1.Deconstruct(out System.Int32 X, out System.Int32 Y)", symbolInfo.Symbol.ToTestDisplayString());
                }
                else
                {
                    Assert.Null(symbolInfo.Symbol);
                }

                Assert.Equal(CandidateReason.None, symbolInfo.CandidateReason);
                Assert.Empty(symbolInfo.CandidateSymbols);
            }
        }

        [Fact]
        [WorkItem(30906, "https://github.com/dotnet/roslyn/issues/30906")]
        public void NullableTupleWithTuplePattern_01()
        {
            var source = @"using System;
class C
{
    static (int, int)? Get(int i)
    {
        switch (i)
        {
            case 1:
                return (1, 2);
            case 2:
                return (3, 4);
            default:
                return null;
        }
    }

    static void Main()
    {
        for (int i = 0; i < 6; i++)
        {
            if (Get(i) is var (x, y))
                Console.Write($""{i} {x} {y}; "");
        }
    }
}";
            var compilation = CreatePatternCompilation(source);
            compilation.VerifyDiagnostics();
            var expectedOutput = @"1 1 2; 2 3 4; ";
            var compVerifier = CompileAndVerify(compilation, expectedOutput: expectedOutput);
        }

        [Fact]
        [WorkItem(30906, "https://github.com/dotnet/roslyn/issues/30906")]
        public void NullableTupleWithTuplePattern_01b()
        {
            var source = @"using System;
class C
{
    static ((int, int)?, int) Get(int i)
    {
        switch (i)
        {
            case 1:
                return ((1, 2), 1);
            case 2:
                return ((3, 4), 1);
            default:
                return (null, 1);
        }
    }

    static void Main()
    {
        for (int i = 0; i < 6; i++)
        {
            if (Get(i) is var ((x, y), z))
                Console.Write($""{i} {x} {y}; "");
        }
    }
}";
            var compilation = CreatePatternCompilation(source);
            compilation.VerifyDiagnostics();
            var expectedOutput = @"1 1 2; 2 3 4; ";
            var compVerifier = CompileAndVerify(compilation, expectedOutput: expectedOutput);
        }

        [Fact]
        [WorkItem(30906, "https://github.com/dotnet/roslyn/issues/30906")]
        public void NullableTupleWithTuplePattern_02()
        {
            var source = @"using System;
class C
{
    static object Get(int i)
    {
        switch (i)
        {
            case 0:
                return ('a', 'b');
            case 1:
                return (1, 2);
            case 2:
                return (3, 4);
            case 3:
                return new object();
            default:
                return null;
        }
    }

    static void Main()
    {
        for (int i = 0; i < 6; i++)
        {
            if (Get(i) is var (x, y))
                Console.Write($""{i} {x} {y}; "");
        }
    }
}

// Provide a ValueTuple that implements ITuple
namespace System
{
    using ITuple = System.Runtime.CompilerServices.ITuple;
    public struct ValueTuple<T1, T2>: ITuple
    {
        public T1 Item1;
        public T2 Item2;
        public ValueTuple(T1 item1, T2 item2) => (Item1, Item2) = (item1, item2);
        int ITuple.Length => 2;
        object ITuple.this[int index]
        {
            get
            {
                switch (index)
                {
                    case 0: return Item1;
                    case 1: return Item2;
                    default: throw new System.ArgumentException(""index"");
                }
            }
        }
    }
}
";
            var compilation = CreatePatternCompilation(source);
            compilation.VerifyDiagnostics();
            var expectedOutput =
@"0 a b; 1 1 2; 2 3 4; ";
            var compVerifier = CompileAndVerify(compilation, expectedOutput: expectedOutput);
        }

        [Fact]
        [WorkItem(30906, "https://github.com/dotnet/roslyn/issues/30906")]
        public void NullableTupleWithTuplePattern_02b()
        {
            var source = @"using System;
class C
{
    static object Get(int i)
    {
        switch (i)
        {
            case 0:
                return (('a', 'b'), 1);
            case 1:
                return ((1, 2), 1);
            case 2:
                return ((3, 4), 1);
            case 3:
                return new object();
            default:
                return null;
        }
    }

    static void Main()
    {
        for (int i = 0; i < 6; i++)
        {
            if (Get(i) is var ((x, y), z))
                Console.Write($""{i} {x} {y}; "");
        }
    }
}

// Provide a ValueTuple that implements ITuple
namespace System
{
    using ITuple = System.Runtime.CompilerServices.ITuple;
    public struct ValueTuple<T1, T2>: ITuple
    {
        public T1 Item1;
        public T2 Item2;
        public ValueTuple(T1 item1, T2 item2) => (Item1, Item2) = (item1, item2);
        int ITuple.Length => 2;
        object ITuple.this[int index]
        {
            get
            {
                switch (index)
                {
                    case 0: return Item1;
                    case 1: return Item2;
                    default: throw new System.ArgumentException(""index"");
                }
            }
        }
    }
}
";
            var compilation = CreatePatternCompilation(source);
            compilation.VerifyDiagnostics();
            var expectedOutput = @"0 a b; 1 1 2; 2 3 4; ";
            var compVerifier = CompileAndVerify(compilation, expectedOutput: expectedOutput);
        }

        [Fact]
        [WorkItem(30906, "https://github.com/dotnet/roslyn/issues/30906")]
        public void NullableTupleWithTuplePattern_03()
        {
            var source = @"using System;
class C
{
    static object Get(int i)
    {
        switch (i)
        {
            case 0:
                return ('a', 'b');
            case 1:
                return (1, 2);
            case 2:
                return (3, 4);
            case 3:
                return new object();
            default:
                return null;
        }
    }

    static void Main()
    {
        for (int i = 0; i < 6; i++)
        {
            if (Get(i) is var (x, y))
                Console.WriteLine($""{i} {x} {y}"");
        }
    }
}

// Provide a ValueTuple that DOES NOT implements ITuple or have a Deconstruct method
namespace System
{
    public struct ValueTuple<T1, T2>
    {
        public T1 Item1;
        public T2 Item2;
        public ValueTuple(T1 item1, T2 item2) => (Item1, Item2) = (item1, item2);
    }
}
";
            var compilation = CreatePatternCompilation(source);
            compilation.VerifyDiagnostics();
            var expectedOutput = @"";
            var compVerifier = CompileAndVerify(compilation, expectedOutput: expectedOutput);
        }

        [Fact]
        [WorkItem(30906, "https://github.com/dotnet/roslyn/issues/30906")]
        public void NullableTupleWithTuplePattern_04()
        {
            var source = @"using System;
struct C
{
    static C? Get(int i)
    {
        switch (i)
        {
            case 1:
                return new C(1, 2);
            case 2:
                return new C(3, 4);
            default:
                return null;
        }
    }

    static void Main()
    {
        for (int i = 0; i < 6; i++)
        {
            if (Get(i) is var (x, y))
                Console.Write($""{i} {x} {y}; "");
        }
    }

    public int Item1;
    public int Item2;
    public C(int item1, int item2) => (Item1, Item2) = (item1, item2);
    public void Deconstruct(out int Item1, out int Item2) => (Item1, Item2) = (this.Item1, this.Item2);
}";
            var compilation = CreatePatternCompilation(source);
            compilation.VerifyDiagnostics();
            var expectedOutput = @"1 1 2; 2 3 4; ";
            var compVerifier = CompileAndVerify(compilation, expectedOutput: expectedOutput);
        }

        [Fact]
        public void DiscardVsConstantInCase_01()
        {
            var source = @"using System;
class Program
{
    static void Main()
    {
        const int _ = 3;
        for (int i = 0; i < 6; i++)
        {
            switch (i)
            {
                case _:
                    Console.Write(i);
                    break;
            }
        }
    }
}";
            var compilation = CreatePatternCompilation(source);
            compilation.VerifyDiagnostics(
                // (11,22): warning CS8512: The name '_' refers to the constant, not the discard pattern. Use 'var _' to discard the value, or '@_' to refer to a constant by that name.
                //                 case _:
                Diagnostic(ErrorCode.WRN_CaseConstantNamedUnderscore, "_").WithLocation(11, 22)
                );
            CompileAndVerify(compilation, expectedOutput: "3");
        }

        [Fact]
        public void DiscardVsConstantInCase_02()
        {
            var source = @"using System;
class Program
{
    static void Main()
    {
        const int _ = 3;
        for (int i = 0; i < 6; i++)
        {
            switch (i)
            {
                case _ when true:
                    Console.Write(i);
                    break;
            }
        }
    }
}";
            var compilation = CreatePatternCompilation(source);
            compilation.VerifyDiagnostics(
                // (11,22): warning CS8512: The name '_' refers to the constant, not the discard pattern. Use 'var _' to discard the value, or '@_' to refer to a constant by that name.
                //                 case _ when true:
                Diagnostic(ErrorCode.WRN_CaseConstantNamedUnderscore, "_").WithLocation(11, 22)
                );
            CompileAndVerify(compilation, expectedOutput: "3");
        }

        [Fact]
        public void DiscardVsConstantInCase_03()
        {
            var source = @"using System;
class Program
{
    static void Main()
    {
        const int _ = 3;
        for (int i = 0; i < 6; i++)
        {
            switch (i)
            {
                case var _:
                    Console.Write(i);
                    break;
            }
        }
    }
}";
            var compilation = CreatePatternCompilation(source);
            compilation.VerifyDiagnostics(
                // (6,19): warning CS0219: The variable '_' is assigned but its value is never used
                //         const int _ = 3;
                Diagnostic(ErrorCode.WRN_UnreferencedVarAssg, "_").WithArguments("_").WithLocation(6, 19)
                );
            CompileAndVerify(compilation, expectedOutput: "012345");
        }

        [Fact]
        public void DiscardVsConstantInCase_04()
        {
            var source = @"using System;
class Program
{
    static void Main()
    {
        const int _ = 3;
        for (int i = 0; i < 6; i++)
        {
            switch (i)
            {
                case var _ when true:
                    Console.Write(i);
                    break;
            }
        }
    }
}";
            var compilation = CreatePatternCompilation(source);
            compilation.VerifyDiagnostics(
                // (6,19): warning CS0219: The variable '_' is assigned but its value is never used
                //         const int _ = 3;
                Diagnostic(ErrorCode.WRN_UnreferencedVarAssg, "_").WithArguments("_").WithLocation(6, 19)
                );
            CompileAndVerify(compilation, expectedOutput: "012345");
        }

        [Fact]
        public void DiscardVsConstantInCase_05()
        {
            var source = @"using System;
class Program
{
    static void Main()
    {
        const int _ = 3;
        for (int i = 0; i < 6; i++)
        {
            switch (i)
            {
                case @_:
                    Console.Write(i);
                    break;
            }
        }
    }
}";
            var compilation = CreatePatternCompilation(source);
            compilation.VerifyDiagnostics(
                );
            CompileAndVerify(compilation, expectedOutput: "3");
        }

        [Fact]
        public void DiscardVsConstantInCase_06()
        {
            var source = @"using System;
class Program
{
    static void Main()
    {
        const int _ = 3;
        for (int i = 0; i < 6; i++)
        {
            switch (i)
            {
                case @_ when true:
                    Console.Write(i);
                    break;
            }
        }
    }
}";
            var compilation = CreatePatternCompilation(source);
            compilation.VerifyDiagnostics(
                );
            CompileAndVerify(compilation, expectedOutput: "3");
        }

        [Fact]
        public void DiscardVsTypeInCase_01()
        {
            var source = @"
class Program
{
    static void Main()
    {
        object o = new _();
        switch (o)
        {
            case _ x: break;
        }
    }
}
class _
{
}";
            var compilation = CreatePatternCompilation(source);
            compilation.VerifyDiagnostics(
                // (9,18): error CS0119: '_' is a type, which is not valid in the given context
                //             case _ x: break;
                Diagnostic(ErrorCode.ERR_BadSKunknown, "_").WithArguments("_", "type").WithLocation(9, 18),
                // (9,20): error CS1003: Syntax error, ':' expected
                //             case _ x: break;
                Diagnostic(ErrorCode.ERR_SyntaxError, "x").WithArguments(":", "").WithLocation(9, 20),
                // (9,20): warning CS0164: This label has not been referenced
                //             case _ x: break;
                Diagnostic(ErrorCode.WRN_UnreferencedLabel, "x").WithLocation(9, 20)
                );
        }

        [Fact]
        public void DiscardVsTypeInCase_02()
        {
            var source = @"using System;
class Program
{
    static void Main()
    {
        object o = new _();
        foreach (var e in new[] { null, o, null })
        {
            switch (e)
            {
                case @_ x: Console.WriteLine(""3""); break;
            }
        }
    }
}
class _
{
}";
            var compilation = CreatePatternCompilation(source);
            compilation.VerifyDiagnostics(
                );
            CompileAndVerify(compilation, expectedOutput: "3");
        }

        [Fact]
        public void DiscardVsTypeInIs_01()
        {
            var source = @"using System;
class Program
{
    static void Main()
    {
        object o = new _();
        foreach (var e in new[] { null, o, null })
        {
            Console.Write(e is _);
        }
    }
}
class _
{
}";
            var compilation = CreatePatternCompilation(source);
            compilation.VerifyDiagnostics(
                // (9,32): warning CS8513: The name '_' refers to the type '_', not the discard pattern. Use '@_' for the type, or 'var _' to discard.
                //             Console.Write(e is _);
                Diagnostic(ErrorCode.WRN_IsTypeNamedUnderscore, "_").WithArguments("_").WithLocation(9, 32)
                );
            CompileAndVerify(compilation, expectedOutput: "FalseTrueFalse");
        }

        [Fact]
        public void DiscardVsTypeInIs_02()
        {
            var source = @"using System;
class Program
{
    static void Main()
    {
        object o = new _();
        foreach (var e in new[] { null, o, null })
        {
            Console.Write(e is _ x);
        }
    }
}
class _
{
}";
            var compilation = CreatePatternCompilation(source);
            compilation.VerifyDiagnostics(
                // (9,32): warning CS8513: The name '_' refers to the type '_', not the discard pattern. Use '@_' for the type, or 'var _' to discard.
                //             Console.Write(e is _ x);
                Diagnostic(ErrorCode.WRN_IsTypeNamedUnderscore, "_").WithArguments("_").WithLocation(9, 32),
                // (9,34): error CS1003: Syntax error, ',' expected
                //             Console.Write(e is _ x);
                Diagnostic(ErrorCode.ERR_SyntaxError, "x").WithArguments(",", "").WithLocation(9, 34),
                // (9,34): error CS0103: The name 'x' does not exist in the current context
                //             Console.Write(e is _ x);
                Diagnostic(ErrorCode.ERR_NameNotInContext, "x").WithArguments("x").WithLocation(9, 34)
                );
        }

        [Fact]
        public void DiscardVsTypeInIs_03()
        {
            var source = @"using System;
class Program
{
    static void Main()
    {
        object o = new _();
        foreach (var e in new[] { null, o, null })
        {
            Console.Write(e is var _);
        }
    }
}
class _
{
}";
            var compilation = CreatePatternCompilation(source);
            compilation.VerifyDiagnostics(
                );
            CompileAndVerify(compilation, expectedOutput: "TrueTrueTrue");
        }

        [Fact]
        public void DiscardVsTypeInIs_04()
        {
            var source = @"using System;
class Program
{
    static void Main()
    {
        object o = new _();
        foreach (var e in new[] { null, o, null })
        {
            if (e is @_)
            {
                Console.Write(""3"");
            }
        }
    }
}
class _
{
}";
            var compilation = CreatePatternCompilation(source);
            compilation.VerifyDiagnostics(
                );
            CompileAndVerify(compilation, expectedOutput: "3");
        }

        [Fact]
        public void DiscardVsDeclarationInNested_01()
        {
            var source = @"using System;
class Program
{
    static void Main()
    {
        const int _ = 3;
        (object, object) o = (4, 4);
        foreach (var e in new[] { ((object, object)?)null, o, null })
        {
            if (e is (_, _))
            {
                Console.Write(""5"");
            }
        }
    }
}
class _
{
}";
            var compilation = CreatePatternCompilation(source);
            compilation.VerifyDiagnostics(
                // (6,19): warning CS0219: The variable '_' is assigned but its value is never used
                //         const int _ = 3;
                Diagnostic(ErrorCode.WRN_UnreferencedVarAssg, "_").WithArguments("_").WithLocation(6, 19)
                );
            CompileAndVerify(compilation, expectedOutput: "5");
        }

        [Fact]
        public void DiscardVsDeclarationInNested_02()
        {
            var source = @"using System;
class Program
{
    static void Main()
    {
        const int _ = 3;
        (object, object) o = (4, 4);
        foreach (var e in new[] { ((object, object)?)null, o, null })
        {
            if (e is (_ x, _))
            {
                Console.Write(""5"");
            }
        }
    }
}
class _
{
}";
            var compilation = CreatePatternCompilation(source);
            compilation.VerifyDiagnostics(
                // (6,19): warning CS0219: The variable '_' is assigned but its value is never used
                //         const int _ = 3;
                Diagnostic(ErrorCode.WRN_UnreferencedVarAssg, "_").WithArguments("_").WithLocation(6, 19),
                // (10,22): error CS8502: Matching the tuple type '(object, object)' requires '2' subpatterns, but '3' subpatterns are present.
                //             if (e is (_ x, _))
                Diagnostic(ErrorCode.ERR_WrongNumberOfSubpatterns, "(_ x, _)").WithArguments("(object, object)", "2", "3").WithLocation(10, 22),
                // (10,25): error CS1003: Syntax error, ',' expected
                //             if (e is (_ x, _))
                Diagnostic(ErrorCode.ERR_SyntaxError, "x").WithArguments(",", "").WithLocation(10, 25),
                // (10,25): error CS0103: The name 'x' does not exist in the current context
                //             if (e is (_ x, _))
                Diagnostic(ErrorCode.ERR_NameNotInContext, "x").WithArguments("x").WithLocation(10, 25)
                );
        }

        [Fact]
        public void DiscardVsDeclarationInNested_03()
        {
            var source = @"using System;
class Program
{
    static void Main()
    {
        const int _ = 3;
        (object, object) o = (new _(), 4);
        foreach (var e in new[] { ((object, object)?)null, o, (_, 8) })
        {
            if (e is (@_ x, var y))
            {
                Console.Write(y);
            }
        }
    }
}
class _
{
}";
            var compilation = CreatePatternCompilation(source);
            compilation.VerifyDiagnostics(
                );
            CompileAndVerify(compilation, expectedOutput: "4");
        }

        [Fact]
        public void DiscardVsDeclarationInNested_04()
        {
            var source = @"using System;
class Program
{
    static void Main()
    {
        const int _ = 3;
        (object, object) o = (new _(), 4);
        foreach (var e in new[] { ((object, object)?)null, o, (_, 8) })
        {
            if (e is (@_, var y))
            {
                Console.Write(y);
            }
        }
    }
}
class _
{
}";
            var compilation = CreatePatternCompilation(source);
            compilation.VerifyDiagnostics(
                );
            CompileAndVerify(compilation, expectedOutput: "8");
        }

        [Fact]
        public void IgnoreNullInExhaustiveness_01()
        {
            var source =
@"class Program
{
    static void Main() {}
    static int M1(bool? b1, bool? b2)
    {
        return (b1, b2) switch {
            (false, false) => 1,
            (false, true) => 2,
            // (true, false) => 3,
            (true, true) => 4
            };
    }
}
";
            var compilation = CreatePatternCompilation(source);
            compilation.VerifyDiagnostics(
                // (6,25): warning CS8509: The switch expression does not handle all possible inputs (it is not exhaustive).
                //         return (b1, b2) switch {
                Diagnostic(ErrorCode.WRN_SwitchExpressionNotExhaustive, "switch").WithLocation(6, 25)
                );
        }

        [Fact]
        public void IgnoreNullInExhaustiveness_02()
        {
            var source =
@"class Program
{
    static void Main() {}
    static int M1(bool? b1, bool? b2)
    {
        return (b1, b2) switch {
            (false, false) => 1,
            (false, true) => 2,
            (true, false) => 3,
            (true, true) => 4
            };
    }
}
";
            var compilation = CreatePatternCompilation(source);
            compilation.VerifyDiagnostics(
                );
        }

        [Fact]
        public void IgnoreNullInExhaustiveness_03()
        {
            var source =
@"class Program
{
    static void Main() {}
    static int M1(bool? b1, bool? b2)
    {
        (bool? b1, bool? b2)? cond = (b1, b2);
        return cond switch {
            (false, false) => 1,
            (false, true) => 2,
            (true, false) => 3,
            (true, true) => 4,
            (null, true) => 5
            };
    }
}
";
            var compilation = CreatePatternCompilation(source);
            compilation.VerifyDiagnostics(
                );
        }

        [Fact]
        public void IgnoreNullInExhaustiveness_04()
        {
            var source =
@"class Program
{
    static void Main() {}
    static int M1(bool? b1, bool? b2)
    {
        (bool? b1, bool? b2)? cond = (b1, b2);
        return cond switch {
            (false, false) => 1,
            (false, true) => 2,
            (true, false) => 3,
            (true, true) => 4,
            _ => 5,
            (null, true) => 6
            };
    }
}
";
            var compilation = CreatePatternCompilation(source);
            compilation.VerifyDiagnostics(
                // (13,13): error CS8510: The pattern has already been handled by a previous arm of the switch expression.
                //             (null, true) => 6
                Diagnostic(ErrorCode.ERR_SwitchArmSubsumed, "(null, true)").WithLocation(13, 13)
                );
        }

        [Fact]
<<<<<<< HEAD
        public void WrongNumberOfDesignatorsForTuple()
        {
            var source =
@"class Program
{
    static void Main()
    {
        _ = (1, 2) is var (_, _, _);
    }
}
";
            var compilation = CreatePatternCompilation(source);
            compilation.VerifyDiagnostics(
                // (5,27): error CS8502: Matching the tuple type '(int, int)' requires '2' subpatterns, but '3' subpatterns are present.
                //         _ = (1, 2) is var (_, _, _);
                Diagnostic(ErrorCode.ERR_WrongNumberOfSubpatterns, "(_, _, _)").WithArguments("(int, int)", "2", "3").WithLocation(5, 27)
                );
        }

        [Fact]
        public void PropertyNameMissing()
        {
            var source =
@"class Program
{
    static void Main()
    {
        _ = (1, 2) is { 1, 2 };
    }
}
";
            var compilation = CreatePatternCompilation(source);
            compilation.VerifyDiagnostics(
                // (5,25): error CS8503: A property subpattern requires a reference to the property or field to be matched, e.g. '{ Name: 1 }'
                //         _ = (1, 2) is { 1, 2 };
                Diagnostic(ErrorCode.ERR_PropertyPatternNameMissing, "1").WithArguments("1").WithLocation(5, 25)
                );
        }

        [Fact]
        public void IndexedProperty_01()
        {
            var source1 =
@"Imports System
Imports System.Runtime.InteropServices
<Assembly: PrimaryInteropAssembly(0, 0)> 
<Assembly: Guid(""165F752D-E9C4-4F7E-B0D0-CDFD7A36E210"")> 
<ComImport()>
<Guid(""165F752D-E9C4-4F7E-B0D0-CDFD7A36E211"")>
Public Interface I
    Property P(x As Object, Optional y As Object = Nothing) As Object
End Interface";
            var reference1 = BasicCompilationUtils.CompileToMetadata(source1);
            var source2 =
@"class C
{
    static void Main(I i)
    {
        _ = i is { P: 1 };
    }
}";
            var compilation2 = CreateCompilation(source2, new[] { reference1 });
            compilation2.VerifyDiagnostics(
                // (5,20): error CS0857: Indexed property 'I.P' must have all arguments optional
                //         _ = i is { P: 1 };
                Diagnostic(ErrorCode.ERR_IndexedPropertyMustHaveAllOptionalParams, "P").WithArguments("I.P").WithLocation(5, 20)
                );
        }

        [Fact, WorkItem(31209, "https://github.com/dotnet/roslyn/issues/31209")]
        public void IndexedProperty_02()
        {
            var source1 =
@"Imports System
Imports System.Runtime.InteropServices
<Assembly: PrimaryInteropAssembly(0, 0)> 
<Assembly: Guid(""165F752D-E9C4-4F7E-B0D0-CDFD7A36E210"")> 
<ComImport()>
<Guid(""165F752D-E9C4-4F7E-B0D0-CDFD7A36E211"")>
Public Interface I
    Property P(Optional x As Object = Nothing, Optional y As Object = Nothing) As Object
End Interface";
            var reference1 = BasicCompilationUtils.CompileToMetadata(source1);
            var source2 =
@"class C
{
    static void Main(I i)
    {
        _ = i is { P: 1 };
    }
}";
            var compilation2 = CreateCompilation(source2, new[] { reference1 });
            // https://github.com/dotnet/roslyn/issues/31209 asks what the desired behavior is for this case.
            // This test demonstrates that we at least behave rationally and do not crash.
            compilation2.VerifyDiagnostics(
                // (5,20): error CS0154: The property or indexer 'P' cannot be used in this context because it lacks the get accessor
                //         _ = i is { P: 1 };
                Diagnostic(ErrorCode.ERR_PropertyLacksGet, "P").WithArguments("P").WithLocation(5, 20)
=======
        public void DeconstructVsITuple_01()
        {
            // From LDM 2018-11-05:
            // 1. If the type is a tuple type (any arity >= 0; see below), then use the tuple semantics
            // 2. If "binding" a Deconstruct invocation would find one or more applicable methods, use Deconstruct.
            // 3. If the type satisfies the ITuple deconstruct constraints, use ITuple semantics
            // Here we test the relative priority of steps 2 and 3.
            // - Found one applicable Deconstruct method (even though the type implements ITuple): use it
            var source = @"using System;
using System.Runtime.CompilerServices;
class Program
{
    static void Main()
    {
        IA a = new A();
        if (a is (var x, var y))  // tuple pattern containing var patterns
            Console.Write($""{x} {y}"");
    }
}
interface IA : ITuple
{
    void Deconstruct(out int X, out int Y);
}
class A: IA, ITuple
{
    void IA.Deconstruct(out int X, out int Y) => (X, Y) = (3, 4);
    int ITuple.Length => throw null;
    object ITuple.this[int i] => throw null;
}
";
            var compilation = CreatePatternCompilation(source);
            compilation.VerifyDiagnostics(
                );
            CompileAndVerify(compilation, expectedOutput: "3 4");
        }

        [Fact]
        public void DeconstructVsITuple_01b()
        {
            // From LDM 2018-11-05:
            // 1. If the type is a tuple type (any arity >= 0; see below), then use the tuple semantics
            // 2. If "binding" a Deconstruct invocation would find one or more applicable methods, use Deconstruct.
            // 3. If the type satisfies the ITuple deconstruct constraints, use ITuple semantics
            // Here we test the relative priority of steps 2 and 3.
            // - Found one applicable Deconstruct method (even though the type implements ITuple): use it
            var source = @"using System;
using System.Runtime.CompilerServices;
class Program
{
    static void Main()
    {
        IA a = new A();
        if (a is var (x, y))  // var pattern containing tuple designator
            Console.Write($""{x} {y}"");
    }
}
interface IA : ITuple
{
    void Deconstruct(out int X, out int Y);
}
class A: IA, ITuple
{
    void IA.Deconstruct(out int X, out int Y) => (X, Y) = (3, 4);
    int ITuple.Length => throw null;
    object ITuple.this[int i] => throw null;
}
";
            var compilation = CreatePatternCompilation(source);
            compilation.VerifyDiagnostics(
                );
            CompileAndVerify(compilation, expectedOutput: "3 4");
        }

        [Fact]
        public void DeconstructVsITuple_02()
        {
            // From LDM 2018-11-05:
            // 1. If the type is a tuple type (any arity >= 0; see below), then use the tuple semantics
            // 2. If "binding" a Deconstruct invocation would find one or more applicable methods, use Deconstruct.
            // 3. If the type satisfies the ITuple deconstruct constraints, use ITuple semantics
            // Here we test the relative priority of steps 2 and 3.
            // - Found more than one applicable Deconstruct method (even though the type implements ITuple): error

            // var pattern with tuple designator
            var source = @"using System;
using System.Runtime.CompilerServices;
class Program
{
    static void Main()
    {
        IA a = new A();
        if (a is var (x, y)) Console.Write($""{x} {y}"");
    }
}
interface I1
{
    void Deconstruct(out int X, out int Y);
}
interface I2
{
    void Deconstruct(out int X, out int Y);
}
interface IA: I1, I2 {}
class A: IA, I1, I2, ITuple
{
    void I1.Deconstruct(out int X, out int Y) => (X, Y) = (3, 4);
    void I2.Deconstruct(out int X, out int Y) => (X, Y) = (7, 8);
    int ITuple.Length => 2;
    object ITuple.this[int i] => i + 5;
}
";
            var compilation = CreatePatternCompilation(source);
            compilation.VerifyDiagnostics(
                // (8,22): error CS0121: The call is ambiguous between the following methods or properties: 'I1.Deconstruct(out int, out int)' and 'I2.Deconstruct(out int, out int)'
                //         if (a is var (x, y)) Console.Write($"{x} {y}");
                Diagnostic(ErrorCode.ERR_AmbigCall, "(x, y)").WithArguments("I1.Deconstruct(out int, out int)", "I2.Deconstruct(out int, out int)").WithLocation(8, 22)
                );
        }

        [Fact]
        public void DeconstructVsITuple_02b()
        {
            // From LDM 2018-11-05:
            // 1. If the type is a tuple type (any arity >= 0; see below), then use the tuple semantics
            // 2. If "binding" a Deconstruct invocation would find one or more applicable methods, use Deconstruct.
            // 3. If the type satisfies the ITuple deconstruct constraints, use ITuple semantics
            // Here we test the relative priority of steps 2 and 3.
            // - Found more than one applicable Deconstruct method (even though the type implements ITuple): error

            // tuple pattern with var subpatterns
            var source = @"using System;
using System.Runtime.CompilerServices;
class Program
{
    static void Main()
    {
        IA a = new A();
        if (a is (var x, var y)) Console.Write($""{x} {y}"");
    }
}
interface I1
{
    void Deconstruct(out int X, out int Y);
}
interface I2
{
    void Deconstruct(out int X, out int Y);
}
interface IA: I1, I2 {}
class A: IA, I1, I2, ITuple
{
    void I1.Deconstruct(out int X, out int Y) => (X, Y) = (3, 4);
    void I2.Deconstruct(out int X, out int Y) => (X, Y) = (7, 8);
    int ITuple.Length => 2;
    object ITuple.this[int i] => i + 5;
}
";
            var compilation = CreatePatternCompilation(source);
            compilation.VerifyDiagnostics(
                // (8,18): error CS0121: The call is ambiguous between the following methods or properties: 'I1.Deconstruct(out int, out int)' and 'I2.Deconstruct(out int, out int)'
                //         if (a is (var x, var y)) Console.Write($"{x} {y}");
                Diagnostic(ErrorCode.ERR_AmbigCall, "(var x, var y)").WithArguments("I1.Deconstruct(out int, out int)", "I2.Deconstruct(out int, out int)").WithLocation(8, 18)
>>>>>>> 2ebd138c
                );
        }

        [Fact]
<<<<<<< HEAD
        public void TestMissingIntegralTypes()
        {
            var source =
@"public class C
{
    public static void Main()
    {
        M(1U);
        M(2UL);
        M(1);
        M(2);
        M(3);
    }
    static void M(object o)
    {
        System.Console.Write(o switch {
            (uint)1 => 1,
            (ulong)2 => 2,
            1 => 3,
            2 => 4,
            _ => 5 });
    }
}
";
            var compilation = CreatePatternCompilation(source);
            compilation.VerifyDiagnostics();
            CompileAndVerify(compilation, expectedOutput: "12345");
        }

        [Fact]
        public void TestConvertInputTupleToInterface()
        {
            var source =
@"#pragma warning disable CS0436 // The type 'ValueTuple<T1, T2>' conflicts with the imported type
using System.Runtime.CompilerServices;
using System;
public class C
{
    public static void Main()
    {
        Console.Write((1, 2) switch
        {
            ITuple t => 3
        });
    }
}
namespace System
{
    struct ValueTuple<T1, T2> : ITuple
    {
        int ITuple.Length => 2;
        object ITuple.this[int i] => i switch { 0 => (object)Item1, 1 => (object)Item2, _ => throw null };
        public T1 Item1;
        public T2 Item2;
        public ValueTuple(T1 item1, T2 item2) => (Item1, Item2) = (item1, item2);
    }
}";
            var compilation = CreatePatternCompilation(source);
            compilation.VerifyDiagnostics();
            CompileAndVerify(compilation, expectedOutput: "3");
        }

        [Fact]
        public void TestUnusedTupleInput()
        {
            var source =
@"using System;
public class C
{
    public static void Main()
    {
        Console.Write((M(1), M(2)) switch { _ => 3 });
    }
    static int M(int x) { Console.Write(x); return x; }
}
";
            var compilation = CreatePatternCompilation(source);
            compilation.VerifyDiagnostics();
            CompileAndVerify(compilation, expectedOutput: "123");
        }

        [Fact]
        public void TestNestedTupleOpt()
        {
            var source =
@"using System;
public class C
{
    public static void Main()
    {
        var x = (1, 20);
        Console.Write((x, 300) switch  { ((1, int x2), int y) => x2+y });
    }
}
";
            var compilation = CreatePatternCompilation(source, options: TestOptions.ReleaseExe);
            compilation.VerifyDiagnostics(
                // (7,32): warning CS8509: The switch expression does not handle all possible inputs (it is not exhaustive).
                //         Console.Write((x, 300) switch  { ((1, int x2), int y) => x2+y });
                Diagnostic(ErrorCode.WRN_SwitchExpressionNotExhaustive, "switch").WithLocation(7, 32)
                );
            CompileAndVerify(compilation, expectedOutput: "320");
        }

        [Fact]
        public void TestGotoCaseTypeMismatch()
        {
            var source =
@"public class C
{
    public static void Main()
    {
        int i = 1;
        switch (i)
        {
            case 1:
                if (i == 1)
                    goto case string.Empty;
                break;
        }
    }
}
";
            var compilation = CreatePatternCompilation(source);
            compilation.VerifyDiagnostics(
                // (10,21): error CS0029: Cannot implicitly convert type 'string' to 'int'
                //                     goto case string.Empty;
                Diagnostic(ErrorCode.ERR_NoImplicitConv, "goto case string.Empty;").WithArguments("string", "int").WithLocation(10, 21)
                );
        }

        [Fact]
        public void TestGotoCaseNotConstant()
        {
            var source =
@"public class C
{
    public static void Main()
    {
        int i = 1;
        switch (i)
        {
            case 1:
                if (i == 1)
                    goto case string.Empty.Length;
                break;
        }
    }
}
";
            var compilation = CreatePatternCompilation(source);
            compilation.VerifyDiagnostics(
                // (10,21): error CS0150: A constant value is expected
                //                     goto case string.Empty.Length;
                Diagnostic(ErrorCode.ERR_ConstantExpected, "goto case string.Empty.Length;").WithLocation(10, 21)
                );
        }

        [Fact]
        public void TestExhaustiveWithNullTest()
        {
            var source =
@"public class C
{
    public static void Main()
    {
        object o = null;
        _ = o switch { null => 1 };
=======
        public void DeconstructVsITuple_03()
        {
            // From LDM 2018-11-05:
            // 1. If the type is a tuple type (any arity >= 0; see below), then use the tuple semantics
            // 2. If "binding" a Deconstruct invocation would find one or more applicable methods, use Deconstruct.
            // 3. If the type satisfies the ITuple deconstruct constraints, use ITuple semantics
            // Here we test the relative priority of steps 2 and 3.
            // - Found inapplicable Deconstruct method; use ITuple
            var source = @"using System;
using System.Runtime.CompilerServices;
class Program
{
    static void Main()
    {
        IA a = new A();
        if (a is (var x, var y)) Console.Write($""{x} {y}"");
    }
}
interface IA : ITuple
{
    void Deconstruct(out int X, out int Y, out int Z);
}
class A: IA, ITuple
{
    void IA.Deconstruct(out int X, out int Y, out int Z) => throw null;
    int ITuple.Length => 2;
    object ITuple.this[int i] => i + 5;
}
";
            var compilation = CreatePatternCompilation(source);
            compilation.VerifyDiagnostics(
                );
            CompileAndVerify(compilation, expectedOutput: "5 6");
        }

        [Fact]
        public void DeconstructVsITuple_03b()
        {
            // From LDM 2018-11-05:
            // 1. If the type is a tuple type (any arity >= 0; see below), then use the tuple semantics
            // 2. If "binding" a Deconstruct invocation would find one or more applicable methods, use Deconstruct.
            // 3. If the type satisfies the ITuple deconstruct constraints, use ITuple semantics
            // Here we test the relative priority of steps 2 and 3.
            // - Found inapplicable Deconstruct method; use ITuple
            var source = @"using System;
using System.Runtime.CompilerServices;
class Program
{
    static void Main()
    {
        IA a = new A();
        if (a is var (x, y)) Console.Write($""{x} {y}"");
    }
}
interface IA : ITuple
{
    void Deconstruct(out int X, out int Y, out int Z);
}
class A: IA, ITuple
{
    void IA.Deconstruct(out int X, out int Y, out int Z) => throw null;
    int ITuple.Length => 2;
    object ITuple.this[int i] => i + 5;
}
";
            var compilation = CreatePatternCompilation(source);
            compilation.VerifyDiagnostics(
                );
            CompileAndVerify(compilation, expectedOutput: "5 6");
        }

        [Fact]
        public void ShortTuplePattern_01()
        {
            // test 0-element tuple pattern via ITuple
            var source = @"using System;
using System.Runtime.CompilerServices;

class Program
{
    static void Main()
    {
#pragma warning disable CS0436
        var data = new object[] { null, new ValueTuple(), new C(), new object() };
        for (int i = 0; i < data.Length; i++)
        {
            var datum = data[i];
            if (datum is ()) Console.Write(i);
        }
    }
}

public class C : ITuple
{
    int ITuple.Length => 0;
    object ITuple.this[int i] => throw new NotImplementedException();
}
namespace System
{
    struct ValueTuple : ITuple
    {
        int ITuple.Length => 0;
        object ITuple.this[int i] => throw new NotImplementedException();
    }
}
";
            var compilation = CreatePatternCompilation(source);
            compilation.VerifyDiagnostics(
                );
            CompileAndVerify(compilation, expectedOutput: "12");
        }

        [Fact]
        public void ShortTuplePattern_02()
        {
            // test 1-element tuple pattern via ITuple
            var source = @"using System;
using System.Runtime.CompilerServices;

class Program
{
    static void Main()
    {
#pragma warning disable CS0436
        var data = new object[] { null, new ValueTuple<char>('a'), new C(), new object() };
        for (int i = 0; i < data.Length; i++)
        {
            var datum = data[i];
            if (datum is (var x) _) Console.Write($""{i} {x} "");
        }
    }
}

public class C : ITuple
{
    int ITuple.Length => 1;
    object ITuple.this[int i] => 'b';
}
namespace System
{
    struct ValueTuple<TItem1> : ITuple
    {
        public TItem1 Item1;
        public ValueTuple(TItem1 item1) => this.Item1 = item1;
        int ITuple.Length => 1;
        object ITuple.this[int i] => this.Item1;
    }
}
";
            var compilation = CreatePatternCompilation(source);
            compilation.VerifyDiagnostics(
                );
            CompileAndVerify(compilation, expectedOutput: "1 a 2 b");
        }

        [Fact]
        public void ShortTuplePattern_03()
        {
            // test 0-element tuple pattern via Deconstruct
            var source = @"using System;

class Program
{
    static void Main()
    {
        var data = new C[] { null, new C() };
        for (int i = 0; i < data.Length; i++)
        {
            var datum = data[i];
            if (datum is ()) Console.Write(i);
        }
    }
}

public class C
{
    public void Deconstruct() {}
}
";
            var compilation = CreatePatternCompilation(source);
            compilation.VerifyDiagnostics(
                );
            CompileAndVerify(compilation, expectedOutput: "1");
        }

        [Fact]
        public void ShortTuplePattern_03b()
        {
            // test 0-element tuple pattern via extension Deconstruct
            var source = @"using System;

class Program
{
    static void Main()
    {
        var data = new C[] { null, new C() };
        for (int i = 0; i < data.Length; i++)
        {
            var datum = data[i];
            if (datum is ()) Console.Write(i);
        }
    }
}

public class C
{
}
public static class Extension
{
    public static void Deconstruct(this C self) {}
}
";
            var compilation = CreatePatternCompilation(source);
            compilation.VerifyDiagnostics(
                );
            CompileAndVerify(compilation, expectedOutput: "1");
        }

        [Fact]
        public void ShortTuplePattern_04()
        {
            // test 1-element tuple pattern via Deconstruct
            var source = @"using System;

class Program
{
    static void Main()
    {
        var data = new C[] { null, new C() };
        for (int i = 0; i < data.Length; i++)
        {
            var datum = data[i];
            if (datum is (var x) _) Console.Write($""{i} {x} "");
        }
    }
}

public class C
{
    public void Deconstruct(out char a) => a = 'a';
}
";
            var compilation = CreatePatternCompilation(source);
            compilation.VerifyDiagnostics(
                );
            CompileAndVerify(compilation, expectedOutput: "1 a");
        }

        [Fact]
        public void ShortTuplePattern_04b()
        {
            // test 1-element tuple pattern via extension Deconstruct
            var source = @"using System;

class Program
{
    static void Main()
    {
        var data = new C[] { null, new C() };
        for (int i = 0; i < data.Length; i++)
        {
            var datum = data[i];
            if (datum is (var x) _) Console.Write($""{i} {x} "");
        }
    }
}

public class C
{
}
public static class Extension
{
    public static void Deconstruct(this C self, out char a) => a = 'a';
}
";
            var compilation = CreatePatternCompilation(source);
            compilation.VerifyDiagnostics(
                );
            CompileAndVerify(compilation, expectedOutput: "1 a");
        }

        [Fact]
        public void ShortTuplePattern_05()
        {
            // test 0-element tuple pattern via System.ValueTuple
            var source = @"using System;

class Program
{
    static void Main()
    {
#pragma warning disable CS0436
        var data = new ValueTuple[] { new ValueTuple() };
        for (int i = 0; i < data.Length; i++)
        {
            var datum = data[i];
            if (datum is ()) Console.Write(i);
        }
    }
}

namespace System
{
    struct ValueTuple
    {
    }
}
";
            var compilation = CreatePatternCompilation(source);
            compilation.VerifyDiagnostics(
                );
            CompileAndVerify(compilation, expectedOutput: "0");
        }

        [Fact]
        public void ShortTuplePattern_06()
        {
            // test 1-element tuple pattern via System.ValueTuple
            var source = @"using System;

class Program
{
    static void Main()
    {
#pragma warning disable CS0436
        var data = new ValueTuple<char>[] { new ValueTuple<char>('a') };
        for (int i = 0; i < data.Length; i++)
        {
            var datum = data[i];
            if (datum is (var x) _) Console.Write($""{i} {x} "");
        }
    }
}

namespace System
{
    struct ValueTuple<TItem1>
    {
        public TItem1 Item1;
        public ValueTuple(TItem1 item1) => this.Item1 = item1;
    }
}
";
            var compilation = CreatePatternCompilation(source);
            compilation.VerifyDiagnostics(
                );
            CompileAndVerify(compilation, expectedOutput: "0 a");
        }

        [Fact]
        public void ShortTuplePattern_06b()
        {
            // test 1-element tuple pattern via System.ValueTuple
            var source = @"using System;

class Program
{
    static void Main()
    {
#pragma warning disable CS0436
        var data = new ValueTuple<char>[] { new ValueTuple<char>('a') };
        for (int i = 0; i < data.Length; i++)
        {
            var datum = data[i];
            if (datum is var (x)) Console.Write($""{i} {x} "");
        }
    }
}

namespace System
{
    struct ValueTuple<TItem1>
    {
        public TItem1 Item1;
        public ValueTuple(TItem1 item1) => this.Item1 = item1;
>>>>>>> 2ebd138c
    }
}
";
            var compilation = CreatePatternCompilation(source);
            compilation.VerifyDiagnostics(
<<<<<<< HEAD
                // (6,15): warning CS8509: The switch expression does not handle all possible inputs (it is not exhaustive).
                //         _ = o switch { null => 1 };
                Diagnostic(ErrorCode.WRN_SwitchExpressionNotExhaustive, "switch").WithLocation(6, 15)
                );
=======
                );
            CompileAndVerify(compilation, expectedOutput: "0 a");
>>>>>>> 2ebd138c
        }

        [Fact, WorkItem(31167, "https://github.com/dotnet/roslyn/issues/31167")]
        public void NonExhaustiveBoolSwitchExpression()
        {
            var source = @"using System;
class Program
{
    static void Main()
    {
        new Program().Start();
    }
    void Start()
    {
        Console.Write(M(true));
        try
        {
            Console.Write(M(false));
        }
        catch (Exception)
        {
            Console.Write("" throw"");
        }
    }
    public int M(bool b) 
    {
        return b switch
        {
           true => 1
        }; 
    }
}
";
            var compilation = CreatePatternCompilation(source);
            compilation.VerifyDiagnostics(
                // (22,18): warning CS8509: The switch expression does not handle all possible inputs (it is not exhaustive).
                //         return b switch
                Diagnostic(ErrorCode.WRN_SwitchExpressionNotExhaustive, "switch").WithLocation(22, 18)
                );
            CompileAndVerify(compilation, expectedOutput: "1 throw");
        }

        [Fact]
        public void PointerAsInput_01()
        {
            var source =
@"public class C
{
    public unsafe static void Main()
    {
        int x = 0;
        M(1, null);
        M(2, &x);
    }
    static unsafe void M(int i, int* p)
    {
        if (p is var x)
            System.Console.Write(i);
    }
}
";
            var compilation = CreatePatternCompilation(source, options: TestOptions.DebugExe.WithAllowUnsafe(true));
            compilation.VerifyDiagnostics(
                );
            var expectedOutput = @"12";
            var compVerifier = CompileAndVerify(compilation, expectedOutput: expectedOutput, verify: Verification.Skipped);
        }

        [Fact]
        public void PointerAsInput_02()
        {
            var source =
@"public class C
{
    public unsafe static void Main()
    {
        int x = 0;
        M(1, null);
        M(2, &x);
    }
    static unsafe void M(int i, int* p)
    {
        if (p switch { _ => true })
            System.Console.Write(i);
    }
}
";
            var compilation = CreatePatternCompilation(source, options: TestOptions.DebugExe.WithAllowUnsafe(true));
            compilation.VerifyDiagnostics(
                );
            var expectedOutput = @"12";
            var compVerifier = CompileAndVerify(compilation, expectedOutput: expectedOutput, verify: Verification.Skipped);
        }

        [Fact]
        public void PointerAsInput_03()
        {
            var source =
@"public class C
{
    public unsafe static void Main()
    {
        int x = 0;
        M(1, null);
        M(2, &x);
    }
    static unsafe void M(int i, int* p)
    {
        if (p is null)
            System.Console.Write(i);
    }
}
";
            var compilation = CreatePatternCompilation(source, options: TestOptions.DebugExe.WithAllowUnsafe(true));
            compilation.VerifyDiagnostics(
                );
            var expectedOutput = @"1";
            var compVerifier = CompileAndVerify(compilation, expectedOutput: expectedOutput, verify: Verification.Skipped);
        }

        [Fact]
        public void PointerAsInput_04()
        {
            var source =
@"public class C
{
    static unsafe void M(int* p)
    {
        if (p is {}) { }
        if (p is 1) { }
        if (p is var (x, y)) { }
    }
}
";
            var compilation = CreatePatternCompilation(source, options: TestOptions.DebugDll.WithAllowUnsafe(true));
            compilation.VerifyDiagnostics(
                // (5,18): error CS8521: Pattern-matching is not permitted for pointer types.
                //         if (p is {}) { }
                Diagnostic(ErrorCode.ERR_PointerTypeInPatternMatching, "{}").WithLocation(5, 18),
                // (6,18): error CS0266: Cannot implicitly convert type 'int' to 'int*'. An explicit conversion exists (are you missing a cast?)
                //         if (p is 1) { }
                Diagnostic(ErrorCode.ERR_NoImplicitConvCast, "1").WithArguments("int", "int*").WithLocation(6, 18),
                // (6,18): error CS0150: A constant value is expected
                //         if (p is 1) { }
                Diagnostic(ErrorCode.ERR_ConstantExpected, "1").WithLocation(6, 18),
                // (7,18): error CS8521: Pattern-matching is not permitted for pointer types.
                //         if (p is var (x, y)) { }
                Diagnostic(ErrorCode.ERR_PointerTypeInPatternMatching, "var (x, y)").WithLocation(7, 18)
                );
        }
    }
}<|MERGE_RESOLUTION|>--- conflicted
+++ resolved
@@ -1732,7 +1732,557 @@
         }
 
         [Fact]
-<<<<<<< HEAD
+        public void DeconstructVsITuple_01()
+        {
+            // From LDM 2018-11-05:
+            // 1. If the type is a tuple type (any arity >= 0; see below), then use the tuple semantics
+            // 2. If "binding" a Deconstruct invocation would find one or more applicable methods, use Deconstruct.
+            // 3. If the type satisfies the ITuple deconstruct constraints, use ITuple semantics
+            // Here we test the relative priority of steps 2 and 3.
+            // - Found one applicable Deconstruct method (even though the type implements ITuple): use it
+            var source = @"using System;
+using System.Runtime.CompilerServices;
+class Program
+{
+    static void Main()
+    {
+        IA a = new A();
+        if (a is (var x, var y))  // tuple pattern containing var patterns
+            Console.Write($""{x} {y}"");
+    }
+}
+interface IA : ITuple
+{
+    void Deconstruct(out int X, out int Y);
+}
+class A: IA, ITuple
+{
+    void IA.Deconstruct(out int X, out int Y) => (X, Y) = (3, 4);
+    int ITuple.Length => throw null;
+    object ITuple.this[int i] => throw null;
+}
+";
+            var compilation = CreatePatternCompilation(source);
+            compilation.VerifyDiagnostics(
+                );
+            CompileAndVerify(compilation, expectedOutput: "3 4");
+        }
+
+        [Fact]
+        public void DeconstructVsITuple_01b()
+        {
+            // From LDM 2018-11-05:
+            // 1. If the type is a tuple type (any arity >= 0; see below), then use the tuple semantics
+            // 2. If "binding" a Deconstruct invocation would find one or more applicable methods, use Deconstruct.
+            // 3. If the type satisfies the ITuple deconstruct constraints, use ITuple semantics
+            // Here we test the relative priority of steps 2 and 3.
+            // - Found one applicable Deconstruct method (even though the type implements ITuple): use it
+            var source = @"using System;
+using System.Runtime.CompilerServices;
+class Program
+{
+    static void Main()
+    {
+        IA a = new A();
+        if (a is var (x, y))  // var pattern containing tuple designator
+            Console.Write($""{x} {y}"");
+    }
+}
+interface IA : ITuple
+{
+    void Deconstruct(out int X, out int Y);
+}
+class A: IA, ITuple
+{
+    void IA.Deconstruct(out int X, out int Y) => (X, Y) = (3, 4);
+    int ITuple.Length => throw null;
+    object ITuple.this[int i] => throw null;
+}
+";
+            var compilation = CreatePatternCompilation(source);
+            compilation.VerifyDiagnostics(
+                );
+            CompileAndVerify(compilation, expectedOutput: "3 4");
+        }
+
+        [Fact]
+        public void DeconstructVsITuple_02()
+        {
+            // From LDM 2018-11-05:
+            // 1. If the type is a tuple type (any arity >= 0; see below), then use the tuple semantics
+            // 2. If "binding" a Deconstruct invocation would find one or more applicable methods, use Deconstruct.
+            // 3. If the type satisfies the ITuple deconstruct constraints, use ITuple semantics
+            // Here we test the relative priority of steps 2 and 3.
+            // - Found more than one applicable Deconstruct method (even though the type implements ITuple): error
+
+            // var pattern with tuple designator
+            var source = @"using System;
+using System.Runtime.CompilerServices;
+class Program
+{
+    static void Main()
+    {
+        IA a = new A();
+        if (a is var (x, y)) Console.Write($""{x} {y}"");
+    }
+}
+interface I1
+{
+    void Deconstruct(out int X, out int Y);
+}
+interface I2
+{
+    void Deconstruct(out int X, out int Y);
+}
+interface IA: I1, I2 {}
+class A: IA, I1, I2, ITuple
+{
+    void I1.Deconstruct(out int X, out int Y) => (X, Y) = (3, 4);
+    void I2.Deconstruct(out int X, out int Y) => (X, Y) = (7, 8);
+    int ITuple.Length => 2;
+    object ITuple.this[int i] => i + 5;
+}
+";
+            var compilation = CreatePatternCompilation(source);
+            compilation.VerifyDiagnostics(
+                // (8,22): error CS0121: The call is ambiguous between the following methods or properties: 'I1.Deconstruct(out int, out int)' and 'I2.Deconstruct(out int, out int)'
+                //         if (a is var (x, y)) Console.Write($"{x} {y}");
+                Diagnostic(ErrorCode.ERR_AmbigCall, "(x, y)").WithArguments("I1.Deconstruct(out int, out int)", "I2.Deconstruct(out int, out int)").WithLocation(8, 22)
+                );
+        }
+
+        [Fact]
+        public void DeconstructVsITuple_02b()
+        {
+            // From LDM 2018-11-05:
+            // 1. If the type is a tuple type (any arity >= 0; see below), then use the tuple semantics
+            // 2. If "binding" a Deconstruct invocation would find one or more applicable methods, use Deconstruct.
+            // 3. If the type satisfies the ITuple deconstruct constraints, use ITuple semantics
+            // Here we test the relative priority of steps 2 and 3.
+            // - Found more than one applicable Deconstruct method (even though the type implements ITuple): error
+
+            // tuple pattern with var subpatterns
+            var source = @"using System;
+using System.Runtime.CompilerServices;
+class Program
+{
+    static void Main()
+    {
+        IA a = new A();
+        if (a is (var x, var y)) Console.Write($""{x} {y}"");
+    }
+}
+interface I1
+{
+    void Deconstruct(out int X, out int Y);
+}
+interface I2
+{
+    void Deconstruct(out int X, out int Y);
+}
+interface IA: I1, I2 {}
+class A: IA, I1, I2, ITuple
+{
+    void I1.Deconstruct(out int X, out int Y) => (X, Y) = (3, 4);
+    void I2.Deconstruct(out int X, out int Y) => (X, Y) = (7, 8);
+    int ITuple.Length => 2;
+    object ITuple.this[int i] => i + 5;
+}
+";
+            var compilation = CreatePatternCompilation(source);
+            compilation.VerifyDiagnostics(
+                // (8,18): error CS0121: The call is ambiguous between the following methods or properties: 'I1.Deconstruct(out int, out int)' and 'I2.Deconstruct(out int, out int)'
+                //         if (a is (var x, var y)) Console.Write($"{x} {y}");
+                Diagnostic(ErrorCode.ERR_AmbigCall, "(var x, var y)").WithArguments("I1.Deconstruct(out int, out int)", "I2.Deconstruct(out int, out int)").WithLocation(8, 18)
+                );
+        }
+
+        [Fact]
+        public void DeconstructVsITuple_03()
+        {
+            // From LDM 2018-11-05:
+            // 1. If the type is a tuple type (any arity >= 0; see below), then use the tuple semantics
+            // 2. If "binding" a Deconstruct invocation would find one or more applicable methods, use Deconstruct.
+            // 3. If the type satisfies the ITuple deconstruct constraints, use ITuple semantics
+            // Here we test the relative priority of steps 2 and 3.
+            // - Found inapplicable Deconstruct method; use ITuple
+            var source = @"using System;
+using System.Runtime.CompilerServices;
+class Program
+{
+    static void Main()
+    {
+        IA a = new A();
+        if (a is (var x, var y)) Console.Write($""{x} {y}"");
+    }
+}
+interface IA : ITuple
+{
+    void Deconstruct(out int X, out int Y, out int Z);
+}
+class A: IA, ITuple
+{
+    void IA.Deconstruct(out int X, out int Y, out int Z) => throw null;
+    int ITuple.Length => 2;
+    object ITuple.this[int i] => i + 5;
+}
+";
+            var compilation = CreatePatternCompilation(source);
+            compilation.VerifyDiagnostics(
+                );
+            CompileAndVerify(compilation, expectedOutput: "5 6");
+        }
+
+        [Fact]
+        public void DeconstructVsITuple_03b()
+        {
+            // From LDM 2018-11-05:
+            // 1. If the type is a tuple type (any arity >= 0; see below), then use the tuple semantics
+            // 2. If "binding" a Deconstruct invocation would find one or more applicable methods, use Deconstruct.
+            // 3. If the type satisfies the ITuple deconstruct constraints, use ITuple semantics
+            // Here we test the relative priority of steps 2 and 3.
+            // - Found inapplicable Deconstruct method; use ITuple
+            var source = @"using System;
+using System.Runtime.CompilerServices;
+class Program
+{
+    static void Main()
+    {
+        IA a = new A();
+        if (a is var (x, y)) Console.Write($""{x} {y}"");
+    }
+}
+interface IA : ITuple
+{
+    void Deconstruct(out int X, out int Y, out int Z);
+}
+class A: IA, ITuple
+{
+    void IA.Deconstruct(out int X, out int Y, out int Z) => throw null;
+    int ITuple.Length => 2;
+    object ITuple.this[int i] => i + 5;
+}
+";
+            var compilation = CreatePatternCompilation(source);
+            compilation.VerifyDiagnostics(
+                );
+            CompileAndVerify(compilation, expectedOutput: "5 6");
+        }
+
+        [Fact]
+        public void ShortTuplePattern_01()
+        {
+            // test 0-element tuple pattern via ITuple
+            var source = @"using System;
+using System.Runtime.CompilerServices;
+
+class Program
+{
+    static void Main()
+    {
+#pragma warning disable CS0436
+        var data = new object[] { null, new ValueTuple(), new C(), new object() };
+        for (int i = 0; i < data.Length; i++)
+        {
+            var datum = data[i];
+            if (datum is ()) Console.Write(i);
+        }
+    }
+}
+
+public class C : ITuple
+{
+    int ITuple.Length => 0;
+    object ITuple.this[int i] => throw new NotImplementedException();
+}
+namespace System
+{
+    struct ValueTuple : ITuple
+    {
+        int ITuple.Length => 0;
+        object ITuple.this[int i] => throw new NotImplementedException();
+    }
+}
+";
+            var compilation = CreatePatternCompilation(source);
+            compilation.VerifyDiagnostics(
+                );
+            CompileAndVerify(compilation, expectedOutput: "12");
+        }
+
+        [Fact]
+        public void ShortTuplePattern_02()
+        {
+            // test 1-element tuple pattern via ITuple
+            var source = @"using System;
+using System.Runtime.CompilerServices;
+
+class Program
+{
+    static void Main()
+    {
+#pragma warning disable CS0436
+        var data = new object[] { null, new ValueTuple<char>('a'), new C(), new object() };
+        for (int i = 0; i < data.Length; i++)
+        {
+            var datum = data[i];
+            if (datum is (var x) _) Console.Write($""{i} {x} "");
+        }
+    }
+}
+
+public class C : ITuple
+{
+    int ITuple.Length => 1;
+    object ITuple.this[int i] => 'b';
+}
+namespace System
+{
+    struct ValueTuple<TItem1> : ITuple
+    {
+        public TItem1 Item1;
+        public ValueTuple(TItem1 item1) => this.Item1 = item1;
+        int ITuple.Length => 1;
+        object ITuple.this[int i] => this.Item1;
+    }
+}
+";
+            var compilation = CreatePatternCompilation(source);
+            compilation.VerifyDiagnostics(
+                );
+            CompileAndVerify(compilation, expectedOutput: "1 a 2 b");
+        }
+
+        [Fact]
+        public void ShortTuplePattern_03()
+        {
+            // test 0-element tuple pattern via Deconstruct
+            var source = @"using System;
+
+class Program
+{
+    static void Main()
+    {
+        var data = new C[] { null, new C() };
+        for (int i = 0; i < data.Length; i++)
+        {
+            var datum = data[i];
+            if (datum is ()) Console.Write(i);
+        }
+    }
+}
+
+public class C
+{
+    public void Deconstruct() {}
+}
+";
+            var compilation = CreatePatternCompilation(source);
+            compilation.VerifyDiagnostics(
+                );
+            CompileAndVerify(compilation, expectedOutput: "1");
+        }
+
+        [Fact]
+        public void ShortTuplePattern_03b()
+        {
+            // test 0-element tuple pattern via extension Deconstruct
+            var source = @"using System;
+
+class Program
+{
+    static void Main()
+    {
+        var data = new C[] { null, new C() };
+        for (int i = 0; i < data.Length; i++)
+        {
+            var datum = data[i];
+            if (datum is ()) Console.Write(i);
+        }
+    }
+}
+
+public class C
+{
+}
+public static class Extension
+{
+    public static void Deconstruct(this C self) {}
+}
+";
+            var compilation = CreatePatternCompilation(source);
+            compilation.VerifyDiagnostics(
+                );
+            CompileAndVerify(compilation, expectedOutput: "1");
+        }
+
+        [Fact]
+        public void ShortTuplePattern_04()
+        {
+            // test 1-element tuple pattern via Deconstruct
+            var source = @"using System;
+
+class Program
+{
+    static void Main()
+    {
+        var data = new C[] { null, new C() };
+        for (int i = 0; i < data.Length; i++)
+        {
+            var datum = data[i];
+            if (datum is (var x) _) Console.Write($""{i} {x} "");
+        }
+    }
+}
+
+public class C
+{
+    public void Deconstruct(out char a) => a = 'a';
+}
+";
+            var compilation = CreatePatternCompilation(source);
+            compilation.VerifyDiagnostics(
+                );
+            CompileAndVerify(compilation, expectedOutput: "1 a");
+        }
+
+        [Fact]
+        public void ShortTuplePattern_04b()
+        {
+            // test 1-element tuple pattern via extension Deconstruct
+            var source = @"using System;
+
+class Program
+{
+    static void Main()
+    {
+        var data = new C[] { null, new C() };
+        for (int i = 0; i < data.Length; i++)
+        {
+            var datum = data[i];
+            if (datum is (var x) _) Console.Write($""{i} {x} "");
+        }
+    }
+}
+
+public class C
+{
+}
+public static class Extension
+{
+    public static void Deconstruct(this C self, out char a) => a = 'a';
+}
+";
+            var compilation = CreatePatternCompilation(source);
+            compilation.VerifyDiagnostics(
+                );
+            CompileAndVerify(compilation, expectedOutput: "1 a");
+        }
+
+        [Fact]
+        public void ShortTuplePattern_05()
+        {
+            // test 0-element tuple pattern via System.ValueTuple
+            var source = @"using System;
+
+class Program
+{
+    static void Main()
+    {
+#pragma warning disable CS0436
+        var data = new ValueTuple[] { new ValueTuple() };
+        for (int i = 0; i < data.Length; i++)
+        {
+            var datum = data[i];
+            if (datum is ()) Console.Write(i);
+        }
+    }
+}
+
+namespace System
+{
+    struct ValueTuple
+    {
+    }
+}
+";
+            var compilation = CreatePatternCompilation(source);
+            compilation.VerifyDiagnostics(
+                );
+            CompileAndVerify(compilation, expectedOutput: "0");
+        }
+
+        [Fact]
+        public void ShortTuplePattern_06()
+        {
+            // test 1-element tuple pattern via System.ValueTuple
+            var source = @"using System;
+
+class Program
+{
+    static void Main()
+    {
+#pragma warning disable CS0436
+        var data = new ValueTuple<char>[] { new ValueTuple<char>('a') };
+        for (int i = 0; i < data.Length; i++)
+        {
+            var datum = data[i];
+            if (datum is (var x) _) Console.Write($""{i} {x} "");
+        }
+    }
+}
+
+namespace System
+{
+    struct ValueTuple<TItem1>
+    {
+        public TItem1 Item1;
+        public ValueTuple(TItem1 item1) => this.Item1 = item1;
+    }
+}
+";
+            var compilation = CreatePatternCompilation(source);
+            compilation.VerifyDiagnostics(
+                );
+            CompileAndVerify(compilation, expectedOutput: "0 a");
+        }
+
+        [Fact]
+        public void ShortTuplePattern_06b()
+        {
+            // test 1-element tuple pattern via System.ValueTuple
+            var source = @"using System;
+
+class Program
+{
+    static void Main()
+    {
+#pragma warning disable CS0436
+        var data = new ValueTuple<char>[] { new ValueTuple<char>('a') };
+        for (int i = 0; i < data.Length; i++)
+        {
+            var datum = data[i];
+            if (datum is var (x)) Console.Write($""{i} {x} "");
+        }
+    }
+}
+
+namespace System
+{
+    struct ValueTuple<TItem1>
+    {
+        public TItem1 Item1;
+        public ValueTuple(TItem1 item1) => this.Item1 = item1;
+    }
+}
+";
+            var compilation = CreatePatternCompilation(source);
+            compilation.VerifyDiagnostics(
+                );
+            CompileAndVerify(compilation, expectedOutput: "0 a");
+        }
+
+        [Fact]
         public void WrongNumberOfDesignatorsForTuple()
         {
             var source =
@@ -1831,175 +2381,10 @@
                 // (5,20): error CS0154: The property or indexer 'P' cannot be used in this context because it lacks the get accessor
                 //         _ = i is { P: 1 };
                 Diagnostic(ErrorCode.ERR_PropertyLacksGet, "P").WithArguments("P").WithLocation(5, 20)
-=======
-        public void DeconstructVsITuple_01()
-        {
-            // From LDM 2018-11-05:
-            // 1. If the type is a tuple type (any arity >= 0; see below), then use the tuple semantics
-            // 2. If "binding" a Deconstruct invocation would find one or more applicable methods, use Deconstruct.
-            // 3. If the type satisfies the ITuple deconstruct constraints, use ITuple semantics
-            // Here we test the relative priority of steps 2 and 3.
-            // - Found one applicable Deconstruct method (even though the type implements ITuple): use it
-            var source = @"using System;
-using System.Runtime.CompilerServices;
-class Program
-{
-    static void Main()
-    {
-        IA a = new A();
-        if (a is (var x, var y))  // tuple pattern containing var patterns
-            Console.Write($""{x} {y}"");
-    }
-}
-interface IA : ITuple
-{
-    void Deconstruct(out int X, out int Y);
-}
-class A: IA, ITuple
-{
-    void IA.Deconstruct(out int X, out int Y) => (X, Y) = (3, 4);
-    int ITuple.Length => throw null;
-    object ITuple.this[int i] => throw null;
-}
-";
-            var compilation = CreatePatternCompilation(source);
-            compilation.VerifyDiagnostics(
-                );
-            CompileAndVerify(compilation, expectedOutput: "3 4");
-        }
-
-        [Fact]
-        public void DeconstructVsITuple_01b()
-        {
-            // From LDM 2018-11-05:
-            // 1. If the type is a tuple type (any arity >= 0; see below), then use the tuple semantics
-            // 2. If "binding" a Deconstruct invocation would find one or more applicable methods, use Deconstruct.
-            // 3. If the type satisfies the ITuple deconstruct constraints, use ITuple semantics
-            // Here we test the relative priority of steps 2 and 3.
-            // - Found one applicable Deconstruct method (even though the type implements ITuple): use it
-            var source = @"using System;
-using System.Runtime.CompilerServices;
-class Program
-{
-    static void Main()
-    {
-        IA a = new A();
-        if (a is var (x, y))  // var pattern containing tuple designator
-            Console.Write($""{x} {y}"");
-    }
-}
-interface IA : ITuple
-{
-    void Deconstruct(out int X, out int Y);
-}
-class A: IA, ITuple
-{
-    void IA.Deconstruct(out int X, out int Y) => (X, Y) = (3, 4);
-    int ITuple.Length => throw null;
-    object ITuple.this[int i] => throw null;
-}
-";
-            var compilation = CreatePatternCompilation(source);
-            compilation.VerifyDiagnostics(
-                );
-            CompileAndVerify(compilation, expectedOutput: "3 4");
-        }
-
-        [Fact]
-        public void DeconstructVsITuple_02()
-        {
-            // From LDM 2018-11-05:
-            // 1. If the type is a tuple type (any arity >= 0; see below), then use the tuple semantics
-            // 2. If "binding" a Deconstruct invocation would find one or more applicable methods, use Deconstruct.
-            // 3. If the type satisfies the ITuple deconstruct constraints, use ITuple semantics
-            // Here we test the relative priority of steps 2 and 3.
-            // - Found more than one applicable Deconstruct method (even though the type implements ITuple): error
-
-            // var pattern with tuple designator
-            var source = @"using System;
-using System.Runtime.CompilerServices;
-class Program
-{
-    static void Main()
-    {
-        IA a = new A();
-        if (a is var (x, y)) Console.Write($""{x} {y}"");
-    }
-}
-interface I1
-{
-    void Deconstruct(out int X, out int Y);
-}
-interface I2
-{
-    void Deconstruct(out int X, out int Y);
-}
-interface IA: I1, I2 {}
-class A: IA, I1, I2, ITuple
-{
-    void I1.Deconstruct(out int X, out int Y) => (X, Y) = (3, 4);
-    void I2.Deconstruct(out int X, out int Y) => (X, Y) = (7, 8);
-    int ITuple.Length => 2;
-    object ITuple.this[int i] => i + 5;
-}
-";
-            var compilation = CreatePatternCompilation(source);
-            compilation.VerifyDiagnostics(
-                // (8,22): error CS0121: The call is ambiguous between the following methods or properties: 'I1.Deconstruct(out int, out int)' and 'I2.Deconstruct(out int, out int)'
-                //         if (a is var (x, y)) Console.Write($"{x} {y}");
-                Diagnostic(ErrorCode.ERR_AmbigCall, "(x, y)").WithArguments("I1.Deconstruct(out int, out int)", "I2.Deconstruct(out int, out int)").WithLocation(8, 22)
-                );
-        }
-
-        [Fact]
-        public void DeconstructVsITuple_02b()
-        {
-            // From LDM 2018-11-05:
-            // 1. If the type is a tuple type (any arity >= 0; see below), then use the tuple semantics
-            // 2. If "binding" a Deconstruct invocation would find one or more applicable methods, use Deconstruct.
-            // 3. If the type satisfies the ITuple deconstruct constraints, use ITuple semantics
-            // Here we test the relative priority of steps 2 and 3.
-            // - Found more than one applicable Deconstruct method (even though the type implements ITuple): error
-
-            // tuple pattern with var subpatterns
-            var source = @"using System;
-using System.Runtime.CompilerServices;
-class Program
-{
-    static void Main()
-    {
-        IA a = new A();
-        if (a is (var x, var y)) Console.Write($""{x} {y}"");
-    }
-}
-interface I1
-{
-    void Deconstruct(out int X, out int Y);
-}
-interface I2
-{
-    void Deconstruct(out int X, out int Y);
-}
-interface IA: I1, I2 {}
-class A: IA, I1, I2, ITuple
-{
-    void I1.Deconstruct(out int X, out int Y) => (X, Y) = (3, 4);
-    void I2.Deconstruct(out int X, out int Y) => (X, Y) = (7, 8);
-    int ITuple.Length => 2;
-    object ITuple.this[int i] => i + 5;
-}
-";
-            var compilation = CreatePatternCompilation(source);
-            compilation.VerifyDiagnostics(
-                // (8,18): error CS0121: The call is ambiguous between the following methods or properties: 'I1.Deconstruct(out int, out int)' and 'I2.Deconstruct(out int, out int)'
-                //         if (a is (var x, var y)) Console.Write($"{x} {y}");
-                Diagnostic(ErrorCode.ERR_AmbigCall, "(var x, var y)").WithArguments("I1.Deconstruct(out int, out int)", "I2.Deconstruct(out int, out int)").WithLocation(8, 18)
->>>>>>> 2ebd138c
-                );
-        }
-
-        [Fact]
-<<<<<<< HEAD
+                );
+        }
+
+        [Fact]
         public void TestMissingIntegralTypes()
         {
             var source =
@@ -2168,397 +2553,15 @@
     {
         object o = null;
         _ = o switch { null => 1 };
-=======
-        public void DeconstructVsITuple_03()
-        {
-            // From LDM 2018-11-05:
-            // 1. If the type is a tuple type (any arity >= 0; see below), then use the tuple semantics
-            // 2. If "binding" a Deconstruct invocation would find one or more applicable methods, use Deconstruct.
-            // 3. If the type satisfies the ITuple deconstruct constraints, use ITuple semantics
-            // Here we test the relative priority of steps 2 and 3.
-            // - Found inapplicable Deconstruct method; use ITuple
-            var source = @"using System;
-using System.Runtime.CompilerServices;
-class Program
-{
-    static void Main()
-    {
-        IA a = new A();
-        if (a is (var x, var y)) Console.Write($""{x} {y}"");
-    }
-}
-interface IA : ITuple
-{
-    void Deconstruct(out int X, out int Y, out int Z);
-}
-class A: IA, ITuple
-{
-    void IA.Deconstruct(out int X, out int Y, out int Z) => throw null;
-    int ITuple.Length => 2;
-    object ITuple.this[int i] => i + 5;
-}
-";
-            var compilation = CreatePatternCompilation(source);
-            compilation.VerifyDiagnostics(
-                );
-            CompileAndVerify(compilation, expectedOutput: "5 6");
-        }
-
-        [Fact]
-        public void DeconstructVsITuple_03b()
-        {
-            // From LDM 2018-11-05:
-            // 1. If the type is a tuple type (any arity >= 0; see below), then use the tuple semantics
-            // 2. If "binding" a Deconstruct invocation would find one or more applicable methods, use Deconstruct.
-            // 3. If the type satisfies the ITuple deconstruct constraints, use ITuple semantics
-            // Here we test the relative priority of steps 2 and 3.
-            // - Found inapplicable Deconstruct method; use ITuple
-            var source = @"using System;
-using System.Runtime.CompilerServices;
-class Program
-{
-    static void Main()
-    {
-        IA a = new A();
-        if (a is var (x, y)) Console.Write($""{x} {y}"");
-    }
-}
-interface IA : ITuple
-{
-    void Deconstruct(out int X, out int Y, out int Z);
-}
-class A: IA, ITuple
-{
-    void IA.Deconstruct(out int X, out int Y, out int Z) => throw null;
-    int ITuple.Length => 2;
-    object ITuple.this[int i] => i + 5;
-}
-";
-            var compilation = CreatePatternCompilation(source);
-            compilation.VerifyDiagnostics(
-                );
-            CompileAndVerify(compilation, expectedOutput: "5 6");
-        }
-
-        [Fact]
-        public void ShortTuplePattern_01()
-        {
-            // test 0-element tuple pattern via ITuple
-            var source = @"using System;
-using System.Runtime.CompilerServices;
-
-class Program
-{
-    static void Main()
-    {
-#pragma warning disable CS0436
-        var data = new object[] { null, new ValueTuple(), new C(), new object() };
-        for (int i = 0; i < data.Length; i++)
-        {
-            var datum = data[i];
-            if (datum is ()) Console.Write(i);
-        }
-    }
-}
-
-public class C : ITuple
-{
-    int ITuple.Length => 0;
-    object ITuple.this[int i] => throw new NotImplementedException();
-}
-namespace System
-{
-    struct ValueTuple : ITuple
-    {
-        int ITuple.Length => 0;
-        object ITuple.this[int i] => throw new NotImplementedException();
-    }
-}
-";
-            var compilation = CreatePatternCompilation(source);
-            compilation.VerifyDiagnostics(
-                );
-            CompileAndVerify(compilation, expectedOutput: "12");
-        }
-
-        [Fact]
-        public void ShortTuplePattern_02()
-        {
-            // test 1-element tuple pattern via ITuple
-            var source = @"using System;
-using System.Runtime.CompilerServices;
-
-class Program
-{
-    static void Main()
-    {
-#pragma warning disable CS0436
-        var data = new object[] { null, new ValueTuple<char>('a'), new C(), new object() };
-        for (int i = 0; i < data.Length; i++)
-        {
-            var datum = data[i];
-            if (datum is (var x) _) Console.Write($""{i} {x} "");
-        }
-    }
-}
-
-public class C : ITuple
-{
-    int ITuple.Length => 1;
-    object ITuple.this[int i] => 'b';
-}
-namespace System
-{
-    struct ValueTuple<TItem1> : ITuple
-    {
-        public TItem1 Item1;
-        public ValueTuple(TItem1 item1) => this.Item1 = item1;
-        int ITuple.Length => 1;
-        object ITuple.this[int i] => this.Item1;
-    }
-}
-";
-            var compilation = CreatePatternCompilation(source);
-            compilation.VerifyDiagnostics(
-                );
-            CompileAndVerify(compilation, expectedOutput: "1 a 2 b");
-        }
-
-        [Fact]
-        public void ShortTuplePattern_03()
-        {
-            // test 0-element tuple pattern via Deconstruct
-            var source = @"using System;
-
-class Program
-{
-    static void Main()
-    {
-        var data = new C[] { null, new C() };
-        for (int i = 0; i < data.Length; i++)
-        {
-            var datum = data[i];
-            if (datum is ()) Console.Write(i);
-        }
-    }
-}
-
-public class C
-{
-    public void Deconstruct() {}
-}
-";
-            var compilation = CreatePatternCompilation(source);
-            compilation.VerifyDiagnostics(
-                );
-            CompileAndVerify(compilation, expectedOutput: "1");
-        }
-
-        [Fact]
-        public void ShortTuplePattern_03b()
-        {
-            // test 0-element tuple pattern via extension Deconstruct
-            var source = @"using System;
-
-class Program
-{
-    static void Main()
-    {
-        var data = new C[] { null, new C() };
-        for (int i = 0; i < data.Length; i++)
-        {
-            var datum = data[i];
-            if (datum is ()) Console.Write(i);
-        }
-    }
-}
-
-public class C
-{
-}
-public static class Extension
-{
-    public static void Deconstruct(this C self) {}
-}
-";
-            var compilation = CreatePatternCompilation(source);
-            compilation.VerifyDiagnostics(
-                );
-            CompileAndVerify(compilation, expectedOutput: "1");
-        }
-
-        [Fact]
-        public void ShortTuplePattern_04()
-        {
-            // test 1-element tuple pattern via Deconstruct
-            var source = @"using System;
-
-class Program
-{
-    static void Main()
-    {
-        var data = new C[] { null, new C() };
-        for (int i = 0; i < data.Length; i++)
-        {
-            var datum = data[i];
-            if (datum is (var x) _) Console.Write($""{i} {x} "");
-        }
-    }
-}
-
-public class C
-{
-    public void Deconstruct(out char a) => a = 'a';
-}
-";
-            var compilation = CreatePatternCompilation(source);
-            compilation.VerifyDiagnostics(
-                );
-            CompileAndVerify(compilation, expectedOutput: "1 a");
-        }
-
-        [Fact]
-        public void ShortTuplePattern_04b()
-        {
-            // test 1-element tuple pattern via extension Deconstruct
-            var source = @"using System;
-
-class Program
-{
-    static void Main()
-    {
-        var data = new C[] { null, new C() };
-        for (int i = 0; i < data.Length; i++)
-        {
-            var datum = data[i];
-            if (datum is (var x) _) Console.Write($""{i} {x} "");
-        }
-    }
-}
-
-public class C
-{
-}
-public static class Extension
-{
-    public static void Deconstruct(this C self, out char a) => a = 'a';
-}
-";
-            var compilation = CreatePatternCompilation(source);
-            compilation.VerifyDiagnostics(
-                );
-            CompileAndVerify(compilation, expectedOutput: "1 a");
-        }
-
-        [Fact]
-        public void ShortTuplePattern_05()
-        {
-            // test 0-element tuple pattern via System.ValueTuple
-            var source = @"using System;
-
-class Program
-{
-    static void Main()
-    {
-#pragma warning disable CS0436
-        var data = new ValueTuple[] { new ValueTuple() };
-        for (int i = 0; i < data.Length; i++)
-        {
-            var datum = data[i];
-            if (datum is ()) Console.Write(i);
-        }
-    }
-}
-
-namespace System
-{
-    struct ValueTuple
-    {
-    }
-}
-";
-            var compilation = CreatePatternCompilation(source);
-            compilation.VerifyDiagnostics(
-                );
-            CompileAndVerify(compilation, expectedOutput: "0");
-        }
-
-        [Fact]
-        public void ShortTuplePattern_06()
-        {
-            // test 1-element tuple pattern via System.ValueTuple
-            var source = @"using System;
-
-class Program
-{
-    static void Main()
-    {
-#pragma warning disable CS0436
-        var data = new ValueTuple<char>[] { new ValueTuple<char>('a') };
-        for (int i = 0; i < data.Length; i++)
-        {
-            var datum = data[i];
-            if (datum is (var x) _) Console.Write($""{i} {x} "");
-        }
-    }
-}
-
-namespace System
-{
-    struct ValueTuple<TItem1>
-    {
-        public TItem1 Item1;
-        public ValueTuple(TItem1 item1) => this.Item1 = item1;
-    }
-}
-";
-            var compilation = CreatePatternCompilation(source);
-            compilation.VerifyDiagnostics(
-                );
-            CompileAndVerify(compilation, expectedOutput: "0 a");
-        }
-
-        [Fact]
-        public void ShortTuplePattern_06b()
-        {
-            // test 1-element tuple pattern via System.ValueTuple
-            var source = @"using System;
-
-class Program
-{
-    static void Main()
-    {
-#pragma warning disable CS0436
-        var data = new ValueTuple<char>[] { new ValueTuple<char>('a') };
-        for (int i = 0; i < data.Length; i++)
-        {
-            var datum = data[i];
-            if (datum is var (x)) Console.Write($""{i} {x} "");
-        }
-    }
-}
-
-namespace System
-{
-    struct ValueTuple<TItem1>
-    {
-        public TItem1 Item1;
-        public ValueTuple(TItem1 item1) => this.Item1 = item1;
->>>>>>> 2ebd138c
-    }
-}
-";
-            var compilation = CreatePatternCompilation(source);
-            compilation.VerifyDiagnostics(
-<<<<<<< HEAD
+    }
+}
+";
+            var compilation = CreatePatternCompilation(source);
+            compilation.VerifyDiagnostics(
                 // (6,15): warning CS8509: The switch expression does not handle all possible inputs (it is not exhaustive).
                 //         _ = o switch { null => 1 };
                 Diagnostic(ErrorCode.WRN_SwitchExpressionNotExhaustive, "switch").WithLocation(6, 15)
                 );
-=======
-                );
-            CompileAndVerify(compilation, expectedOutput: "0 a");
->>>>>>> 2ebd138c
         }
 
         [Fact, WorkItem(31167, "https://github.com/dotnet/roslyn/issues/31167")]
