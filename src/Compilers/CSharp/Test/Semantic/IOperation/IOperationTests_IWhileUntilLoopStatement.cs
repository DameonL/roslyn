﻿// Copyright (c) Microsoft.  All Rights Reserved.  Licensed under the Apache License, Version 2.0.  See License.txt in the project root for license information.

using Microsoft.CodeAnalysis.CSharp.Syntax;
using Microsoft.CodeAnalysis.Test.Utilities;
using Roslyn.Test.Utilities;
using Xunit;


namespace Microsoft.CodeAnalysis.CSharp.UnitTests
{
    public partial class IOperationTests : SemanticModelTestBase
    {
        [CompilerTrait(CompilerFeature.IOperation)]
        [Fact, WorkItem(17602, "https://github.com/dotnet/roslyn/issues/17602")]
        public void IWhileUntilLoopStatement_DoWhileLoopsTest()
        {
            string source = @"
class Program
{
    static void Main()
    {
        int[] ids = new int[] { 6, 7, 8, 10 };
        int sum = 0;
        int i = 0;
        /*<bind>*/do
        {
            sum += ids[i];
            i++;
        } while (i < 4);/*</bind>*/

        System.Console.WriteLine(sum);
    }
}
";
            string expectedOperationTree = @"
IDoLoopOperation (DoLoopKind: DoWhileBottomLoop) (LoopKind.Do) (OperationKind.Loop, Type: null) (Syntax: 'do ... le (i < 4);')
  Condition: 
    IBinaryOperation (BinaryOperatorKind.LessThan) (OperationKind.BinaryOperator, Type: System.Boolean) (Syntax: 'i < 4')
      Left: 
        ILocalReferenceOperation: i (OperationKind.LocalReference, Type: System.Int32) (Syntax: 'i')
      Right: 
        ILiteralOperation (OperationKind.Literal, Type: System.Int32, Constant: 4) (Syntax: '4')
  IgnoredCondition: 
    null
  Body: 
    IBlockOperation (2 statements) (OperationKind.Block, Type: null) (Syntax: '{ ... }')
      IExpressionStatementOperation (OperationKind.ExpressionStatement, Type: null) (Syntax: 'sum += ids[i];')
        Expression: 
          ICompoundAssignmentOperation (BinaryOperatorKind.Add) (OperationKind.CompoundAssignment, Type: System.Int32) (Syntax: 'sum += ids[i]')
            Left: 
              ILocalReferenceOperation: sum (OperationKind.LocalReference, Type: System.Int32) (Syntax: 'sum')
            Right: 
              IArrayElementReferenceOperation (OperationKind.ArrayElementReference, Type: System.Int32) (Syntax: 'ids[i]')
                Array reference: 
                  ILocalReferenceOperation: ids (OperationKind.LocalReference, Type: System.Int32[]) (Syntax: 'ids')
                Indices(1):
                    ILocalReferenceOperation: i (OperationKind.LocalReference, Type: System.Int32) (Syntax: 'i')
      IExpressionStatementOperation (OperationKind.ExpressionStatement, Type: null) (Syntax: 'i++;')
        Expression: 
          IIncrementOrDecrementOperation (Postfix) (OperationKind.Increment, Type: System.Int32) (Syntax: 'i++')
            Target: 
              ILocalReferenceOperation: i (OperationKind.LocalReference, Type: System.Int32) (Syntax: 'i')
";
            VerifyOperationTreeForTest<DoStatementSyntax>(source, expectedOperationTree);
        }

        [CompilerTrait(CompilerFeature.IOperation)]
        [Fact, WorkItem(17602, "https://github.com/dotnet/roslyn/issues/17602")]
        public void IWhileUntilLoopStatement_WhileLoopsTest()
        {
            string source = @"
class Program
{
    static int SumWhile()
    {
        //
        // Sum numbers 0 .. 4
        //
        int sum = 0;
        int i = 0;
        /*<bind>*/while (i < 5)
        {
            sum += i;
            i++;
        }/*</bind>*/
        return sum;
    }
}
";
            string expectedOperationTree = @"
IWhileLoopOperation (LoopKind.While) (OperationKind.Loop, Type: null) (Syntax: 'while (i <  ... }')
  Condition: 
    IBinaryOperation (BinaryOperatorKind.LessThan) (OperationKind.BinaryOperator, Type: System.Boolean) (Syntax: 'i < 5')
      Left: 
        ILocalReferenceOperation: i (OperationKind.LocalReference, Type: System.Int32) (Syntax: 'i')
      Right: 
        ILiteralOperation (OperationKind.Literal, Type: System.Int32, Constant: 5) (Syntax: '5')
  Body: 
    IBlockOperation (2 statements) (OperationKind.Block, Type: null) (Syntax: '{ ... }')
      IExpressionStatementOperation (OperationKind.ExpressionStatement, Type: null) (Syntax: 'sum += i;')
        Expression: 
          ICompoundAssignmentOperation (BinaryOperatorKind.Add) (OperationKind.CompoundAssignment, Type: System.Int32) (Syntax: 'sum += i')
            Left: 
              ILocalReferenceOperation: sum (OperationKind.LocalReference, Type: System.Int32) (Syntax: 'sum')
            Right: 
              ILocalReferenceOperation: i (OperationKind.LocalReference, Type: System.Int32) (Syntax: 'i')
      IExpressionStatementOperation (OperationKind.ExpressionStatement, Type: null) (Syntax: 'i++;')
        Expression: 
          IIncrementOrDecrementOperation (Postfix) (OperationKind.Increment, Type: System.Int32) (Syntax: 'i++')
            Target: 
              ILocalReferenceOperation: i (OperationKind.LocalReference, Type: System.Int32) (Syntax: 'i')
";
            VerifyOperationTreeForTest<WhileStatementSyntax>(source, expectedOperationTree);
        }

        [CompilerTrait(CompilerFeature.IOperation)]
        [Fact, WorkItem(17602, "https://github.com/dotnet/roslyn/issues/17602")]
        public void IWhileUntilLoopStatement_WhileConditionTrue()
        {
            string source = @"
using System;

class Program
{
    static void Main()
    {
        int index = 0;
        bool condition = true;
        /*<bind>*/while (condition)
        {
            int value = ++index;
            if (value > 10)
            {
                condition = false;
            }
        }/*</bind>*/
    }
}
";
            string expectedOperationTree = @"
IWhileLoopOperation (LoopKind.While) (OperationKind.Loop, Type: null) (Syntax: 'while (cond ... }')
  Condition: 
    ILocalReferenceOperation: condition (OperationKind.LocalReference, Type: System.Boolean) (Syntax: 'condition')
  Body: 
    IBlockOperation (2 statements, 1 locals) (OperationKind.Block, Type: null) (Syntax: '{ ... }')
      Locals: Local_1: System.Int32 value
      IVariableDeclarationsOperation (1 declarations) (OperationKind.VariableDeclarations, Type: null) (Syntax: 'int value = ++index;')
        IVariableDeclarationOperation (1 variables) (OperationKind.VariableDeclaration, Type: null) (Syntax: 'value = ++index')
          Variables: Local_1: System.Int32 value
          Initializer: 
            IVariableInitializerOperation (OperationKind.VariableInitializer, Type: null) (Syntax: '= ++index')
              IIncrementOrDecrementOperation (Prefix) (OperationKind.Increment, Type: System.Int32) (Syntax: '++index')
                Target: 
                  ILocalReferenceOperation: index (OperationKind.LocalReference, Type: System.Int32) (Syntax: 'index')
      IConditionalOperation (OperationKind.Conditional, Type: null) (Syntax: 'if (value > ... }')
        Condition: 
          IBinaryOperation (BinaryOperatorKind.GreaterThan) (OperationKind.BinaryOperator, Type: System.Boolean) (Syntax: 'value > 10')
            Left: 
              ILocalReferenceOperation: value (OperationKind.LocalReference, Type: System.Int32) (Syntax: 'value')
            Right: 
              ILiteralOperation (OperationKind.Literal, Type: System.Int32, Constant: 10) (Syntax: '10')
        WhenTrue: 
          IBlockOperation (1 statements) (OperationKind.Block, Type: null) (Syntax: '{ ... }')
            IExpressionStatementOperation (OperationKind.ExpressionStatement, Type: null) (Syntax: 'condition = false;')
              Expression: 
                ISimpleAssignmentOperation (OperationKind.SimpleAssignment, Type: System.Boolean) (Syntax: 'condition = false')
                  Left: 
                    ILocalReferenceOperation: condition (OperationKind.LocalReference, Type: System.Boolean) (Syntax: 'condition')
                  Right: 
                    ILiteralOperation (OperationKind.Literal, Type: System.Boolean, Constant: False) (Syntax: 'false')
        WhenFalse: 
          null
";
            VerifyOperationTreeForTest<WhileStatementSyntax>(source, expectedOperationTree);
        }

        [CompilerTrait(CompilerFeature.IOperation)]
        [Fact, WorkItem(17602, "https://github.com/dotnet/roslyn/issues/17602")]
        public void IWhileUntilLoopStatement_WhileWithBreak()
        {
            string source = @"
using System;

class Program
{
    static void Main()
    {
        int index = 0;
        /*<bind>*/while (true)
        {
            int value = ++index;
            if (value > 5)
            {
                Console.WriteLine(""While-loop break"");
                break;
            }
            Console.WriteLine(""While-loop statement"");
        }/*</bind>*/
    }
}
";
            string expectedOperationTree = @"
IWhileLoopOperation (LoopKind.While) (OperationKind.Loop, Type: null) (Syntax: 'while (true ... }')
  Condition: 
    ILiteralOperation (OperationKind.Literal, Type: System.Boolean, Constant: True) (Syntax: 'true')
  Body: 
    IBlockOperation (3 statements, 1 locals) (OperationKind.Block, Type: null) (Syntax: '{ ... }')
      Locals: Local_1: System.Int32 value
      IVariableDeclarationsOperation (1 declarations) (OperationKind.VariableDeclarations, Type: null) (Syntax: 'int value = ++index;')
        IVariableDeclarationOperation (1 variables) (OperationKind.VariableDeclaration, Type: null) (Syntax: 'value = ++index')
          Variables: Local_1: System.Int32 value
          Initializer: 
            IVariableInitializerOperation (OperationKind.VariableInitializer, Type: null) (Syntax: '= ++index')
              IIncrementOrDecrementOperation (Prefix) (OperationKind.Increment, Type: System.Int32) (Syntax: '++index')
                Target: 
                  ILocalReferenceOperation: index (OperationKind.LocalReference, Type: System.Int32) (Syntax: 'index')
      IConditionalOperation (OperationKind.Conditional, Type: null) (Syntax: 'if (value > ... }')
        Condition: 
          IBinaryOperation (BinaryOperatorKind.GreaterThan) (OperationKind.BinaryOperator, Type: System.Boolean) (Syntax: 'value > 5')
            Left: 
              ILocalReferenceOperation: value (OperationKind.LocalReference, Type: System.Int32) (Syntax: 'value')
            Right: 
              ILiteralOperation (OperationKind.Literal, Type: System.Int32, Constant: 5) (Syntax: '5')
        WhenTrue: 
          IBlockOperation (2 statements) (OperationKind.Block, Type: null) (Syntax: '{ ... }')
            IExpressionStatementOperation (OperationKind.ExpressionStatement, Type: null) (Syntax: 'Console.Wri ... op break"");')
              Expression: 
                IInvocationOperation (void System.Console.WriteLine(System.String value)) (OperationKind.Invocation, Type: System.Void) (Syntax: 'Console.Wri ... oop break"")')
                  Instance Receiver: 
                    null
                  Arguments(1):
                      IArgumentOperation (ArgumentKind.Explicit, Matching Parameter: value) (OperationKind.Argument, Type: System.String) (Syntax: '""While-loop break""')
                        ILiteralOperation (OperationKind.Literal, Type: System.String, Constant: ""While-loop break"") (Syntax: '""While-loop break""')
                        InConversion: CommonConversion (Exists: True, IsIdentity: True, IsNumeric: False, IsReference: False, IsUserDefined: False) (MethodSymbol: null)
                        OutConversion: CommonConversion (Exists: True, IsIdentity: True, IsNumeric: False, IsReference: False, IsUserDefined: False) (MethodSymbol: null)
            IBranchOperation (BranchKind.Break) (OperationKind.Branch, Type: null) (Syntax: 'break;')
        WhenFalse: 
          null
      IExpressionStatementOperation (OperationKind.ExpressionStatement, Type: null) (Syntax: 'Console.Wri ... tatement"");')
        Expression: 
          IInvocationOperation (void System.Console.WriteLine(System.String value)) (OperationKind.Invocation, Type: System.Void) (Syntax: 'Console.Wri ... statement"")')
            Instance Receiver: 
              null
            Arguments(1):
                IArgumentOperation (ArgumentKind.Explicit, Matching Parameter: value) (OperationKind.Argument, Type: System.String) (Syntax: '""While-loop statement""')
                  ILiteralOperation (OperationKind.Literal, Type: System.String, Constant: ""While-loop statement"") (Syntax: '""While-loop statement""')
                  InConversion: CommonConversion (Exists: True, IsIdentity: True, IsNumeric: False, IsReference: False, IsUserDefined: False) (MethodSymbol: null)
                  OutConversion: CommonConversion (Exists: True, IsIdentity: True, IsNumeric: False, IsReference: False, IsUserDefined: False) (MethodSymbol: null)
";
            VerifyOperationTreeForTest<WhileStatementSyntax>(source, expectedOperationTree);
        }

        [CompilerTrait(CompilerFeature.IOperation)]
        [Fact, WorkItem(17602, "https://github.com/dotnet/roslyn/issues/17602")]
        public void IWhileUntilLoopStatement_WhileWithThrow()
        {
            string source = @"
using System;

class Program
{
    static void Main()
    {
        int index = 0;
        /*<bind>*/while (true)
        {
            int value = ++index;
            if (value > 100)
            {
                throw new Exception(""Never hit"");
            }
            Console.WriteLine(""While-loop statement"");
        }/*</bind>*/
    }
}
";
            string expectedOperationTree = @"
IWhileLoopOperation (LoopKind.While) (OperationKind.Loop, Type: null) (Syntax: 'while (true ... }')
  Condition: 
    ILiteralOperation (OperationKind.Literal, Type: System.Boolean, Constant: True) (Syntax: 'true')
  Body: 
    IBlockOperation (3 statements, 1 locals) (OperationKind.Block, Type: null) (Syntax: '{ ... }')
      Locals: Local_1: System.Int32 value
      IVariableDeclarationsOperation (1 declarations) (OperationKind.VariableDeclarations, Type: null) (Syntax: 'int value = ++index;')
        IVariableDeclarationOperation (1 variables) (OperationKind.VariableDeclaration, Type: null) (Syntax: 'value = ++index')
          Variables: Local_1: System.Int32 value
          Initializer: 
            IVariableInitializerOperation (OperationKind.VariableInitializer, Type: null) (Syntax: '= ++index')
              IIncrementOrDecrementOperation (Prefix) (OperationKind.Increment, Type: System.Int32) (Syntax: '++index')
                Target: 
                  ILocalReferenceOperation: index (OperationKind.LocalReference, Type: System.Int32) (Syntax: 'index')
      IConditionalOperation (OperationKind.Conditional, Type: null) (Syntax: 'if (value > ... }')
        Condition: 
          IBinaryOperation (BinaryOperatorKind.GreaterThan) (OperationKind.BinaryOperator, Type: System.Boolean) (Syntax: 'value > 100')
            Left: 
              ILocalReferenceOperation: value (OperationKind.LocalReference, Type: System.Int32) (Syntax: 'value')
            Right: 
              ILiteralOperation (OperationKind.Literal, Type: System.Int32, Constant: 100) (Syntax: '100')
        WhenTrue: 
          IBlockOperation (1 statements) (OperationKind.Block, Type: null) (Syntax: '{ ... }')
            IThrowOperation (OperationKind.Throw, Type: null) (Syntax: 'throw new E ... ever hit"");')
              IObjectCreationOperation (Constructor: System.Exception..ctor(System.String message)) (OperationKind.ObjectCreation, Type: System.Exception) (Syntax: 'new Excepti ... Never hit"")')
                Arguments(1):
                    IArgumentOperation (ArgumentKind.Explicit, Matching Parameter: message) (OperationKind.Argument, Type: System.String) (Syntax: '""Never hit""')
                      ILiteralOperation (OperationKind.Literal, Type: System.String, Constant: ""Never hit"") (Syntax: '""Never hit""')
                      InConversion: CommonConversion (Exists: True, IsIdentity: True, IsNumeric: False, IsReference: False, IsUserDefined: False) (MethodSymbol: null)
                      OutConversion: CommonConversion (Exists: True, IsIdentity: True, IsNumeric: False, IsReference: False, IsUserDefined: False) (MethodSymbol: null)
                Initializer: 
                  null
        WhenFalse: 
          null
      IExpressionStatementOperation (OperationKind.ExpressionStatement, Type: null) (Syntax: 'Console.Wri ... tatement"");')
        Expression: 
          IInvocationOperation (void System.Console.WriteLine(System.String value)) (OperationKind.Invocation, Type: System.Void) (Syntax: 'Console.Wri ... statement"")')
            Instance Receiver: 
              null
            Arguments(1):
                IArgumentOperation (ArgumentKind.Explicit, Matching Parameter: value) (OperationKind.Argument, Type: System.String) (Syntax: '""While-loop statement""')
                  ILiteralOperation (OperationKind.Literal, Type: System.String, Constant: ""While-loop statement"") (Syntax: '""While-loop statement""')
                  InConversion: CommonConversion (Exists: True, IsIdentity: True, IsNumeric: False, IsReference: False, IsUserDefined: False) (MethodSymbol: null)
                  OutConversion: CommonConversion (Exists: True, IsIdentity: True, IsNumeric: False, IsReference: False, IsUserDefined: False) (MethodSymbol: null)
";
            VerifyOperationTreeForTest<WhileStatementSyntax>(source, expectedOperationTree);
        }

        [CompilerTrait(CompilerFeature.IOperation)]
        [Fact, WorkItem(17602, "https://github.com/dotnet/roslyn/issues/17602")]
        public void IWhileUntilLoopStatement_WhileWithAssignment()
        {
            string source = @"
using System;

class Program
{
    static void Main()
    {
        int value = 4;
        int i;
        /*<bind>*/while ((i = value) >= 0)
        {
             Console.WriteLine(""While {0} {1}"", i, value);
            value--;
        }/*</bind>*/
    }
}
";
            string expectedOperationTree = @"
IWhileLoopOperation (LoopKind.While) (OperationKind.Loop, Type: null) (Syntax: 'while ((i = ... }')
  Condition: 
    IBinaryOperation (BinaryOperatorKind.GreaterThanOrEqual) (OperationKind.BinaryOperator, Type: System.Boolean) (Syntax: '(i = value) >= 0')
      Left: 
<<<<<<< HEAD
        IParenthesizedExpression (OperationKind.ParenthesizedExpression, Type: System.Int32) (Syntax: '(i = value)')
          Operand: 
            ISimpleAssignmentExpression (OperationKind.SimpleAssignmentExpression, Type: System.Int32) (Syntax: 'i = value')
              Left: 
                ILocalReferenceExpression: i (OperationKind.LocalReferenceExpression, Type: System.Int32) (Syntax: 'i')
              Right: 
                ILocalReferenceExpression: value (OperationKind.LocalReferenceExpression, Type: System.Int32) (Syntax: 'value')
=======
        ISimpleAssignmentOperation (OperationKind.SimpleAssignment, Type: System.Int32) (Syntax: 'i = value')
          Left: 
            ILocalReferenceOperation: i (OperationKind.LocalReference, Type: System.Int32) (Syntax: 'i')
          Right: 
            ILocalReferenceOperation: value (OperationKind.LocalReference, Type: System.Int32) (Syntax: 'value')
>>>>>>> f09e33b7
      Right: 
        ILiteralOperation (OperationKind.Literal, Type: System.Int32, Constant: 0) (Syntax: '0')
  Body: 
    IBlockOperation (2 statements) (OperationKind.Block, Type: null) (Syntax: '{ ... }')
      IExpressionStatementOperation (OperationKind.ExpressionStatement, Type: null) (Syntax: 'Console.Wri ...  i, value);')
        Expression: 
          IInvocationOperation (void System.Console.WriteLine(System.String format, System.Object arg0, System.Object arg1)) (OperationKind.Invocation, Type: System.Void) (Syntax: 'Console.Wri ... , i, value)')
            Instance Receiver: 
              null
            Arguments(3):
                IArgumentOperation (ArgumentKind.Explicit, Matching Parameter: format) (OperationKind.Argument, Type: System.String) (Syntax: '""While {0} {1}""')
                  ILiteralOperation (OperationKind.Literal, Type: System.String, Constant: ""While {0} {1}"") (Syntax: '""While {0} {1}""')
                  InConversion: CommonConversion (Exists: True, IsIdentity: True, IsNumeric: False, IsReference: False, IsUserDefined: False) (MethodSymbol: null)
                  OutConversion: CommonConversion (Exists: True, IsIdentity: True, IsNumeric: False, IsReference: False, IsUserDefined: False) (MethodSymbol: null)
                IArgumentOperation (ArgumentKind.Explicit, Matching Parameter: arg0) (OperationKind.Argument, Type: System.Object) (Syntax: 'i')
                  IConversionOperation (TryCast: False, Unchecked) (OperationKind.Conversion, Type: System.Object, IsImplicit) (Syntax: 'i')
                    Conversion: CommonConversion (Exists: True, IsIdentity: False, IsNumeric: False, IsReference: False, IsUserDefined: False) (MethodSymbol: null)
                    Operand: 
                      ILocalReferenceOperation: i (OperationKind.LocalReference, Type: System.Int32) (Syntax: 'i')
                  InConversion: CommonConversion (Exists: True, IsIdentity: True, IsNumeric: False, IsReference: False, IsUserDefined: False) (MethodSymbol: null)
                  OutConversion: CommonConversion (Exists: True, IsIdentity: True, IsNumeric: False, IsReference: False, IsUserDefined: False) (MethodSymbol: null)
                IArgumentOperation (ArgumentKind.Explicit, Matching Parameter: arg1) (OperationKind.Argument, Type: System.Object) (Syntax: 'value')
                  IConversionOperation (TryCast: False, Unchecked) (OperationKind.Conversion, Type: System.Object, IsImplicit) (Syntax: 'value')
                    Conversion: CommonConversion (Exists: True, IsIdentity: False, IsNumeric: False, IsReference: False, IsUserDefined: False) (MethodSymbol: null)
                    Operand: 
                      ILocalReferenceOperation: value (OperationKind.LocalReference, Type: System.Int32) (Syntax: 'value')
                  InConversion: CommonConversion (Exists: True, IsIdentity: True, IsNumeric: False, IsReference: False, IsUserDefined: False) (MethodSymbol: null)
                  OutConversion: CommonConversion (Exists: True, IsIdentity: True, IsNumeric: False, IsReference: False, IsUserDefined: False) (MethodSymbol: null)
      IExpressionStatementOperation (OperationKind.ExpressionStatement, Type: null) (Syntax: 'value--;')
        Expression: 
          IIncrementOrDecrementOperation (Postfix) (OperationKind.Decrement, Type: System.Int32) (Syntax: 'value--')
            Target: 
              ILocalReferenceOperation: value (OperationKind.LocalReference, Type: System.Int32) (Syntax: 'value')
";
            VerifyOperationTreeForTest<WhileStatementSyntax>(source, expectedOperationTree);
        }

        [CompilerTrait(CompilerFeature.IOperation)]
        [Fact, WorkItem(17602, "https://github.com/dotnet/roslyn/issues/17602")]
        public void IWhileUntilLoopStatement_WhileInvalidCondition()
        {
            string source = @"
class Program
{
    static void Main()
    {
        int number = 10;
        /*<bind>*/while (number)
        {
        }/*</bind>*/
    }
}
";
            string expectedOperationTree = @"
IWhileLoopOperation (LoopKind.While) (OperationKind.Loop, Type: null, IsInvalid) (Syntax: 'while (numb ... }')
  Condition: 
    IConversionOperation (TryCast: False, Unchecked) (OperationKind.Conversion, Type: System.Boolean, IsInvalid, IsImplicit) (Syntax: 'number')
      Conversion: CommonConversion (Exists: False, IsIdentity: False, IsNumeric: False, IsReference: False, IsUserDefined: False) (MethodSymbol: null)
      Operand: 
        ILocalReferenceOperation: number (OperationKind.LocalReference, Type: System.Int32, IsInvalid) (Syntax: 'number')
  Body: 
    IBlockOperation (0 statements) (OperationKind.Block, Type: null) (Syntax: '{ ... }')
";
            VerifyOperationTreeForTest<WhileStatementSyntax>(source, expectedOperationTree);
        }

        [CompilerTrait(CompilerFeature.IOperation)]
        [Fact, WorkItem(17602, "https://github.com/dotnet/roslyn/issues/17602")]
        public void IWhileUntilLoopStatement_WhileWithReturn()
        {
            string source = @"
class Program
{
    static void Main()
    {
        System.Console.WriteLine(GetFirstEvenNumber(33));
    }
    public static int GetFirstEvenNumber(int number)
    {
        /*<bind>*/while (true)
        {
            if ((number % 2) == 0)
            {
                return number;
            }
            number++;

        }/*</bind>*/
    }
}
";

            string expectedOperationTree = @"
IWhileLoopOperation (LoopKind.While) (OperationKind.Loop, Type: null) (Syntax: 'while (true ... }')
  Condition: 
    ILiteralOperation (OperationKind.Literal, Type: System.Boolean, Constant: True) (Syntax: 'true')
  Body: 
    IBlockOperation (2 statements) (OperationKind.Block, Type: null) (Syntax: '{ ... }')
      IConditionalOperation (OperationKind.Conditional, Type: null) (Syntax: 'if ((number ... }')
        Condition: 
          IBinaryOperation (BinaryOperatorKind.Equals) (OperationKind.BinaryOperator, Type: System.Boolean) (Syntax: '(number % 2) == 0')
            Left: 
<<<<<<< HEAD
              IParenthesizedExpression (OperationKind.ParenthesizedExpression, Type: System.Int32) (Syntax: '(number % 2)')
                Operand: 
                  IBinaryOperatorExpression (BinaryOperatorKind.Remainder) (OperationKind.BinaryOperatorExpression, Type: System.Int32) (Syntax: 'number % 2')
                    Left: 
                      IParameterReferenceExpression: number (OperationKind.ParameterReferenceExpression, Type: System.Int32) (Syntax: 'number')
                    Right: 
                      ILiteralExpression (OperationKind.LiteralExpression, Type: System.Int32, Constant: 2) (Syntax: '2')
=======
              IBinaryOperation (BinaryOperatorKind.Remainder) (OperationKind.BinaryOperator, Type: System.Int32) (Syntax: 'number % 2')
                Left: 
                  IParameterReferenceOperation: number (OperationKind.ParameterReference, Type: System.Int32) (Syntax: 'number')
                Right: 
                  ILiteralOperation (OperationKind.Literal, Type: System.Int32, Constant: 2) (Syntax: '2')
>>>>>>> f09e33b7
            Right: 
              ILiteralOperation (OperationKind.Literal, Type: System.Int32, Constant: 0) (Syntax: '0')
        WhenTrue: 
          IBlockOperation (1 statements) (OperationKind.Block, Type: null) (Syntax: '{ ... }')
            IReturnOperation (OperationKind.Return, Type: null) (Syntax: 'return number;')
              ReturnedValue: 
                IParameterReferenceOperation: number (OperationKind.ParameterReference, Type: System.Int32) (Syntax: 'number')
        WhenFalse: 
          null
      IExpressionStatementOperation (OperationKind.ExpressionStatement, Type: null) (Syntax: 'number++;')
        Expression: 
          IIncrementOrDecrementOperation (Postfix) (OperationKind.Increment, Type: System.Int32) (Syntax: 'number++')
            Target: 
              IParameterReferenceOperation: number (OperationKind.ParameterReference, Type: System.Int32) (Syntax: 'number')
";
            VerifyOperationTreeForTest<WhileStatementSyntax>(source, expectedOperationTree);
        }

        [CompilerTrait(CompilerFeature.IOperation)]
        [Fact, WorkItem(17602, "https://github.com/dotnet/roslyn/issues/17602")]
        public void IWhileUntilLoopStatement_WhileWithGoto()
        {
            string source = @"
class Program
{
    static void Main()
    {
        System.Console.WriteLine(GetFirstEvenNumber(33));
    }
    public static int GetFirstEvenNumber(int number)
    {
        /*<bind>*/while (true)
        {
            if ((number % 2) == 0)
            {
                goto Even;
            }
            number++;
        Even:
            return number;
        }/*</bind>*/
    }
}
";
            string expectedOperationTree = @"
IWhileLoopOperation (LoopKind.While) (OperationKind.Loop, Type: null) (Syntax: 'while (true ... }')
  Condition: 
    ILiteralOperation (OperationKind.Literal, Type: System.Boolean, Constant: True) (Syntax: 'true')
  Body: 
    IBlockOperation (3 statements) (OperationKind.Block, Type: null) (Syntax: '{ ... }')
      IConditionalOperation (OperationKind.Conditional, Type: null) (Syntax: 'if ((number ... }')
        Condition: 
          IBinaryOperation (BinaryOperatorKind.Equals) (OperationKind.BinaryOperator, Type: System.Boolean) (Syntax: '(number % 2) == 0')
            Left: 
<<<<<<< HEAD
              IParenthesizedExpression (OperationKind.ParenthesizedExpression, Type: System.Int32) (Syntax: '(number % 2)')
                Operand: 
                  IBinaryOperatorExpression (BinaryOperatorKind.Remainder) (OperationKind.BinaryOperatorExpression, Type: System.Int32) (Syntax: 'number % 2')
                    Left: 
                      IParameterReferenceExpression: number (OperationKind.ParameterReferenceExpression, Type: System.Int32) (Syntax: 'number')
                    Right: 
                      ILiteralExpression (OperationKind.LiteralExpression, Type: System.Int32, Constant: 2) (Syntax: '2')
=======
              IBinaryOperation (BinaryOperatorKind.Remainder) (OperationKind.BinaryOperator, Type: System.Int32) (Syntax: 'number % 2')
                Left: 
                  IParameterReferenceOperation: number (OperationKind.ParameterReference, Type: System.Int32) (Syntax: 'number')
                Right: 
                  ILiteralOperation (OperationKind.Literal, Type: System.Int32, Constant: 2) (Syntax: '2')
>>>>>>> f09e33b7
            Right: 
              ILiteralOperation (OperationKind.Literal, Type: System.Int32, Constant: 0) (Syntax: '0')
        WhenTrue: 
          IBlockOperation (1 statements) (OperationKind.Block, Type: null) (Syntax: '{ ... }')
            IBranchOperation (BranchKind.GoTo, Label: Even) (OperationKind.Branch, Type: null) (Syntax: 'goto Even;')
        WhenFalse: 
          null
      IExpressionStatementOperation (OperationKind.ExpressionStatement, Type: null) (Syntax: 'number++;')
        Expression: 
          IIncrementOrDecrementOperation (Postfix) (OperationKind.Increment, Type: System.Int32) (Syntax: 'number++')
            Target: 
              IParameterReferenceOperation: number (OperationKind.ParameterReference, Type: System.Int32) (Syntax: 'number')
      ILabeledOperation (Label: Even) (OperationKind.Labeled, Type: null) (Syntax: 'Even: ... urn number;')
        Statement: 
          IReturnOperation (OperationKind.Return, Type: null) (Syntax: 'return number;')
            ReturnedValue: 
              IParameterReferenceOperation: number (OperationKind.ParameterReference, Type: System.Int32) (Syntax: 'number')
";
            VerifyOperationTreeForTest<WhileStatementSyntax>(source, expectedOperationTree);
        }

        [CompilerTrait(CompilerFeature.IOperation)]
        [Fact, WorkItem(17602, "https://github.com/dotnet/roslyn/issues/17602")]
        public void IWhileUntilLoopStatement_WhileMissingCondition()
        {
            string source = @"
class Program
{
    static void Main()
    {
        int index = 0;
        bool condition = true;
        /*<bind>*/while ()
        {
            int value = ++index;
            if (value > 100)
            {
                condition = false;
            }
        }/*</bind>*/
    }
}
";
            string expectedOperationTree = @"
IWhileLoopOperation (LoopKind.While) (OperationKind.Loop, Type: null, IsInvalid) (Syntax: 'while () ... }')
  Condition: 
    IInvalidOperation (OperationKind.Invalid, Type: null, IsInvalid) (Syntax: '')
      Children(0)
  Body: 
    IBlockOperation (2 statements, 1 locals) (OperationKind.Block, Type: null) (Syntax: '{ ... }')
      Locals: Local_1: System.Int32 value
      IVariableDeclarationsOperation (1 declarations) (OperationKind.VariableDeclarations, Type: null) (Syntax: 'int value = ++index;')
        IVariableDeclarationOperation (1 variables) (OperationKind.VariableDeclaration, Type: null) (Syntax: 'value = ++index')
          Variables: Local_1: System.Int32 value
          Initializer: 
            IVariableInitializerOperation (OperationKind.VariableInitializer, Type: null) (Syntax: '= ++index')
              IIncrementOrDecrementOperation (Prefix) (OperationKind.Increment, Type: System.Int32) (Syntax: '++index')
                Target: 
                  ILocalReferenceOperation: index (OperationKind.LocalReference, Type: System.Int32) (Syntax: 'index')
      IConditionalOperation (OperationKind.Conditional, Type: null) (Syntax: 'if (value > ... }')
        Condition: 
          IBinaryOperation (BinaryOperatorKind.GreaterThan) (OperationKind.BinaryOperator, Type: System.Boolean) (Syntax: 'value > 100')
            Left: 
              ILocalReferenceOperation: value (OperationKind.LocalReference, Type: System.Int32) (Syntax: 'value')
            Right: 
              ILiteralOperation (OperationKind.Literal, Type: System.Int32, Constant: 100) (Syntax: '100')
        WhenTrue: 
          IBlockOperation (1 statements) (OperationKind.Block, Type: null) (Syntax: '{ ... }')
            IExpressionStatementOperation (OperationKind.ExpressionStatement, Type: null) (Syntax: 'condition = false;')
              Expression: 
                ISimpleAssignmentOperation (OperationKind.SimpleAssignment, Type: System.Boolean) (Syntax: 'condition = false')
                  Left: 
                    ILocalReferenceOperation: condition (OperationKind.LocalReference, Type: System.Boolean) (Syntax: 'condition')
                  Right: 
                    ILiteralOperation (OperationKind.Literal, Type: System.Boolean, Constant: False) (Syntax: 'false')
        WhenFalse: 
          null
";
            VerifyOperationTreeForTest<WhileStatementSyntax>(source, expectedOperationTree);
        }

        [CompilerTrait(CompilerFeature.IOperation)]
        [Fact, WorkItem(17602, "https://github.com/dotnet/roslyn/issues/17602")]
        public void IWhileUntilLoopStatement_WhileMissingStatement()
        {
            string source = @"
class ContinueTest
{
    static void Main()
    {
        int i = 0;
        /*<bind>*/while(i <= 10)
        {

        }/*</bind>*/
    }
}
";
            string expectedOperationTree = @"
IWhileLoopOperation (LoopKind.While) (OperationKind.Loop, Type: null) (Syntax: 'while(i <=  ... }')
  Condition: 
    IBinaryOperation (BinaryOperatorKind.LessThanOrEqual) (OperationKind.BinaryOperator, Type: System.Boolean) (Syntax: 'i <= 10')
      Left: 
        ILocalReferenceOperation: i (OperationKind.LocalReference, Type: System.Int32) (Syntax: 'i')
      Right: 
        ILiteralOperation (OperationKind.Literal, Type: System.Int32, Constant: 10) (Syntax: '10')
  Body: 
    IBlockOperation (0 statements) (OperationKind.Block, Type: null) (Syntax: '{ ... }')
";
            VerifyOperationTreeForTest<WhileStatementSyntax>(source, expectedOperationTree);
        }

        [CompilerTrait(CompilerFeature.IOperation)]
        [Fact, WorkItem(17602, "https://github.com/dotnet/roslyn/issues/17602")]
        public void IWhileUntilLoopStatement_WhileWithContinue()
        {
            string source = @"
class ContinueTest
{
    static void Main()
    {
        int i = 0;
        /*<bind>*/while(i <= 10)
        {
            i++;
            if (i < 9)
            {
                continue;
            }
            System.Console.WriteLine(i);
        }/*</bind>*/
    }
}
";
            string expectedOperationTree = @"
IWhileLoopOperation (LoopKind.While) (OperationKind.Loop, Type: null) (Syntax: 'while(i <=  ... }')
  Condition: 
    IBinaryOperation (BinaryOperatorKind.LessThanOrEqual) (OperationKind.BinaryOperator, Type: System.Boolean) (Syntax: 'i <= 10')
      Left: 
        ILocalReferenceOperation: i (OperationKind.LocalReference, Type: System.Int32) (Syntax: 'i')
      Right: 
        ILiteralOperation (OperationKind.Literal, Type: System.Int32, Constant: 10) (Syntax: '10')
  Body: 
    IBlockOperation (3 statements) (OperationKind.Block, Type: null) (Syntax: '{ ... }')
      IExpressionStatementOperation (OperationKind.ExpressionStatement, Type: null) (Syntax: 'i++;')
        Expression: 
          IIncrementOrDecrementOperation (Postfix) (OperationKind.Increment, Type: System.Int32) (Syntax: 'i++')
            Target: 
              ILocalReferenceOperation: i (OperationKind.LocalReference, Type: System.Int32) (Syntax: 'i')
      IConditionalOperation (OperationKind.Conditional, Type: null) (Syntax: 'if (i < 9) ... }')
        Condition: 
          IBinaryOperation (BinaryOperatorKind.LessThan) (OperationKind.BinaryOperator, Type: System.Boolean) (Syntax: 'i < 9')
            Left: 
              ILocalReferenceOperation: i (OperationKind.LocalReference, Type: System.Int32) (Syntax: 'i')
            Right: 
              ILiteralOperation (OperationKind.Literal, Type: System.Int32, Constant: 9) (Syntax: '9')
        WhenTrue: 
          IBlockOperation (1 statements) (OperationKind.Block, Type: null) (Syntax: '{ ... }')
            IBranchOperation (BranchKind.Continue) (OperationKind.Branch, Type: null) (Syntax: 'continue;')
        WhenFalse: 
          null
      IExpressionStatementOperation (OperationKind.ExpressionStatement, Type: null) (Syntax: 'System.Cons ... iteLine(i);')
        Expression: 
          IInvocationOperation (void System.Console.WriteLine(System.Int32 value)) (OperationKind.Invocation, Type: System.Void) (Syntax: 'System.Cons ... riteLine(i)')
            Instance Receiver: 
              null
            Arguments(1):
                IArgumentOperation (ArgumentKind.Explicit, Matching Parameter: value) (OperationKind.Argument, Type: System.Int32) (Syntax: 'i')
                  ILocalReferenceOperation: i (OperationKind.LocalReference, Type: System.Int32) (Syntax: 'i')
                  InConversion: CommonConversion (Exists: True, IsIdentity: True, IsNumeric: False, IsReference: False, IsUserDefined: False) (MethodSymbol: null)
                  OutConversion: CommonConversion (Exists: True, IsIdentity: True, IsNumeric: False, IsReference: False, IsUserDefined: False) (MethodSymbol: null)
";
            VerifyOperationTreeForTest<WhileStatementSyntax>(source, expectedOperationTree);
        }

        [CompilerTrait(CompilerFeature.IOperation)]
        [Fact, WorkItem(17602, "https://github.com/dotnet/roslyn/issues/17602")]
        public void IWhileUntilLoopStatement_WhileNested()
        {
            string source = @"
class Test
{
    static void Main()
    {
        int i = 0;
        /*<bind>*/while(i<10)
        {
            i++;
            int j = 0;
            while (j < 10)
            {
                j++;
                System.Console.WriteLine(j);
            }
            System.Console.WriteLine(i);
        }/*</bind>*/
    }
}
";
            string expectedOperationTree = @"
IWhileLoopOperation (LoopKind.While) (OperationKind.Loop, Type: null) (Syntax: 'while(i<10) ... }')
  Condition: 
    IBinaryOperation (BinaryOperatorKind.LessThan) (OperationKind.BinaryOperator, Type: System.Boolean) (Syntax: 'i<10')
      Left: 
        ILocalReferenceOperation: i (OperationKind.LocalReference, Type: System.Int32) (Syntax: 'i')
      Right: 
        ILiteralOperation (OperationKind.Literal, Type: System.Int32, Constant: 10) (Syntax: '10')
  Body: 
    IBlockOperation (4 statements, 1 locals) (OperationKind.Block, Type: null) (Syntax: '{ ... }')
      Locals: Local_1: System.Int32 j
      IExpressionStatementOperation (OperationKind.ExpressionStatement, Type: null) (Syntax: 'i++;')
        Expression: 
          IIncrementOrDecrementOperation (Postfix) (OperationKind.Increment, Type: System.Int32) (Syntax: 'i++')
            Target: 
              ILocalReferenceOperation: i (OperationKind.LocalReference, Type: System.Int32) (Syntax: 'i')
      IVariableDeclarationsOperation (1 declarations) (OperationKind.VariableDeclarations, Type: null) (Syntax: 'int j = 0;')
        IVariableDeclarationOperation (1 variables) (OperationKind.VariableDeclaration, Type: null) (Syntax: 'j = 0')
          Variables: Local_1: System.Int32 j
          Initializer: 
            IVariableInitializerOperation (OperationKind.VariableInitializer, Type: null) (Syntax: '= 0')
              ILiteralOperation (OperationKind.Literal, Type: System.Int32, Constant: 0) (Syntax: '0')
      IWhileLoopOperation (LoopKind.While) (OperationKind.Loop, Type: null) (Syntax: 'while (j <  ... }')
        Condition: 
          IBinaryOperation (BinaryOperatorKind.LessThan) (OperationKind.BinaryOperator, Type: System.Boolean) (Syntax: 'j < 10')
            Left: 
              ILocalReferenceOperation: j (OperationKind.LocalReference, Type: System.Int32) (Syntax: 'j')
            Right: 
              ILiteralOperation (OperationKind.Literal, Type: System.Int32, Constant: 10) (Syntax: '10')
        Body: 
          IBlockOperation (2 statements) (OperationKind.Block, Type: null) (Syntax: '{ ... }')
            IExpressionStatementOperation (OperationKind.ExpressionStatement, Type: null) (Syntax: 'j++;')
              Expression: 
                IIncrementOrDecrementOperation (Postfix) (OperationKind.Increment, Type: System.Int32) (Syntax: 'j++')
                  Target: 
                    ILocalReferenceOperation: j (OperationKind.LocalReference, Type: System.Int32) (Syntax: 'j')
            IExpressionStatementOperation (OperationKind.ExpressionStatement, Type: null) (Syntax: 'System.Cons ... iteLine(j);')
              Expression: 
                IInvocationOperation (void System.Console.WriteLine(System.Int32 value)) (OperationKind.Invocation, Type: System.Void) (Syntax: 'System.Cons ... riteLine(j)')
                  Instance Receiver: 
                    null
                  Arguments(1):
                      IArgumentOperation (ArgumentKind.Explicit, Matching Parameter: value) (OperationKind.Argument, Type: System.Int32) (Syntax: 'j')
                        ILocalReferenceOperation: j (OperationKind.LocalReference, Type: System.Int32) (Syntax: 'j')
                        InConversion: CommonConversion (Exists: True, IsIdentity: True, IsNumeric: False, IsReference: False, IsUserDefined: False) (MethodSymbol: null)
                        OutConversion: CommonConversion (Exists: True, IsIdentity: True, IsNumeric: False, IsReference: False, IsUserDefined: False) (MethodSymbol: null)
      IExpressionStatementOperation (OperationKind.ExpressionStatement, Type: null) (Syntax: 'System.Cons ... iteLine(i);')
        Expression: 
          IInvocationOperation (void System.Console.WriteLine(System.Int32 value)) (OperationKind.Invocation, Type: System.Void) (Syntax: 'System.Cons ... riteLine(i)')
            Instance Receiver: 
              null
            Arguments(1):
                IArgumentOperation (ArgumentKind.Explicit, Matching Parameter: value) (OperationKind.Argument, Type: System.Int32) (Syntax: 'i')
                  ILocalReferenceOperation: i (OperationKind.LocalReference, Type: System.Int32) (Syntax: 'i')
                  InConversion: CommonConversion (Exists: True, IsIdentity: True, IsNumeric: False, IsReference: False, IsUserDefined: False) (MethodSymbol: null)
                  OutConversion: CommonConversion (Exists: True, IsIdentity: True, IsNumeric: False, IsReference: False, IsUserDefined: False) (MethodSymbol: null)
";
            VerifyOperationTreeForTest<WhileStatementSyntax>(source, expectedOperationTree);
        }

        [CompilerTrait(CompilerFeature.IOperation)]
        [Fact, WorkItem(17602, "https://github.com/dotnet/roslyn/issues/17602")]
        public void IWhileUntilLoopStatement_WhileChangeOuterInnerValue()
        {
            string source = @"
class Test
{
    static void Main()
    {
        int i = 0;
        /*<bind>*/while(i<10)
        {
            i++;
            int j = 0;
            while (j < 10)
            {
                j++;
                i = i + j;
                System.Console.WriteLine(j);
            }
            System.Console.WriteLine(i);
        }/*</bind>*/
    }
}
";
            string expectedOperationTree = @"
IWhileLoopOperation (LoopKind.While) (OperationKind.Loop, Type: null) (Syntax: 'while(i<10) ... }')
  Condition: 
    IBinaryOperation (BinaryOperatorKind.LessThan) (OperationKind.BinaryOperator, Type: System.Boolean) (Syntax: 'i<10')
      Left: 
        ILocalReferenceOperation: i (OperationKind.LocalReference, Type: System.Int32) (Syntax: 'i')
      Right: 
        ILiteralOperation (OperationKind.Literal, Type: System.Int32, Constant: 10) (Syntax: '10')
  Body: 
    IBlockOperation (4 statements, 1 locals) (OperationKind.Block, Type: null) (Syntax: '{ ... }')
      Locals: Local_1: System.Int32 j
      IExpressionStatementOperation (OperationKind.ExpressionStatement, Type: null) (Syntax: 'i++;')
        Expression: 
          IIncrementOrDecrementOperation (Postfix) (OperationKind.Increment, Type: System.Int32) (Syntax: 'i++')
            Target: 
              ILocalReferenceOperation: i (OperationKind.LocalReference, Type: System.Int32) (Syntax: 'i')
      IVariableDeclarationsOperation (1 declarations) (OperationKind.VariableDeclarations, Type: null) (Syntax: 'int j = 0;')
        IVariableDeclarationOperation (1 variables) (OperationKind.VariableDeclaration, Type: null) (Syntax: 'j = 0')
          Variables: Local_1: System.Int32 j
          Initializer: 
            IVariableInitializerOperation (OperationKind.VariableInitializer, Type: null) (Syntax: '= 0')
              ILiteralOperation (OperationKind.Literal, Type: System.Int32, Constant: 0) (Syntax: '0')
      IWhileLoopOperation (LoopKind.While) (OperationKind.Loop, Type: null) (Syntax: 'while (j <  ... }')
        Condition: 
          IBinaryOperation (BinaryOperatorKind.LessThan) (OperationKind.BinaryOperator, Type: System.Boolean) (Syntax: 'j < 10')
            Left: 
              ILocalReferenceOperation: j (OperationKind.LocalReference, Type: System.Int32) (Syntax: 'j')
            Right: 
              ILiteralOperation (OperationKind.Literal, Type: System.Int32, Constant: 10) (Syntax: '10')
        Body: 
          IBlockOperation (3 statements) (OperationKind.Block, Type: null) (Syntax: '{ ... }')
            IExpressionStatementOperation (OperationKind.ExpressionStatement, Type: null) (Syntax: 'j++;')
              Expression: 
                IIncrementOrDecrementOperation (Postfix) (OperationKind.Increment, Type: System.Int32) (Syntax: 'j++')
                  Target: 
                    ILocalReferenceOperation: j (OperationKind.LocalReference, Type: System.Int32) (Syntax: 'j')
            IExpressionStatementOperation (OperationKind.ExpressionStatement, Type: null) (Syntax: 'i = i + j;')
              Expression: 
                ISimpleAssignmentOperation (OperationKind.SimpleAssignment, Type: System.Int32) (Syntax: 'i = i + j')
                  Left: 
                    ILocalReferenceOperation: i (OperationKind.LocalReference, Type: System.Int32) (Syntax: 'i')
                  Right: 
                    IBinaryOperation (BinaryOperatorKind.Add) (OperationKind.BinaryOperator, Type: System.Int32) (Syntax: 'i + j')
                      Left: 
                        ILocalReferenceOperation: i (OperationKind.LocalReference, Type: System.Int32) (Syntax: 'i')
                      Right: 
                        ILocalReferenceOperation: j (OperationKind.LocalReference, Type: System.Int32) (Syntax: 'j')
            IExpressionStatementOperation (OperationKind.ExpressionStatement, Type: null) (Syntax: 'System.Cons ... iteLine(j);')
              Expression: 
                IInvocationOperation (void System.Console.WriteLine(System.Int32 value)) (OperationKind.Invocation, Type: System.Void) (Syntax: 'System.Cons ... riteLine(j)')
                  Instance Receiver: 
                    null
                  Arguments(1):
                      IArgumentOperation (ArgumentKind.Explicit, Matching Parameter: value) (OperationKind.Argument, Type: System.Int32) (Syntax: 'j')
                        ILocalReferenceOperation: j (OperationKind.LocalReference, Type: System.Int32) (Syntax: 'j')
                        InConversion: CommonConversion (Exists: True, IsIdentity: True, IsNumeric: False, IsReference: False, IsUserDefined: False) (MethodSymbol: null)
                        OutConversion: CommonConversion (Exists: True, IsIdentity: True, IsNumeric: False, IsReference: False, IsUserDefined: False) (MethodSymbol: null)
      IExpressionStatementOperation (OperationKind.ExpressionStatement, Type: null) (Syntax: 'System.Cons ... iteLine(i);')
        Expression: 
          IInvocationOperation (void System.Console.WriteLine(System.Int32 value)) (OperationKind.Invocation, Type: System.Void) (Syntax: 'System.Cons ... riteLine(i)')
            Instance Receiver: 
              null
            Arguments(1):
                IArgumentOperation (ArgumentKind.Explicit, Matching Parameter: value) (OperationKind.Argument, Type: System.Int32) (Syntax: 'i')
                  ILocalReferenceOperation: i (OperationKind.LocalReference, Type: System.Int32) (Syntax: 'i')
                  InConversion: CommonConversion (Exists: True, IsIdentity: True, IsNumeric: False, IsReference: False, IsUserDefined: False) (MethodSymbol: null)
                  OutConversion: CommonConversion (Exists: True, IsIdentity: True, IsNumeric: False, IsReference: False, IsUserDefined: False) (MethodSymbol: null)
";
            VerifyOperationTreeForTest<WhileStatementSyntax>(source, expectedOperationTree);
        }

        [CompilerTrait(CompilerFeature.IOperation)]
        [Fact, WorkItem(17602, "https://github.com/dotnet/roslyn/issues/17602")]
        public void IWhileUntilLoopStatement_WhileWithDynamic()
        {
            string source = @"
class C
{
    static void Main(string[] args)
    {
        dynamic d = new MyWhile();
        d.Initialize(5);
        /*<bind>*/while (d.Done)
        {
            d.Next();
        }/*</bind>*/
    }
}

public class MyWhile
{
    int index;
    int max;
    public void Initialize(int max)
    {
        index = 0;
        this.max = max;
        System.Console.WriteLine(""Initialize"");
    }
    public bool Done
    {
        get
        {
            System.Console.WriteLine(""Done"");
            return index < max;
        }
    }
    public void Next()
    {
        index = index + 1;
        System.Console.WriteLine(""Next"");
    }
}
";
            string expectedOperationTree = @"
IWhileLoopOperation (LoopKind.While) (OperationKind.Loop, Type: null) (Syntax: 'while (d.Do ... }')
  Condition: 
    IUnaryOperation (UnaryOperatorKind.True) (OperationKind.UnaryOperator, Type: System.Boolean, IsImplicit) (Syntax: 'd.Done')
      Operand: 
        IDynamicMemberReferenceOperation (Member Name: ""Done"", Containing Type: null) (OperationKind.DynamicMemberReference, Type: dynamic) (Syntax: 'd.Done')
          Type Arguments(0)
          Instance Receiver: 
            ILocalReferenceOperation: d (OperationKind.LocalReference, Type: dynamic) (Syntax: 'd')
  Body: 
    IBlockOperation (1 statements) (OperationKind.Block, Type: null) (Syntax: '{ ... }')
      IExpressionStatementOperation (OperationKind.ExpressionStatement, Type: null) (Syntax: 'd.Next();')
        Expression: 
          IDynamicInvocationOperation (OperationKind.DynamicInvocation, Type: dynamic) (Syntax: 'd.Next()')
            Expression: 
              IDynamicMemberReferenceOperation (Member Name: ""Next"", Containing Type: null) (OperationKind.DynamicMemberReference, Type: dynamic) (Syntax: 'd.Next')
                Type Arguments(0)
                Instance Receiver: 
                  ILocalReferenceOperation: d (OperationKind.LocalReference, Type: dynamic) (Syntax: 'd')
            Arguments(0)
            ArgumentNames(0)
            ArgumentRefKinds(0)
";
            VerifyOperationTreeForTest<WhileStatementSyntax>(source, expectedOperationTree);
        }

        [CompilerTrait(CompilerFeature.IOperation)]
        [Fact, WorkItem(17602, "https://github.com/dotnet/roslyn/issues/17602")]
        public void IWhileUntilLoopStatement_WhileIncrementInCondition()
        {
            string source = @"
class Program
{
    static void Main(string[] args)
    {
        int i = 0;
        /*<bind>*/while ( ++i < 5)
        {
            System.Console.WriteLine(i);
        }/*</bind>*/
    }
}

";
            string expectedOperationTree = @"
IWhileLoopOperation (LoopKind.While) (OperationKind.Loop, Type: null) (Syntax: 'while ( ++i ... }')
  Condition: 
    IBinaryOperation (BinaryOperatorKind.LessThan) (OperationKind.BinaryOperator, Type: System.Boolean) (Syntax: '++i < 5')
      Left: 
        IIncrementOrDecrementOperation (Prefix) (OperationKind.Increment, Type: System.Int32) (Syntax: '++i')
          Target: 
            ILocalReferenceOperation: i (OperationKind.LocalReference, Type: System.Int32) (Syntax: 'i')
      Right: 
        ILiteralOperation (OperationKind.Literal, Type: System.Int32, Constant: 5) (Syntax: '5')
  Body: 
    IBlockOperation (1 statements) (OperationKind.Block, Type: null) (Syntax: '{ ... }')
      IExpressionStatementOperation (OperationKind.ExpressionStatement, Type: null) (Syntax: 'System.Cons ... iteLine(i);')
        Expression: 
          IInvocationOperation (void System.Console.WriteLine(System.Int32 value)) (OperationKind.Invocation, Type: System.Void) (Syntax: 'System.Cons ... riteLine(i)')
            Instance Receiver: 
              null
            Arguments(1):
                IArgumentOperation (ArgumentKind.Explicit, Matching Parameter: value) (OperationKind.Argument, Type: System.Int32) (Syntax: 'i')
                  ILocalReferenceOperation: i (OperationKind.LocalReference, Type: System.Int32) (Syntax: 'i')
                  InConversion: CommonConversion (Exists: True, IsIdentity: True, IsNumeric: False, IsReference: False, IsUserDefined: False) (MethodSymbol: null)
                  OutConversion: CommonConversion (Exists: True, IsIdentity: True, IsNumeric: False, IsReference: False, IsUserDefined: False) (MethodSymbol: null)
";
            VerifyOperationTreeForTest<WhileStatementSyntax>(source, expectedOperationTree);
        }

        [CompilerTrait(CompilerFeature.IOperation)]
        [Fact, WorkItem(17602, "https://github.com/dotnet/roslyn/issues/17602")]
        public void IWhileUntilLoopStatement_WhileInfiniteLoop()
        {
            string source = @"
class C
{
    static void Main(string[] args)
    {
        int i = 1;
        /*<bind>*/while (i > 0)
        {
            i++;
        }/*</bind>*/
    }
}";
            string expectedOperationTree = @"
IWhileLoopOperation (LoopKind.While) (OperationKind.Loop, Type: null) (Syntax: 'while (i >  ... }')
  Condition: 
    IBinaryOperation (BinaryOperatorKind.GreaterThan) (OperationKind.BinaryOperator, Type: System.Boolean) (Syntax: 'i > 0')
      Left: 
        ILocalReferenceOperation: i (OperationKind.LocalReference, Type: System.Int32) (Syntax: 'i')
      Right: 
        ILiteralOperation (OperationKind.Literal, Type: System.Int32, Constant: 0) (Syntax: '0')
  Body: 
    IBlockOperation (1 statements) (OperationKind.Block, Type: null) (Syntax: '{ ... }')
      IExpressionStatementOperation (OperationKind.ExpressionStatement, Type: null) (Syntax: 'i++;')
        Expression: 
          IIncrementOrDecrementOperation (Postfix) (OperationKind.Increment, Type: System.Int32) (Syntax: 'i++')
            Target: 
              ILocalReferenceOperation: i (OperationKind.LocalReference, Type: System.Int32) (Syntax: 'i')
";
            VerifyOperationTreeForTest<WhileStatementSyntax>(source, expectedOperationTree);
        }

        [CompilerTrait(CompilerFeature.IOperation)]
        [Fact, WorkItem(17602, "https://github.com/dotnet/roslyn/issues/17602")]
        public void IWhileUntilLoopStatement_WhileConstantCheck()
        {
            string source = @"
class Program
{
    bool foo()
    {
        const bool b = true;
        /*<bind>*/while (b == b)
        {
            return b;
        }/*</bind>*/
    }
}
";
            string expectedOperationTree = @"
IWhileLoopOperation (LoopKind.While) (OperationKind.Loop, Type: null) (Syntax: 'while (b == ... }')
  Condition: 
    IBinaryOperation (BinaryOperatorKind.Equals) (OperationKind.BinaryOperator, Type: System.Boolean, Constant: True) (Syntax: 'b == b')
      Left: 
        ILocalReferenceOperation: b (OperationKind.LocalReference, Type: System.Boolean, Constant: True) (Syntax: 'b')
      Right: 
        ILocalReferenceOperation: b (OperationKind.LocalReference, Type: System.Boolean, Constant: True) (Syntax: 'b')
  Body: 
    IBlockOperation (1 statements) (OperationKind.Block, Type: null) (Syntax: '{ ... }')
      IReturnOperation (OperationKind.Return, Type: null) (Syntax: 'return b;')
        ReturnedValue: 
          ILocalReferenceOperation: b (OperationKind.LocalReference, Type: System.Boolean, Constant: True) (Syntax: 'b')
";
            VerifyOperationTreeForTest<WhileStatementSyntax>(source, expectedOperationTree);
        }

        [CompilerTrait(CompilerFeature.IOperation)]
        [Fact, WorkItem(17602, "https://github.com/dotnet/roslyn/issues/17602")]
        public void IWhileUntilLoopStatement_WhileWithTryCatch()
        {
            string source = @"
public class TryCatchFinally
{
    public void TryMethod()
    {
        sbyte x = 111, y;
        /*<bind>*/while (x-- > 0)
        {
            try
            {
                y = (sbyte)(x / 2);
            }
            finally
            {
                throw new System.Exception(); 
            }
        }/*</bind>*/
       
    }
}
";
            string expectedOperationTree = @"
IWhileLoopOperation (LoopKind.While) (OperationKind.Loop, Type: null) (Syntax: 'while (x--  ... }')
  Condition: 
    IBinaryOperation (BinaryOperatorKind.GreaterThan) (OperationKind.BinaryOperator, Type: System.Boolean) (Syntax: 'x-- > 0')
      Left: 
        IConversionOperation (TryCast: False, Unchecked) (OperationKind.Conversion, Type: System.Int32, IsImplicit) (Syntax: 'x--')
          Conversion: CommonConversion (Exists: True, IsIdentity: False, IsNumeric: True, IsReference: False, IsUserDefined: False) (MethodSymbol: null)
          Operand: 
            IIncrementOrDecrementOperation (Postfix) (OperationKind.Decrement, Type: System.SByte) (Syntax: 'x--')
              Target: 
                ILocalReferenceOperation: x (OperationKind.LocalReference, Type: System.SByte) (Syntax: 'x')
      Right: 
        ILiteralOperation (OperationKind.Literal, Type: System.Int32, Constant: 0) (Syntax: '0')
  Body: 
    IBlockOperation (1 statements) (OperationKind.Block, Type: null) (Syntax: '{ ... }')
      ITryOperation (OperationKind.Try, Type: null) (Syntax: 'try ... }')
        Body: 
          IBlockOperation (1 statements) (OperationKind.Block, Type: null) (Syntax: '{ ... }')
            IExpressionStatementOperation (OperationKind.ExpressionStatement, Type: null) (Syntax: 'y = (sbyte)(x / 2);')
              Expression: 
                ISimpleAssignmentOperation (OperationKind.SimpleAssignment, Type: System.SByte) (Syntax: 'y = (sbyte)(x / 2)')
                  Left: 
                    ILocalReferenceOperation: y (OperationKind.LocalReference, Type: System.SByte) (Syntax: 'y')
                  Right: 
                    IConversionOperation (TryCast: False, Unchecked) (OperationKind.Conversion, Type: System.SByte) (Syntax: '(sbyte)(x / 2)')
                      Conversion: CommonConversion (Exists: True, IsIdentity: False, IsNumeric: True, IsReference: False, IsUserDefined: False) (MethodSymbol: null)
                      Operand: 
<<<<<<< HEAD
                        IParenthesizedExpression (OperationKind.ParenthesizedExpression, Type: System.Int32) (Syntax: '(x / 2)')
                          Operand: 
                            IBinaryOperatorExpression (BinaryOperatorKind.Divide) (OperationKind.BinaryOperatorExpression, Type: System.Int32) (Syntax: 'x / 2')
                              Left: 
                                IConversionExpression (Implicit, TryCast: False, Unchecked) (OperationKind.ConversionExpression, Type: System.Int32, IsImplicit) (Syntax: 'x')
                                  Conversion: CommonConversion (Exists: True, IsIdentity: False, IsNumeric: True, IsReference: False, IsUserDefined: False) (MethodSymbol: null)
                                  Operand: 
                                    ILocalReferenceExpression: x (OperationKind.LocalReferenceExpression, Type: System.SByte) (Syntax: 'x')
                              Right: 
                                ILiteralExpression (OperationKind.LiteralExpression, Type: System.Int32, Constant: 2) (Syntax: '2')
=======
                        IBinaryOperation (BinaryOperatorKind.Divide) (OperationKind.BinaryOperator, Type: System.Int32) (Syntax: 'x / 2')
                          Left: 
                            IConversionOperation (TryCast: False, Unchecked) (OperationKind.Conversion, Type: System.Int32, IsImplicit) (Syntax: 'x')
                              Conversion: CommonConversion (Exists: True, IsIdentity: False, IsNumeric: True, IsReference: False, IsUserDefined: False) (MethodSymbol: null)
                              Operand: 
                                ILocalReferenceOperation: x (OperationKind.LocalReference, Type: System.SByte) (Syntax: 'x')
                          Right: 
                            ILiteralOperation (OperationKind.Literal, Type: System.Int32, Constant: 2) (Syntax: '2')
>>>>>>> f09e33b7
        Catch clauses(0)
        Finally: 
          IBlockOperation (1 statements) (OperationKind.Block, Type: null) (Syntax: '{ ... }')
            IThrowOperation (OperationKind.Throw, Type: null) (Syntax: 'throw new S ... xception();')
              IObjectCreationOperation (Constructor: System.Exception..ctor()) (OperationKind.ObjectCreation, Type: System.Exception) (Syntax: 'new System.Exception()')
                Arguments(0)
                Initializer: 
                  null
";
            VerifyOperationTreeForTest<WhileStatementSyntax>(source, expectedOperationTree);
        }

        [CompilerTrait(CompilerFeature.IOperation)]
        [Fact, WorkItem(17602, "https://github.com/dotnet/roslyn/issues/17602")]
        public void IWhileUntilLoopStatement_WhileWithOutVar()
        {
            string source = @"
public class X
{
    public static void Main()
    {
        bool f = true;

        /*<bind>*/while (Dummy(f, TakeOutParam((f ? 1 : 2), out var x1), x1))
        {
            System.Console.WriteLine(x1);
            f = false;
        }/*</bind>*/
    }

    static bool Dummy(bool x, object y, object z)
    {
        System.Console.WriteLine(z);
        return x;
    }

    static bool TakeOutParam<T>(T y, out T x)
    {
        x = y;
        return true;
    }
}
";
            string expectedOperationTree = @"
IWhileLoopOperation (LoopKind.While) (OperationKind.Loop, Type: null) (Syntax: 'while (Dumm ... }')
  Locals: Local_1: System.Int32 x1
  Condition: 
    IInvocationOperation (System.Boolean X.Dummy(System.Boolean x, System.Object y, System.Object z)) (OperationKind.Invocation, Type: System.Boolean) (Syntax: 'Dummy(f, Ta ... ar x1), x1)')
      Instance Receiver: 
        null
      Arguments(3):
          IArgumentOperation (ArgumentKind.Explicit, Matching Parameter: x) (OperationKind.Argument, Type: System.Boolean) (Syntax: 'f')
            ILocalReferenceOperation: f (OperationKind.LocalReference, Type: System.Boolean) (Syntax: 'f')
            InConversion: CommonConversion (Exists: True, IsIdentity: True, IsNumeric: False, IsReference: False, IsUserDefined: False) (MethodSymbol: null)
            OutConversion: CommonConversion (Exists: True, IsIdentity: True, IsNumeric: False, IsReference: False, IsUserDefined: False) (MethodSymbol: null)
          IArgumentOperation (ArgumentKind.Explicit, Matching Parameter: y) (OperationKind.Argument, Type: System.Object) (Syntax: 'TakeOutPara ... out var x1)')
            IConversionOperation (TryCast: False, Unchecked) (OperationKind.Conversion, Type: System.Object, IsImplicit) (Syntax: 'TakeOutPara ... out var x1)')
              Conversion: CommonConversion (Exists: True, IsIdentity: False, IsNumeric: False, IsReference: False, IsUserDefined: False) (MethodSymbol: null)
              Operand: 
                IInvocationOperation (System.Boolean X.TakeOutParam<System.Int32>(System.Int32 y, out System.Int32 x)) (OperationKind.Invocation, Type: System.Boolean) (Syntax: 'TakeOutPara ... out var x1)')
                  Instance Receiver: 
                    null
                  Arguments(2):
<<<<<<< HEAD
                      IArgument (ArgumentKind.Explicit, Matching Parameter: y) (OperationKind.Argument) (Syntax: '(f ? 1 : 2)')
                        IParenthesizedExpression (OperationKind.ParenthesizedExpression, Type: System.Int32) (Syntax: '(f ? 1 : 2)')
                          Operand: 
                            IConditionalExpression (OperationKind.ConditionalExpression, Type: System.Int32) (Syntax: 'f ? 1 : 2')
                              Condition: 
                                ILocalReferenceExpression: f (OperationKind.LocalReferenceExpression, Type: System.Boolean) (Syntax: 'f')
                              WhenTrue: 
                                ILiteralExpression (OperationKind.LiteralExpression, Type: System.Int32, Constant: 1) (Syntax: '1')
                              WhenFalse: 
                                ILiteralExpression (OperationKind.LiteralExpression, Type: System.Int32, Constant: 2) (Syntax: '2')
=======
                      IArgumentOperation (ArgumentKind.Explicit, Matching Parameter: y) (OperationKind.Argument, Type: System.Int32, IsImplicit) (Syntax: 'f ? 1 : 2')
                        IConditionalOperation (OperationKind.Conditional, Type: System.Int32) (Syntax: 'f ? 1 : 2')
                          Condition: 
                            ILocalReferenceOperation: f (OperationKind.LocalReference, Type: System.Boolean) (Syntax: 'f')
                          WhenTrue: 
                            ILiteralOperation (OperationKind.Literal, Type: System.Int32, Constant: 1) (Syntax: '1')
                          WhenFalse: 
                            ILiteralOperation (OperationKind.Literal, Type: System.Int32, Constant: 2) (Syntax: '2')
>>>>>>> f09e33b7
                        InConversion: CommonConversion (Exists: True, IsIdentity: True, IsNumeric: False, IsReference: False, IsUserDefined: False) (MethodSymbol: null)
                        OutConversion: CommonConversion (Exists: True, IsIdentity: True, IsNumeric: False, IsReference: False, IsUserDefined: False) (MethodSymbol: null)
                      IArgumentOperation (ArgumentKind.Explicit, Matching Parameter: x) (OperationKind.Argument, Type: System.Int32) (Syntax: 'out var x1')
                        IDeclarationExpressionOperation (OperationKind.DeclarationExpression, Type: System.Int32) (Syntax: 'var x1')
                          ILocalReferenceOperation: x1 (IsDeclaration: True) (OperationKind.LocalReference, Type: System.Int32) (Syntax: 'x1')
                        InConversion: CommonConversion (Exists: True, IsIdentity: True, IsNumeric: False, IsReference: False, IsUserDefined: False) (MethodSymbol: null)
                        OutConversion: CommonConversion (Exists: True, IsIdentity: True, IsNumeric: False, IsReference: False, IsUserDefined: False) (MethodSymbol: null)
            InConversion: CommonConversion (Exists: True, IsIdentity: True, IsNumeric: False, IsReference: False, IsUserDefined: False) (MethodSymbol: null)
            OutConversion: CommonConversion (Exists: True, IsIdentity: True, IsNumeric: False, IsReference: False, IsUserDefined: False) (MethodSymbol: null)
          IArgumentOperation (ArgumentKind.Explicit, Matching Parameter: z) (OperationKind.Argument, Type: System.Object) (Syntax: 'x1')
            IConversionOperation (TryCast: False, Unchecked) (OperationKind.Conversion, Type: System.Object, IsImplicit) (Syntax: 'x1')
              Conversion: CommonConversion (Exists: True, IsIdentity: False, IsNumeric: False, IsReference: False, IsUserDefined: False) (MethodSymbol: null)
              Operand: 
                ILocalReferenceOperation: x1 (OperationKind.LocalReference, Type: System.Int32) (Syntax: 'x1')
            InConversion: CommonConversion (Exists: True, IsIdentity: True, IsNumeric: False, IsReference: False, IsUserDefined: False) (MethodSymbol: null)
            OutConversion: CommonConversion (Exists: True, IsIdentity: True, IsNumeric: False, IsReference: False, IsUserDefined: False) (MethodSymbol: null)
  Body: 
    IBlockOperation (2 statements) (OperationKind.Block, Type: null) (Syntax: '{ ... }')
      IExpressionStatementOperation (OperationKind.ExpressionStatement, Type: null) (Syntax: 'System.Cons ... teLine(x1);')
        Expression: 
          IInvocationOperation (void System.Console.WriteLine(System.Int32 value)) (OperationKind.Invocation, Type: System.Void) (Syntax: 'System.Cons ... iteLine(x1)')
            Instance Receiver: 
              null
            Arguments(1):
                IArgumentOperation (ArgumentKind.Explicit, Matching Parameter: value) (OperationKind.Argument, Type: System.Int32) (Syntax: 'x1')
                  ILocalReferenceOperation: x1 (OperationKind.LocalReference, Type: System.Int32) (Syntax: 'x1')
                  InConversion: CommonConversion (Exists: True, IsIdentity: True, IsNumeric: False, IsReference: False, IsUserDefined: False) (MethodSymbol: null)
                  OutConversion: CommonConversion (Exists: True, IsIdentity: True, IsNumeric: False, IsReference: False, IsUserDefined: False) (MethodSymbol: null)
      IExpressionStatementOperation (OperationKind.ExpressionStatement, Type: null) (Syntax: 'f = false;')
        Expression: 
          ISimpleAssignmentOperation (OperationKind.SimpleAssignment, Type: System.Boolean) (Syntax: 'f = false')
            Left: 
              ILocalReferenceOperation: f (OperationKind.LocalReference, Type: System.Boolean) (Syntax: 'f')
            Right: 
              ILiteralOperation (OperationKind.Literal, Type: System.Boolean, Constant: False) (Syntax: 'false')
";
            VerifyOperationTreeForTest<WhileStatementSyntax>(source, expectedOperationTree);
        }

        [CompilerTrait(CompilerFeature.IOperation)]
        [Fact, WorkItem(17602, "https://github.com/dotnet/roslyn/issues/17602")]
        public void IWhileUntilLoopStatement_DoWithOutVar()
        {
            string source = @"
class X
{
    public static void Main()
    {
        bool f = true;

        /*<bind>*/do
        {
            f = false;
        } while (Dummy(f, TakeOutParam((f ? 1 : 2), out var x1), x1));/*</bind>*/
    }

    static bool Dummy(bool x, object y, object z)
    {
        System.Console.WriteLine(z);
        return x;
    }

    static bool TakeOutParam<T>(T y, out T x)
    {
        x = y;
        return true;
    }
}
";
            string expectedOperationTree = @"
IDoLoopOperation (DoLoopKind: DoWhileBottomLoop) (LoopKind.Do) (OperationKind.Loop, Type: null) (Syntax: 'do ...  x1), x1));')
  Locals: Local_1: System.Int32 x1
  Condition: 
    IInvocationOperation (System.Boolean X.Dummy(System.Boolean x, System.Object y, System.Object z)) (OperationKind.Invocation, Type: System.Boolean) (Syntax: 'Dummy(f, Ta ... ar x1), x1)')
      Instance Receiver: 
        null
      Arguments(3):
          IArgumentOperation (ArgumentKind.Explicit, Matching Parameter: x) (OperationKind.Argument, Type: System.Boolean) (Syntax: 'f')
            ILocalReferenceOperation: f (OperationKind.LocalReference, Type: System.Boolean) (Syntax: 'f')
            InConversion: CommonConversion (Exists: True, IsIdentity: True, IsNumeric: False, IsReference: False, IsUserDefined: False) (MethodSymbol: null)
            OutConversion: CommonConversion (Exists: True, IsIdentity: True, IsNumeric: False, IsReference: False, IsUserDefined: False) (MethodSymbol: null)
          IArgumentOperation (ArgumentKind.Explicit, Matching Parameter: y) (OperationKind.Argument, Type: System.Object) (Syntax: 'TakeOutPara ... out var x1)')
            IConversionOperation (TryCast: False, Unchecked) (OperationKind.Conversion, Type: System.Object, IsImplicit) (Syntax: 'TakeOutPara ... out var x1)')
              Conversion: CommonConversion (Exists: True, IsIdentity: False, IsNumeric: False, IsReference: False, IsUserDefined: False) (MethodSymbol: null)
              Operand: 
                IInvocationOperation (System.Boolean X.TakeOutParam<System.Int32>(System.Int32 y, out System.Int32 x)) (OperationKind.Invocation, Type: System.Boolean) (Syntax: 'TakeOutPara ... out var x1)')
                  Instance Receiver: 
                    null
                  Arguments(2):
<<<<<<< HEAD
                      IArgument (ArgumentKind.Explicit, Matching Parameter: y) (OperationKind.Argument) (Syntax: '(f ? 1 : 2)')
                        IParenthesizedExpression (OperationKind.ParenthesizedExpression, Type: System.Int32) (Syntax: '(f ? 1 : 2)')
                          Operand: 
                            IConditionalExpression (OperationKind.ConditionalExpression, Type: System.Int32) (Syntax: 'f ? 1 : 2')
                              Condition: 
                                ILocalReferenceExpression: f (OperationKind.LocalReferenceExpression, Type: System.Boolean) (Syntax: 'f')
                              WhenTrue: 
                                ILiteralExpression (OperationKind.LiteralExpression, Type: System.Int32, Constant: 1) (Syntax: '1')
                              WhenFalse: 
                                ILiteralExpression (OperationKind.LiteralExpression, Type: System.Int32, Constant: 2) (Syntax: '2')
=======
                      IArgumentOperation (ArgumentKind.Explicit, Matching Parameter: y) (OperationKind.Argument, Type: System.Int32, IsImplicit) (Syntax: 'f ? 1 : 2')
                        IConditionalOperation (OperationKind.Conditional, Type: System.Int32) (Syntax: 'f ? 1 : 2')
                          Condition: 
                            ILocalReferenceOperation: f (OperationKind.LocalReference, Type: System.Boolean) (Syntax: 'f')
                          WhenTrue: 
                            ILiteralOperation (OperationKind.Literal, Type: System.Int32, Constant: 1) (Syntax: '1')
                          WhenFalse: 
                            ILiteralOperation (OperationKind.Literal, Type: System.Int32, Constant: 2) (Syntax: '2')
>>>>>>> f09e33b7
                        InConversion: CommonConversion (Exists: True, IsIdentity: True, IsNumeric: False, IsReference: False, IsUserDefined: False) (MethodSymbol: null)
                        OutConversion: CommonConversion (Exists: True, IsIdentity: True, IsNumeric: False, IsReference: False, IsUserDefined: False) (MethodSymbol: null)
                      IArgumentOperation (ArgumentKind.Explicit, Matching Parameter: x) (OperationKind.Argument, Type: System.Int32) (Syntax: 'out var x1')
                        IDeclarationExpressionOperation (OperationKind.DeclarationExpression, Type: System.Int32) (Syntax: 'var x1')
                          ILocalReferenceOperation: x1 (IsDeclaration: True) (OperationKind.LocalReference, Type: System.Int32) (Syntax: 'x1')
                        InConversion: CommonConversion (Exists: True, IsIdentity: True, IsNumeric: False, IsReference: False, IsUserDefined: False) (MethodSymbol: null)
                        OutConversion: CommonConversion (Exists: True, IsIdentity: True, IsNumeric: False, IsReference: False, IsUserDefined: False) (MethodSymbol: null)
            InConversion: CommonConversion (Exists: True, IsIdentity: True, IsNumeric: False, IsReference: False, IsUserDefined: False) (MethodSymbol: null)
            OutConversion: CommonConversion (Exists: True, IsIdentity: True, IsNumeric: False, IsReference: False, IsUserDefined: False) (MethodSymbol: null)
          IArgumentOperation (ArgumentKind.Explicit, Matching Parameter: z) (OperationKind.Argument, Type: System.Object) (Syntax: 'x1')
            IConversionOperation (TryCast: False, Unchecked) (OperationKind.Conversion, Type: System.Object, IsImplicit) (Syntax: 'x1')
              Conversion: CommonConversion (Exists: True, IsIdentity: False, IsNumeric: False, IsReference: False, IsUserDefined: False) (MethodSymbol: null)
              Operand: 
                ILocalReferenceOperation: x1 (OperationKind.LocalReference, Type: System.Int32) (Syntax: 'x1')
            InConversion: CommonConversion (Exists: True, IsIdentity: True, IsNumeric: False, IsReference: False, IsUserDefined: False) (MethodSymbol: null)
            OutConversion: CommonConversion (Exists: True, IsIdentity: True, IsNumeric: False, IsReference: False, IsUserDefined: False) (MethodSymbol: null)
  IgnoredCondition: 
    null
  Body: 
    IBlockOperation (1 statements) (OperationKind.Block, Type: null) (Syntax: '{ ... }')
      IExpressionStatementOperation (OperationKind.ExpressionStatement, Type: null) (Syntax: 'f = false;')
        Expression: 
          ISimpleAssignmentOperation (OperationKind.SimpleAssignment, Type: System.Boolean) (Syntax: 'f = false')
            Left: 
              ILocalReferenceOperation: f (OperationKind.LocalReference, Type: System.Boolean) (Syntax: 'f')
            Right: 
              ILiteralOperation (OperationKind.Literal, Type: System.Boolean, Constant: False) (Syntax: 'false')
";
            var expectedDiagnostics = DiagnosticDescription.None;

            VerifyOperationTreeAndDiagnosticsForTest<DoStatementSyntax>(source, expectedOperationTree, expectedDiagnostics);
        }
    }
}<|MERGE_RESOLUTION|>--- conflicted
+++ resolved
@@ -349,21 +349,13 @@
   Condition: 
     IBinaryOperation (BinaryOperatorKind.GreaterThanOrEqual) (OperationKind.BinaryOperator, Type: System.Boolean) (Syntax: '(i = value) >= 0')
       Left: 
-<<<<<<< HEAD
-        IParenthesizedExpression (OperationKind.ParenthesizedExpression, Type: System.Int32) (Syntax: '(i = value)')
+        IParenthesizedOperation (OperationKind.Parenthesized, Type: System.Int32) (Syntax: '(i = value)')
           Operand: 
-            ISimpleAssignmentExpression (OperationKind.SimpleAssignmentExpression, Type: System.Int32) (Syntax: 'i = value')
+            ISimpleAssignmentOperation (OperationKind.SimpleAssignment, Type: System.Int32) (Syntax: 'i = value')
               Left: 
-                ILocalReferenceExpression: i (OperationKind.LocalReferenceExpression, Type: System.Int32) (Syntax: 'i')
+                ILocalReferenceOperation: i (OperationKind.LocalReference, Type: System.Int32) (Syntax: 'i')
               Right: 
-                ILocalReferenceExpression: value (OperationKind.LocalReferenceExpression, Type: System.Int32) (Syntax: 'value')
-=======
-        ISimpleAssignmentOperation (OperationKind.SimpleAssignment, Type: System.Int32) (Syntax: 'i = value')
-          Left: 
-            ILocalReferenceOperation: i (OperationKind.LocalReference, Type: System.Int32) (Syntax: 'i')
-          Right: 
-            ILocalReferenceOperation: value (OperationKind.LocalReference, Type: System.Int32) (Syntax: 'value')
->>>>>>> f09e33b7
+                ILocalReferenceOperation: value (OperationKind.LocalReference, Type: System.Int32) (Syntax: 'value')
       Right: 
         ILiteralOperation (OperationKind.Literal, Type: System.Int32, Constant: 0) (Syntax: '0')
   Body: 
@@ -466,21 +458,13 @@
         Condition: 
           IBinaryOperation (BinaryOperatorKind.Equals) (OperationKind.BinaryOperator, Type: System.Boolean) (Syntax: '(number % 2) == 0')
             Left: 
-<<<<<<< HEAD
-              IParenthesizedExpression (OperationKind.ParenthesizedExpression, Type: System.Int32) (Syntax: '(number % 2)')
+              IParenthesizedOperation (OperationKind.Parenthesized, Type: System.Int32) (Syntax: '(number % 2)')
                 Operand: 
-                  IBinaryOperatorExpression (BinaryOperatorKind.Remainder) (OperationKind.BinaryOperatorExpression, Type: System.Int32) (Syntax: 'number % 2')
+                  IBinaryOperation (BinaryOperatorKind.Remainder) (OperationKind.BinaryOperator, Type: System.Int32) (Syntax: 'number % 2')
                     Left: 
-                      IParameterReferenceExpression: number (OperationKind.ParameterReferenceExpression, Type: System.Int32) (Syntax: 'number')
+                      IParameterReferenceOperation: number (OperationKind.ParameterReference, Type: System.Int32) (Syntax: 'number')
                     Right: 
-                      ILiteralExpression (OperationKind.LiteralExpression, Type: System.Int32, Constant: 2) (Syntax: '2')
-=======
-              IBinaryOperation (BinaryOperatorKind.Remainder) (OperationKind.BinaryOperator, Type: System.Int32) (Syntax: 'number % 2')
-                Left: 
-                  IParameterReferenceOperation: number (OperationKind.ParameterReference, Type: System.Int32) (Syntax: 'number')
-                Right: 
-                  ILiteralOperation (OperationKind.Literal, Type: System.Int32, Constant: 2) (Syntax: '2')
->>>>>>> f09e33b7
+                      ILiteralOperation (OperationKind.Literal, Type: System.Int32, Constant: 2) (Syntax: '2')
             Right: 
               ILiteralOperation (OperationKind.Literal, Type: System.Int32, Constant: 0) (Syntax: '0')
         WhenTrue: 
@@ -535,21 +519,13 @@
         Condition: 
           IBinaryOperation (BinaryOperatorKind.Equals) (OperationKind.BinaryOperator, Type: System.Boolean) (Syntax: '(number % 2) == 0')
             Left: 
-<<<<<<< HEAD
-              IParenthesizedExpression (OperationKind.ParenthesizedExpression, Type: System.Int32) (Syntax: '(number % 2)')
+              IParenthesizedOperation (OperationKind.Parenthesized, Type: System.Int32) (Syntax: '(number % 2)')
                 Operand: 
-                  IBinaryOperatorExpression (BinaryOperatorKind.Remainder) (OperationKind.BinaryOperatorExpression, Type: System.Int32) (Syntax: 'number % 2')
+                  IBinaryOperation (BinaryOperatorKind.Remainder) (OperationKind.BinaryOperator, Type: System.Int32) (Syntax: 'number % 2')
                     Left: 
-                      IParameterReferenceExpression: number (OperationKind.ParameterReferenceExpression, Type: System.Int32) (Syntax: 'number')
+                      IParameterReferenceOperation: number (OperationKind.ParameterReference, Type: System.Int32) (Syntax: 'number')
                     Right: 
-                      ILiteralExpression (OperationKind.LiteralExpression, Type: System.Int32, Constant: 2) (Syntax: '2')
-=======
-              IBinaryOperation (BinaryOperatorKind.Remainder) (OperationKind.BinaryOperator, Type: System.Int32) (Syntax: 'number % 2')
-                Left: 
-                  IParameterReferenceOperation: number (OperationKind.ParameterReference, Type: System.Int32) (Syntax: 'number')
-                Right: 
-                  ILiteralOperation (OperationKind.Literal, Type: System.Int32, Constant: 2) (Syntax: '2')
->>>>>>> f09e33b7
+                      ILiteralOperation (OperationKind.Literal, Type: System.Int32, Constant: 2) (Syntax: '2')
             Right: 
               ILiteralOperation (OperationKind.Literal, Type: System.Int32, Constant: 0) (Syntax: '0')
         WhenTrue: 
@@ -1139,27 +1115,16 @@
                     IConversionOperation (TryCast: False, Unchecked) (OperationKind.Conversion, Type: System.SByte) (Syntax: '(sbyte)(x / 2)')
                       Conversion: CommonConversion (Exists: True, IsIdentity: False, IsNumeric: True, IsReference: False, IsUserDefined: False) (MethodSymbol: null)
                       Operand: 
-<<<<<<< HEAD
-                        IParenthesizedExpression (OperationKind.ParenthesizedExpression, Type: System.Int32) (Syntax: '(x / 2)')
+                        IParenthesizedOperation (OperationKind.Parenthesized, Type: System.Int32) (Syntax: '(x / 2)')
                           Operand: 
-                            IBinaryOperatorExpression (BinaryOperatorKind.Divide) (OperationKind.BinaryOperatorExpression, Type: System.Int32) (Syntax: 'x / 2')
+                            IBinaryOperation (BinaryOperatorKind.Divide) (OperationKind.BinaryOperator, Type: System.Int32) (Syntax: 'x / 2')
                               Left: 
-                                IConversionExpression (Implicit, TryCast: False, Unchecked) (OperationKind.ConversionExpression, Type: System.Int32, IsImplicit) (Syntax: 'x')
+                                IConversionOperation (TryCast: False, Unchecked) (OperationKind.Conversion, Type: System.Int32, IsImplicit) (Syntax: 'x')
                                   Conversion: CommonConversion (Exists: True, IsIdentity: False, IsNumeric: True, IsReference: False, IsUserDefined: False) (MethodSymbol: null)
                                   Operand: 
-                                    ILocalReferenceExpression: x (OperationKind.LocalReferenceExpression, Type: System.SByte) (Syntax: 'x')
+                                    ILocalReferenceOperation: x (OperationKind.LocalReference, Type: System.SByte) (Syntax: 'x')
                               Right: 
-                                ILiteralExpression (OperationKind.LiteralExpression, Type: System.Int32, Constant: 2) (Syntax: '2')
-=======
-                        IBinaryOperation (BinaryOperatorKind.Divide) (OperationKind.BinaryOperator, Type: System.Int32) (Syntax: 'x / 2')
-                          Left: 
-                            IConversionOperation (TryCast: False, Unchecked) (OperationKind.Conversion, Type: System.Int32, IsImplicit) (Syntax: 'x')
-                              Conversion: CommonConversion (Exists: True, IsIdentity: False, IsNumeric: True, IsReference: False, IsUserDefined: False) (MethodSymbol: null)
-                              Operand: 
-                                ILocalReferenceOperation: x (OperationKind.LocalReference, Type: System.SByte) (Syntax: 'x')
-                          Right: 
-                            ILiteralOperation (OperationKind.Literal, Type: System.Int32, Constant: 2) (Syntax: '2')
->>>>>>> f09e33b7
+                                ILiteralOperation (OperationKind.Literal, Type: System.Int32, Constant: 2) (Syntax: '2')
         Catch clauses(0)
         Finally: 
           IBlockOperation (1 statements) (OperationKind.Block, Type: null) (Syntax: '{ ... }')
@@ -1223,27 +1188,16 @@
                   Instance Receiver: 
                     null
                   Arguments(2):
-<<<<<<< HEAD
-                      IArgument (ArgumentKind.Explicit, Matching Parameter: y) (OperationKind.Argument) (Syntax: '(f ? 1 : 2)')
-                        IParenthesizedExpression (OperationKind.ParenthesizedExpression, Type: System.Int32) (Syntax: '(f ? 1 : 2)')
+                      IArgumentOperation (ArgumentKind.Explicit, Matching Parameter: y) (OperationKind.Argument, Type: System.Int32) (Syntax: '(f ? 1 : 2)')
+                        IParenthesizedOperation (OperationKind.Parenthesized, Type: System.Int32) (Syntax: '(f ? 1 : 2)')
                           Operand: 
-                            IConditionalExpression (OperationKind.ConditionalExpression, Type: System.Int32) (Syntax: 'f ? 1 : 2')
+                            IConditionalOperation (OperationKind.Conditional, Type: System.Int32) (Syntax: 'f ? 1 : 2')
                               Condition: 
-                                ILocalReferenceExpression: f (OperationKind.LocalReferenceExpression, Type: System.Boolean) (Syntax: 'f')
+                                ILocalReferenceOperation: f (OperationKind.LocalReference, Type: System.Boolean) (Syntax: 'f')
                               WhenTrue: 
-                                ILiteralExpression (OperationKind.LiteralExpression, Type: System.Int32, Constant: 1) (Syntax: '1')
+                                ILiteralOperation (OperationKind.Literal, Type: System.Int32, Constant: 1) (Syntax: '1')
                               WhenFalse: 
-                                ILiteralExpression (OperationKind.LiteralExpression, Type: System.Int32, Constant: 2) (Syntax: '2')
-=======
-                      IArgumentOperation (ArgumentKind.Explicit, Matching Parameter: y) (OperationKind.Argument, Type: System.Int32, IsImplicit) (Syntax: 'f ? 1 : 2')
-                        IConditionalOperation (OperationKind.Conditional, Type: System.Int32) (Syntax: 'f ? 1 : 2')
-                          Condition: 
-                            ILocalReferenceOperation: f (OperationKind.LocalReference, Type: System.Boolean) (Syntax: 'f')
-                          WhenTrue: 
-                            ILiteralOperation (OperationKind.Literal, Type: System.Int32, Constant: 1) (Syntax: '1')
-                          WhenFalse: 
-                            ILiteralOperation (OperationKind.Literal, Type: System.Int32, Constant: 2) (Syntax: '2')
->>>>>>> f09e33b7
+                                ILiteralOperation (OperationKind.Literal, Type: System.Int32, Constant: 2) (Syntax: '2')
                         InConversion: CommonConversion (Exists: True, IsIdentity: True, IsNumeric: False, IsReference: False, IsUserDefined: False) (MethodSymbol: null)
                         OutConversion: CommonConversion (Exists: True, IsIdentity: True, IsNumeric: False, IsReference: False, IsUserDefined: False) (MethodSymbol: null)
                       IArgumentOperation (ArgumentKind.Explicit, Matching Parameter: x) (OperationKind.Argument, Type: System.Int32) (Syntax: 'out var x1')
@@ -1333,27 +1287,16 @@
                   Instance Receiver: 
                     null
                   Arguments(2):
-<<<<<<< HEAD
-                      IArgument (ArgumentKind.Explicit, Matching Parameter: y) (OperationKind.Argument) (Syntax: '(f ? 1 : 2)')
-                        IParenthesizedExpression (OperationKind.ParenthesizedExpression, Type: System.Int32) (Syntax: '(f ? 1 : 2)')
+                      IArgumentOperation (ArgumentKind.Explicit, Matching Parameter: y) (OperationKind.Argument, Type: System.Int32) (Syntax: '(f ? 1 : 2)')
+                        IParenthesizedOperation (OperationKind.Parenthesized, Type: System.Int32) (Syntax: '(f ? 1 : 2)')
                           Operand: 
-                            IConditionalExpression (OperationKind.ConditionalExpression, Type: System.Int32) (Syntax: 'f ? 1 : 2')
+                            IConditionalOperation (OperationKind.Conditional, Type: System.Int32) (Syntax: 'f ? 1 : 2')
                               Condition: 
-                                ILocalReferenceExpression: f (OperationKind.LocalReferenceExpression, Type: System.Boolean) (Syntax: 'f')
+                                ILocalReferenceOperation: f (OperationKind.LocalReference, Type: System.Boolean) (Syntax: 'f')
                               WhenTrue: 
-                                ILiteralExpression (OperationKind.LiteralExpression, Type: System.Int32, Constant: 1) (Syntax: '1')
+                                ILiteralOperation (OperationKind.Literal, Type: System.Int32, Constant: 1) (Syntax: '1')
                               WhenFalse: 
-                                ILiteralExpression (OperationKind.LiteralExpression, Type: System.Int32, Constant: 2) (Syntax: '2')
-=======
-                      IArgumentOperation (ArgumentKind.Explicit, Matching Parameter: y) (OperationKind.Argument, Type: System.Int32, IsImplicit) (Syntax: 'f ? 1 : 2')
-                        IConditionalOperation (OperationKind.Conditional, Type: System.Int32) (Syntax: 'f ? 1 : 2')
-                          Condition: 
-                            ILocalReferenceOperation: f (OperationKind.LocalReference, Type: System.Boolean) (Syntax: 'f')
-                          WhenTrue: 
-                            ILiteralOperation (OperationKind.Literal, Type: System.Int32, Constant: 1) (Syntax: '1')
-                          WhenFalse: 
-                            ILiteralOperation (OperationKind.Literal, Type: System.Int32, Constant: 2) (Syntax: '2')
->>>>>>> f09e33b7
+                                ILiteralOperation (OperationKind.Literal, Type: System.Int32, Constant: 2) (Syntax: '2')
                         InConversion: CommonConversion (Exists: True, IsIdentity: True, IsNumeric: False, IsReference: False, IsUserDefined: False) (MethodSymbol: null)
                         OutConversion: CommonConversion (Exists: True, IsIdentity: True, IsNumeric: False, IsReference: False, IsUserDefined: False) (MethodSymbol: null)
                       IArgumentOperation (ArgumentKind.Explicit, Matching Parameter: x) (OperationKind.Argument, Type: System.Int32) (Syntax: 'out var x1')
