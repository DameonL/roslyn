// Copyright (c) Microsoft.  All Rights Reserved.  Licensed under the Apache License, Version 2.0.  See License.txt in the project root for license information.

using System;
using System.Collections.Generic;
using System.Collections.ObjectModel;
using System.Diagnostics;
using System.IO;
using System.Linq;
using System.Text;
using System.Threading;
using System.Threading.Tasks;

namespace RunTests
{
    internal sealed class TestRunner
    {
        private struct TestResult
        {
            internal readonly bool Succeeded;
            internal readonly string AssemblyName;
            internal readonly TimeSpan Elapsed;
            internal readonly string ErrorOutput;

            internal TestResult(bool succeeded, string assemblyName, TimeSpan elapsed, string errorOutput)
            {
                Succeeded = succeeded;
                AssemblyName = assemblyName;
                Elapsed = elapsed;
                ErrorOutput = errorOutput;
            }
        }

        private readonly Options _options;

        internal TestRunner(Options options)
        {
            this._options = options;
        }

        internal async Task<bool> RunAllAsync(IEnumerable<string> assemblyList, CancellationToken cancellationToken)
        {
            var max = (int)Environment.ProcessorCount * 1.5;
            var allPassed = true;
            var waiting = new Stack<string>(assemblyList);
            var running = new List<Task<TestResult>>();
            var completed = new List<TestResult>();

            do
            {
                cancellationToken.ThrowIfCancellationRequested();

                var i = 0;
                while (i < running.Count)
                {
                    var task = running[i];
                    if (task.IsCompleted)
                    {
                        try
                        {
                            var testResult = await task.ConfigureAwait(false);
                            if (!testResult.Succeeded)
                            {
                                allPassed = false;
                            }

                            completed.Add(testResult);
                        }
                        catch (Exception ex)
                        {
                            Console.WriteLine($"Error: {ex.Message}");
                            allPassed = false;
                        }

                        running.RemoveAt(i);
                    }
                    else
                    {
                        i++;
                    }
                }

                while (running.Count < max && waiting.Count > 0)
                {
                    var task = RunTest(waiting.Pop(), cancellationToken);
                    running.Add(task);
                }

                Console.WriteLine("  {0} running, {1} queued, {2} completed", running.Count, waiting.Count, completed.Count);
                Task.WaitAny(running.ToArray());
            } while (running.Count > 0);

            Print(completed);

            return allPassed;
        }

        private void Print(List<TestResult> testResults)
        {
            testResults.Sort((x, y) => x.Elapsed.CompareTo(y.Elapsed));

            foreach (var testResult in testResults.Where(x => !x.Succeeded))
            {
                Console.WriteLine("Errors {0}: ", testResult.AssemblyName);
                Console.WriteLine(testResult.ErrorOutput);
            }

            Console.WriteLine("================");
            foreach (var testResult in testResults)
            {
                var color = testResult.Succeeded ? Console.ForegroundColor : ConsoleColor.Red;
                ConsoleUtil.WriteLine(color, "{0,-75} {1} {2}", testResult.AssemblyName, testResult.Succeeded ? "PASSED" : "FAILED", testResult.Elapsed);
            }
            Console.WriteLine("================");
        }

        private async Task<TestResult> RunTest(string assemblyPath, CancellationToken cancellationToken)
        {
            try
            {
                var assemblyName = Path.GetFileName(assemblyPath);
<<<<<<< HEAD
                var extension = _options.UseHtml ? "html" : "xml";
                var resultsFile = Path.Combine(Path.GetDirectoryName(assemblyPath), "xUnitResults", $"{assemblyName}.{extension}");
                var resultsPath = Path.GetDirectoryName(resultsFile);
=======
                var resultsDir = Path.Combine(Path.GetDirectoryName(assemblyPath), "xUnitResults");
                var resultsFile = Path.Combine(resultsDir, $"{assemblyName}.{(_useHtml ? "html" : "xml")}");
                var outputLogPath = Path.Combine(resultsDir, $"{assemblyName}.out.log");
>>>>>>> 8f01cb09

                // NOTE: xUnit doesn't always create the log directory
                Directory.CreateDirectory(resultsDir);

                // NOTE: xUnit seems to have an occasional issue creating logs create
                // an empty log just in case, so our runner will still fail.
                File.Create(resultsFile).Close();

                var builder = new StringBuilder();
                builder.AppendFormat(@"""{0}""", assemblyPath);
<<<<<<< HEAD
                builder.AppendFormat(@" -{0} ""{1}""", _options.UseHtml ? "html" : "xml", resultsFile);
                builder.Append(" -noshadow");
=======
                builder.AppendFormat(@" -{0} ""{1}""", _useHtml ? "html" : "xml", resultsFile);
                builder.Append(" -noshadow -verbose");
>>>>>>> 8f01cb09

                if (!string.IsNullOrWhiteSpace(_options.Trait))
                {
                    var traits = _options.Trait.Split(new char[] { ';' }, StringSplitOptions.RemoveEmptyEntries);
                    foreach (var trait in traits)
                    {
                        builder.AppendFormat(" -trait {0}", trait);
                    }
                }

                if (!string.IsNullOrWhiteSpace(_options.NoTrait))
                {
                    var traits = _options.NoTrait.Split(new char[] { ';' }, StringSplitOptions.RemoveEmptyEntries);
                    foreach (var trait in traits)
                    {
                        builder.AppendFormat(" -notrait {0}", trait);
                    }
                }

                var errorOutput = new StringBuilder();
                var start = DateTime.UtcNow;

                var xunitPath = _options.XunitPath;
                var processOutput = await ProcessRunner.RunProcessAsync(
                    xunitPath,
                    builder.ToString(),
                    lowPriority: false,
                    displayWindow: false,
                    captureOutput: true,
                    cancellationToken: cancellationToken).ConfigureAwait(false);
                var span = DateTime.UtcNow - start;

                if (processOutput.ExitCode != 0)
                {
                    File.WriteAllLines(outputLogPath, processOutput.OutputLines);

                    // On occasion we get a non-0 output but no actual data in the result file.  The could happen
                    // if xunit manages to crash when running a unit test (a stack overflow could cause this, for instance).
                    // To avoid losing information, write the process output to the console.  In addition, delete the results
                    // file to avoid issues with any tool attempting to interpret the (potentially malformed) text.
                    var resultData = string.Empty;
                    try
                    {
                        resultData = File.ReadAllText(resultsFile).Trim();
                    }
                    catch
                    {
                        // Happens if xunit didn't produce a log file
                    }

                    if (resultData.Length == 0)
                    {
                        // Delete the output file.
                        File.Delete(resultsFile);
                    }
<<<<<<< HEAD
                   
                    errorOutput.AppendLine($"Command: {_options.XunitPath} {builder}");
=======

                    errorOutput.AppendLine($"Command: {_xunitConsolePath} {builder}");
                    errorOutput.AppendLine($"xUnit output: {outputLogPath}");
>>>>>>> 8f01cb09

                    if (processOutput.ErrorLines.Any())
                    {
                        foreach (var line in processOutput.ErrorLines)
                        {
                            errorOutput.AppendLine(line);
                        }
                    }
                    else
                    {
                        errorOutput.AppendLine($"xunit produced no error output but had exit code {processOutput.ExitCode}");
                    }

                    // If the results are html, use Process.Start to open in the browser.

<<<<<<< HEAD
                    if (_options.UseHtml && !noResultsData)
=======
                    if (_useHtml && resultData.Length > 0)
>>>>>>> 8f01cb09
                    {
                        Process.Start(resultsFile);
                    }
                }

                return new TestResult(processOutput.ExitCode == 0, assemblyName, span, errorOutput.ToString());
            }
            catch (Exception ex)
            {
                throw new Exception($"Unable to run {assemblyPath} with {_options.XunitPath}. {ex}");
            }
        }

        private static void DeleteFile(string filePath)
        {
            try
            {
                if (File.Exists(filePath))
                {
                    File.Delete(filePath);
                }
            }
            catch
            {
                // Ignore
            }
        }
    }
}<|MERGE_RESOLUTION|>--- conflicted
+++ resolved
@@ -65,7 +65,7 @@
 
                             completed.Add(testResult);
                         }
-                        catch (Exception ex)
+                        catch (Exception ex) 
                         {
                             Console.WriteLine($"Error: {ex.Message}");
                             allPassed = false;
@@ -116,17 +116,11 @@
         private async Task<TestResult> RunTest(string assemblyPath, CancellationToken cancellationToken)
         {
             try
-            {
+            { 
                 var assemblyName = Path.GetFileName(assemblyPath);
-<<<<<<< HEAD
-                var extension = _options.UseHtml ? "html" : "xml";
-                var resultsFile = Path.Combine(Path.GetDirectoryName(assemblyPath), "xUnitResults", $"{assemblyName}.{extension}");
-                var resultsPath = Path.GetDirectoryName(resultsFile);
-=======
-                var resultsDir = Path.Combine(Path.GetDirectoryName(assemblyPath), "xUnitResults");
-                var resultsFile = Path.Combine(resultsDir, $"{assemblyName}.{(_useHtml ? "html" : "xml")}");
+                var resultsFile = Path.Combine(Path.GetDirectoryName(assemblyPath), "xUnitResults", $"{assemblyName}.{(_options.UseHtml ? "html" : "xml")}");
+                var resultsDir = Path.GetDirectoryName(resultsFile);
                 var outputLogPath = Path.Combine(resultsDir, $"{assemblyName}.out.log");
->>>>>>> 8f01cb09
 
                 // NOTE: xUnit doesn't always create the log directory
                 Directory.CreateDirectory(resultsDir);
@@ -137,13 +131,8 @@
 
                 var builder = new StringBuilder();
                 builder.AppendFormat(@"""{0}""", assemblyPath);
-<<<<<<< HEAD
                 builder.AppendFormat(@" -{0} ""{1}""", _options.UseHtml ? "html" : "xml", resultsFile);
-                builder.Append(" -noshadow");
-=======
-                builder.AppendFormat(@" -{0} ""{1}""", _useHtml ? "html" : "xml", resultsFile);
                 builder.Append(" -noshadow -verbose");
->>>>>>> 8f01cb09
 
                 if (!string.IsNullOrWhiteSpace(_options.Trait))
                 {
@@ -199,14 +188,9 @@
                         // Delete the output file.
                         File.Delete(resultsFile);
                     }
-<<<<<<< HEAD
-                   
+
                     errorOutput.AppendLine($"Command: {_options.XunitPath} {builder}");
-=======
-
-                    errorOutput.AppendLine($"Command: {_xunitConsolePath} {builder}");
                     errorOutput.AppendLine($"xUnit output: {outputLogPath}");
->>>>>>> 8f01cb09
 
                     if (processOutput.ErrorLines.Any())
                     {
@@ -222,11 +206,7 @@
 
                     // If the results are html, use Process.Start to open in the browser.
 
-<<<<<<< HEAD
-                    if (_options.UseHtml && !noResultsData)
-=======
-                    if (_useHtml && resultData.Length > 0)
->>>>>>> 8f01cb09
+                    if (_options.UseHtml && resultData.Length > 0)
                     {
                         Process.Start(resultsFile);
                     }
