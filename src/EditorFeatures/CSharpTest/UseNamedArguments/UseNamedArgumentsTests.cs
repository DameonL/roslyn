--- conflicted
+++ resolved
@@ -308,11 +308,7 @@
 
         [WorkItem(18848, "https://github.com/dotnet/roslyn/issues/18848")]
         [Fact, Trait(Traits.Feature, Traits.Features.CodeActionsUseNamedArguments)]
-<<<<<<< HEAD
         public async Task TestNotMissingWhenInsideSingleLineArgument2_CSharp7()
-=======
-        public async Task TestNotMissingWhenInsideSingleLineArgument2_WithCSharp7()
->>>>>>> 83d18908
         {
             await TestInRegularAndScript1Async(
 @"class C
@@ -324,38 +320,23 @@
 {
     void M(int arg1, int arg2) 
         => M(arg1: 1 + 2, arg2: 2);
-<<<<<<< HEAD
 }",
                 parameters: new TestParameters(parseOptions: TestOptions.Regular7));
         }
 
         [WorkItem(18848, "https://github.com/dotnet/roslyn/issues/18848")]
         [Fact, Trait(Traits.Feature, Traits.Features.CodeActionsUseNamedArguments)]
-=======
-}", parameters: new TestParameters(parseOptions: new CSharpParseOptions(LanguageVersion.CSharp7)));
-        }
-
-        [Fact(Skip = "https://github.com/dotnet/roslyn/pull/29820"), Trait(Traits.Feature, Traits.Features.CodeActionsUseNamedArguments)]
->>>>>>> 83d18908
         public async Task TestNotMissingWhenInsideSingleLineArgument2()
         {
             await TestInRegularAndScript1Async(
 @"class C
 {
-<<<<<<< HEAD
-    void M(int arg1, int arg2) 
-=======
     void M(int arg1, int arg2)
->>>>>>> 83d18908
         => M(1 [||]+ 2, 2);
 }",
 @"class C
 {
-<<<<<<< HEAD
-    void M(int arg1, int arg2) 
-=======
-    void M(int arg1, int arg2)
->>>>>>> 83d18908
+    void M(int arg1, int arg2) 
         => M(arg1: 1 + 2, 2);
 }");
         }
