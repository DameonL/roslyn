﻿// Copyright (c) Microsoft.  All Rights Reserved.  Licensed under the Apache License, Version 2.0.  See License.txt in the project root for license information.

using System.Linq;
using System.Threading.Tasks;
using Microsoft.CodeAnalysis.CodeFixes;
using Microsoft.CodeAnalysis.CSharp;
using Microsoft.CodeAnalysis.CSharp.UpgradeProject;
using Microsoft.CodeAnalysis.Diagnostics;
using Microsoft.CodeAnalysis.Test.Utilities;
using Microsoft.CodeAnalysis.UnitTests;
using Roslyn.Test.Utilities;
using Xunit;

namespace Microsoft.CodeAnalysis.Editor.CSharp.UnitTests.Diagnostics.Async
{
    [Trait(Traits.Feature, Traits.Features.CodeActionsUpgradeProject)]
    public partial class UpgradeProjectTests : AbstractCSharpDiagnosticProviderBasedUserDiagnosticTest
    {
        internal override (DiagnosticAnalyzer, CodeFixProvider) CreateDiagnosticProviderAndFixer(Workspace workspace)
            => (null, new CSharpUpgradeProjectCodeFixProvider());

        private async Task TestLanguageVersionUpgradedAsync(
            string initialMarkup,
            LanguageVersion expected,
            ParseOptions parseOptions,
            int index = 0)
        {
            var parameters = new TestParameters(parseOptions: parseOptions, index: index);
            using (var workspace = CreateWorkspaceFromOptions(initialMarkup, parameters))
            {
                var (_, action) = await GetCodeActionsAsync(workspace, parameters);
                var operations = await VerifyActionAndGetOperationsAsync(action, default);

                var appliedChanges = ApplyOperationsAndGetSolution(workspace, operations);
                var oldSolution = appliedChanges.Item1;
                var newSolution = appliedChanges.Item2;
                Assert.All(newSolution.Projects.Where(p => p.Language == LanguageNames.CSharp),
                    p => Assert.Equal(expected, ((CSharpParseOptions)p.ParseOptions).SpecifiedLanguageVersion));

                // Verify no document changes when upgrade project
                var changedDocs = SolutionUtilities.GetTextChangedDocuments(oldSolution, newSolution);
                Assert.Empty(changedDocs);
            }

            await TestAsync(initialMarkup, initialMarkup, parseOptions); // no change to markup
        }

        [Fact]
        public async Task UpgradeProjectFromCSharp7_2ToCSharp8()
        {
            await TestLanguageVersionUpgradedAsync(
@"class C
{
    object F = [|null!|];
}",
                LanguageVersion.CSharp8,
                new CSharpParseOptions(LanguageVersion.CSharp7_2));
        }

        [Fact]
        public async Task UpgradeProjectFromCSharp7ToCSharp8()
        {
            await TestLanguageVersionUpgradedAsync(
@"class C
{
    object F = [|null!|];
}",
                LanguageVersion.CSharp8,
                new CSharpParseOptions(LanguageVersion.CSharp7));
        }

        [Fact]
        public async Task UpgradeProjectFromCSharp6ToCSharp7()
        {
            await TestLanguageVersionUpgradedAsync(
@"
class Program
{
    void A()
    {
        var x = [|(1, 2)|];
    }
}",
                LanguageVersion.CSharp7,
                new CSharpParseOptions(LanguageVersion.CSharp6));
        }

        [Fact]
        public async Task UpgradeProjectFromCSharp5ToCSharp6()
        {
            await TestLanguageVersionUpgradedAsync(
@"
class Program
{
    void A()
    {
        var x = [|nameof(A)|];
    }
}",
                LanguageVersion.CSharp6,
                new CSharpParseOptions(LanguageVersion.CSharp5));
        }

        [Fact]
        public async Task UpgradeProjectFromCSharp4ToCSharp5()
        {
            await TestLanguageVersionUpgradedAsync(
@"
class Program
{
    void A()
    {
        Func<int, Task<int>> f = [|async|] x => x;
    }
}",
                LanguageVersion.CSharp5,
                new CSharpParseOptions(LanguageVersion.CSharp4));
        }

        [Fact]
        public async Task UpgradeProjectFromCSharp7ToLatest()
        {
            await TestLanguageVersionUpgradedAsync(
$@"
class Program
{{
#error version:[|{LanguageVersion.Latest.MapSpecifiedToEffectiveVersion().ToDisplayString()}|]
}}",
                LanguageVersion.Latest.MapSpecifiedToEffectiveVersion(),
                new CSharpParseOptions(LanguageVersion.CSharp7));
        }

        [Fact]
        public async Task UpgradeProjectFromCSharp7To7_1_TriggeredByInferredTupleNames()
        {
            await TestLanguageVersionUpgradedAsync(
@"
class Program
{
    void M()
    {
        int b = 2;
        var t = (1, b);
        System.Console.Write(t.[|b|]);
    }
}

namespace System
{
    public struct ValueTuple<T1, T2>
    {
        public T1 Item1;
        public T2 Item2;

        public ValueTuple(T1 item1, T2 item2)
        {
            this.Item1 = item1;
            this.Item2 = item2;
        }
    }
}
",
                LanguageVersion.CSharp7_1,
                new CSharpParseOptions(LanguageVersion.CSharp7));
        }

        [Fact]
        public async Task UpgradeProjectFromCSharp7_1ToLatest()
        {
            await TestLanguageVersionUpgradedAsync(
$@"
class Program
{{
#error version:[|{LanguageVersion.Latest.MapSpecifiedToEffectiveVersion().ToDisplayString()}|]
}}",
                LanguageVersion.Latest.MapSpecifiedToEffectiveVersion(),
                new CSharpParseOptions(LanguageVersion.CSharp7_1));
        }

        [Fact]
        public async Task UpgradeProjectFromCSharp7ToCSharp7_1()
        {
            await TestLanguageVersionUpgradedAsync(
@"
class Program
{
#error [|version:7.1|]
}",
                LanguageVersion.CSharp7_1,
                new CSharpParseOptions(LanguageVersion.CSharp7));
        }

        [Fact]
        public async Task UpgradeProjectWithNonTrailingNamedArgumentToCSharp7_2()
        {
            await TestLanguageVersionUpgradedAsync(
@"
class Program
{
    void M()
    {
        [|M2(a: 1, 2);|]
    }
}",
                LanguageVersion.CSharp7_2,
                new CSharpParseOptions(LanguageVersion.CSharp7_1));
        }

        [Fact]
        public async Task UpgradeProjectFromCSharp7ToCSharp7_1_B()
        {
            await TestLanguageVersionUpgradedAsync(
@"public class Base { }
public class Derived : Base { }
public class Program
{
    public static void M<T>(T x) where T: Base
    {
        System.Console.Write(x is [|Derived|] b0);
    }
}
",
                LanguageVersion.CSharp7_1,
                new CSharpParseOptions(LanguageVersion.CSharp7));
        }

        #region C# 7.3
        [Fact]
        public async Task UpgradeProjectFromCSharp7_2ToLatest()
        {
            await TestLanguageVersionUpgradedAsync(
$@"
class Program
{{
#error version:[|{LanguageVersion.Latest.MapSpecifiedToEffectiveVersion().ToDisplayString()}|]
}}",
                LanguageVersion.Latest.MapSpecifiedToEffectiveVersion(),
                new CSharpParseOptions(LanguageVersion.CSharp7_2));
        }

        [Fact]
        public async Task UpgradeProjectFromCSharp7_2To7_3_TriggeredByAttributeOnBackingField()
        {
            await TestLanguageVersionUpgradedAsync(
@"
class A : System.Attribute { }
class Program
{
    [|[field: A]|]
    int P { get; set; }
}",
                LanguageVersion.CSharp7_3,
                new CSharpParseOptions(LanguageVersion.CSharp7_2));
        }

        [Fact]
        public async Task UpgradeProjectFromCSharp7_2To7_3_EnumConstraint()
        {
            await TestLanguageVersionUpgradedAsync(
@"public class X<T> where T : [|System.Enum|]
{
}
",
                LanguageVersion.CSharp7_3,
                new CSharpParseOptions(LanguageVersion.CSharp7_2));
        }

        [Fact]
        public async Task UpgradeProjectFromCSharp7_2To7_3_DelegateConstraint()
        {
            await TestLanguageVersionUpgradedAsync(
@"public class X<T> where T : [|System.Delegate|]
{
}
",
                LanguageVersion.CSharp7_3,
                new CSharpParseOptions(LanguageVersion.CSharp7_2));
        }

        [Fact]
        public async Task UpgradeProjectFromCSharp7_2To7_3_MulticastDelegateConstraint()
        {
            await TestLanguageVersionUpgradedAsync(
@"public class X<T> where T : [|System.MulticastDelegate|]
{
}
",
                LanguageVersion.CSharp7_3,
                new CSharpParseOptions(LanguageVersion.CSharp7_2));
        }
        #endregion C# 7.3

        #region C# 8.0
        [Fact(Skip = "https://github.com/dotnet/roslyn/pull/29820")]
        public async Task UpgradeProjectFromCSharp7_3ToLatest()
        {
            await TestLanguageVersionUpgradedAsync(
$@"
class Program
{{
#error version:[|{LanguageVersion.Latest.MapSpecifiedToEffectiveVersion().ToDisplayString()}|]
}}",
                LanguageVersion.Latest.MapSpecifiedToEffectiveVersion(),
                new CSharpParseOptions(LanguageVersion.CSharp7_3));
        }

        [Fact(Skip = "https://github.com/dotnet/roslyn/pull/29820")]
        public async Task UpgradeProjectFromCSharp7_3To8_0()
        {
            await TestLanguageVersionUpgradedAsync(
$@"
class Program
{{
#error version:[|{LanguageVersion.CSharp8.ToDisplayString()}|]
}}",
                LanguageVersion.Latest.MapSpecifiedToEffectiveVersion(),
                new CSharpParseOptions(LanguageVersion.CSharp7_3));
        }

        [Fact]
        public async Task UpgradeProjectForVerbatimInterpolatedString()
        {
            await TestLanguageVersionUpgradedAsync(
@"
class Program
{
    void A()
    {
        var x = [|@$""hello""|];
    }
}",
                expected: LanguageVersion.CSharp8,
                new CSharpParseOptions(LanguageVersion.CSharp7_3));
        }
        #endregion

        [Fact]
        public async Task UpgradeAllProjectsToCSharp7()
        {
            await TestLanguageVersionUpgradedAsync(
@"<Workspace>
    <Project Language=""C#"" LanguageVersion=""6"">
        <Document>
class C
{
    void A()
    {
        var x = [|(1, 2)|];
    }
}
        </Document>
    </Project>
    <Project Language=""C#"" LanguageVersion=""6"">
    </Project>
<<<<<<< HEAD
    <Project Language=""C#"" LanguageVersion=""7"">
    </Project>
    <Project Language=""Visual Basic"">
    </Project>
</Workspace>",
                LanguageVersion.CSharp7,
                parseOptions: null,
                index: 1);
        }

        [Fact]
        public async Task UpgradeAllProjectsToCSharp8()
        {
            await TestLanguageVersionUpgradedAsync(
@"<Workspace>
    <Project Language=""C#"" LanguageVersion=""6"">
        <Document>
class C
{
    object F = [|null!|];
}
        </Document>
    </Project>
    <Project Language=""C#"" LanguageVersion=""6"">
    </Project>
    <Project Language=""C#"" LanguageVersion=""Default"">
    </Project>
=======
>>>>>>> 4c065fae
    <Project Language=""C#"" LanguageVersion=""7"">
    </Project>
    <Project Language=""Visual Basic"">
    </Project>
</Workspace>",
                LanguageVersion.CSharp8,
                parseOptions: null,
                index: 1);
        }

        [Fact(Skip = "https://github.com/dotnet/roslyn/issues/30027")]
        [WorkItem(30027, "https://github.com/dotnet/roslyn/issues/30027")]
        public async Task UpgradeAllProjectsToCSharp8_NullableReferenceType()
        {
            await TestLanguageVersionUpgradedAsync(
@"<Workspace>
    <Project Language=""C#"" LanguageVersion=""6"">
        <Document>
class C
{
    void A(string? [|s|])
    {
    }
}
        </Document>
    </Project>
    <Project Language=""C#"" LanguageVersion=""6"">
    </Project>
    <Project Language=""C#"" LanguageVersion=""Default"">
    </Project>
    <Project Language=""C#"" LanguageVersion=""7"">
    </Project>
    <Project Language=""Visual Basic"">
    </Project>
</Workspace>",
                LanguageVersion.CSharp8,
                parseOptions: null,
                index: 1);
        }

        [Fact]
        public async Task ListAllSuggestions()
        {
            await TestExactActionSetOfferedAsync(

@"<Workspace>
    <Project Language=""C#"" LanguageVersion=""6"">
        <Document>
class C
{
    void A()
    {
        var x = [|(1, 2)|];
    }
}
        </Document>
    </Project>
    <Project Language=""C#"" LanguageVersion=""7"">
    </Project>
    <Project Language=""C#"" LanguageVersion=""Default"">
    </Project>
</Workspace>",
                new[] {
<<<<<<< HEAD
                    string.Format(CSharpFeaturesResources.Upgrade_this_project_to_csharp_language_version_0, "7.0")
=======
                    string.Format(CSharpFeaturesResources.Upgrade_this_project_to_csharp_language_version_0, "7.0"),
                    string.Format(CSharpFeaturesResources.Upgrade_all_csharp_projects_to_language_version_0, "7.0")
                });
        }

        [Fact]
        public async Task ListAllSuggestions_CSharp8()
        {
            await TestExactActionSetOfferedAsync(

@"<Workspace>
    <Project Language=""C#"" LanguageVersion=""6"">
        <Document>
class C
{
    void A()
    {
#error version:[|8|]
    }
}
        </Document>
    </Project>
    <Project Language=""C#"" LanguageVersion=""7"">
    </Project>
    <Project Language=""C#"" LanguageVersion=""Default"">
    </Project>
</Workspace>",
                new[] {
                    string.Format(CSharpFeaturesResources.Upgrade_this_project_to_csharp_language_version_0, "8.0"),
                    string.Format(CSharpFeaturesResources.Upgrade_all_csharp_projects_to_language_version_0, "8.0")
>>>>>>> 4c065fae
    });
        }

        [Fact]
        public async Task FixAllProjectsNotOffered()
        {
            await TestExactActionSetOfferedAsync(

@"<Workspace>
    <Project Language=""C#"" LanguageVersion=""6"">
        <Document>
class C
{
    void A()
    {
        var x = [|(1, 2)|];
    }
}
        </Document>
    </Project>
    <Project Language=""Visual Basic"">
    </Project>
</Workspace>",
                new[] {
                    string.Format(CSharpFeaturesResources.Upgrade_this_project_to_csharp_language_version_0, "7.0")
                    });
        }

        [Fact]
        public async Task OnlyOfferFixAllProjectsFromCSharp6ToCSharp7WhenApplicable()
        {
            await TestExactActionSetOfferedAsync(

@"<Workspace>
    <Project Language=""C#"" LanguageVersion=""6"">
        <Document>
class C
{
    void A()
    {
        var x = [|(1, 2)|];
    }
}
        </Document>
    </Project>
    <Project Language=""C#"" LanguageVersion=""7"">
    </Project>
    <Project Language=""Visual Basic"">
    </Project>
</Workspace>",
                new[] {
                    string.Format(CSharpFeaturesResources.Upgrade_this_project_to_csharp_language_version_0, "7.0")
                    });
        }

        [Fact]
        public async Task OnlyOfferFixAllProjectsFromCSharp6ToDefaultWhenApplicable()
        {
            string defaultEffectiveVersion = LanguageVersion.Default.MapSpecifiedToEffectiveVersion().ToDisplayString();
            await TestExactActionSetOfferedAsync(

$@"<Workspace>
    <Project Language=""C#"" LanguageVersion=""6"">
        <Document>
class C
{{
    void A()
    {{
#error version:[|{defaultEffectiveVersion}|]
    }}
}}
        </Document>
    </Project>
    <Project Language=""C#"" LanguageVersion=""Default"">
    </Project>
    <Project Language=""Visual Basic"">
    </Project>
</Workspace>",
                new[] {
<<<<<<< HEAD
                    string.Format(CSharpFeaturesResources.Upgrade_this_project_to_csharp_language_version_0, "7.0")
                    });
        }

        [Fact]
        public async Task OnlyOfferFixAllProjectsToCSharp8WhenApplicable()
        {
            await TestExactActionSetOfferedAsync(

@"<Workspace>
    <Project Language=""C#"" LanguageVersion=""6"">
        <Document>
class C
{
    object F = [|null!|];
}
        </Document>
    </Project>
    <Project Language=""C#"" LanguageVersion=""800"">
    </Project>
    <Project Language=""Visual Basic"">
    </Project>
</Workspace>",
                new[] {
                    string.Format(CSharpFeaturesResources.Upgrade_this_project_to_csharp_language_version_0, "8.0"),
                    });
        }

        [Fact]
        public async Task OnlyOfferFixAllProjectsToDefaultWhenApplicable()
        {
            await TestExactActionSetOfferedAsync(

@"<Workspace>
    <Project Language=""C#"" LanguageVersion=""6"">
        <Document>
class C
{
    object F = [|null!|];
}
        </Document>
    </Project>
    <Project Language=""C#"" LanguageVersion=""Default"">
    </Project>
    <Project Language=""Visual Basic"">
    </Project>
</Workspace>",
                new[] {
                    string.Format(CSharpFeaturesResources.Upgrade_this_project_to_csharp_language_version_0, "8.0"),
                    string.Format(CSharpFeaturesResources.Upgrade_all_csharp_projects_to_language_version_0, "8.0")
=======
                    string.Format(CSharpFeaturesResources.Upgrade_this_project_to_csharp_language_version_0, defaultEffectiveVersion),
                    string.Format(CSharpFeaturesResources.Upgrade_all_csharp_projects_to_language_version_0, defaultEffectiveVersion)
>>>>>>> 4c065fae
                    });
        }

        [Fact]
        public async Task UpgradeProjectWithUnmanagedConstraintTo7_3_Type()
        {
            await TestLanguageVersionUpgradedAsync(
@"
class Test<T> where T : [|unmanaged|]
{
}",
                LanguageVersion.CSharp7_3,
                new CSharpParseOptions(LanguageVersion.CSharp7));
        }

        [Fact]
        public async Task UpgradeProjectWithUnmanagedConstraintTo7_3_Type_AlreadyDefined()
        {
            await TestExactActionSetOfferedAsync(
@"<Workspace>
    <Project Language=""C#"" LanguageVersion=""7"">
        <Document>
interface unmanaged { }
class Test&lt;T&gt; where T : [|unmanaged|]
{
}
        </Document>
    </Project>
</Workspace>",
                expectedActionSet: Enumerable.Empty<string>());
        }

        [Fact]
        public async Task UpgradeProjectWithUnmanagedConstraintTo7_3_Method()
        {
            await TestLanguageVersionUpgradedAsync(
@"
class Test
{
    public void M<T>() where T : [|unmanaged|] { }
}",
                LanguageVersion.CSharp7_3,
                new CSharpParseOptions(LanguageVersion.CSharp7));
        }

        [Fact]
        public async Task UpgradeProjectWithUnmanagedConstraintTo7_3_Method_AlreadyDefined()
        {
            await TestExactActionSetOfferedAsync(
@"<Workspace>
    <Project Language=""C#"" LanguageVersion=""7"">
        <Document>
interface unmanaged { }
class Test
{
    public void M&lt;T&gt;() where T : [|unmanaged|] { }
}
        </Document>
    </Project>
</Workspace>",
                expectedActionSet: Enumerable.Empty<string>());
        }

        [Fact]
        public async Task UpgradeProjectWithUnmanagedConstraintTo7_3_Delegate()
        {
            await TestLanguageVersionUpgradedAsync(
@"delegate void D<T>() where T : [|unmanaged|];",
                LanguageVersion.CSharp7_3,
                new CSharpParseOptions(LanguageVersion.CSharp7));
        }

        [Fact]
        public async Task UpgradeProjectWithUnmanagedConstraintTo7_3_Delegate_AlreadyDefined()
        {
            await TestExactActionSetOfferedAsync(
@"<Workspace>
    <Project Language=""C#"" LanguageVersion=""7"">
        <Document>
interface unmanaged { }
delegate void D&lt;T&gt;() where T : [| unmanaged |];
        </Document>
    </Project>
</Workspace>",
                expectedActionSet: Enumerable.Empty<string>());
        }

        [Fact]
        public async Task UpgradeProjectWithUnmanagedConstraintTo7_3_LocalFunction()
        {
            await TestLanguageVersionUpgradedAsync(
@"
class Test
{
    public void N()
    {
        void M<T>() where T : [|unmanaged|] { }
    }
}",
                LanguageVersion.CSharp7_3,
                new CSharpParseOptions(LanguageVersion.CSharp7));
        }

        [Fact]
        public async Task UpgradeProjectWithUnmanagedConstraintTo7_3_LocalFunction_AlreadyDefined()
        {
            await TestExactActionSetOfferedAsync(
@"<Workspace>
    <Project Language=""C#"" LanguageVersion=""7"">
        <Document>
interface unmanaged { }
class Test
{
    public void N()
    {
        void M&lt;T&gt;() where T : [|unmanaged|] { }
    }
}
        </Document>
    </Project>
</Workspace>",
                expectedActionSet: Enumerable.Empty<string>());
        }
    }
}<|MERGE_RESOLUTION|>--- conflicted
+++ resolved
@@ -352,7 +352,6 @@
     </Project>
     <Project Language=""C#"" LanguageVersion=""6"">
     </Project>
-<<<<<<< HEAD
     <Project Language=""C#"" LanguageVersion=""7"">
     </Project>
     <Project Language=""Visual Basic"">
@@ -380,8 +379,6 @@
     </Project>
     <Project Language=""C#"" LanguageVersion=""Default"">
     </Project>
-=======
->>>>>>> 4c065fae
     <Project Language=""C#"" LanguageVersion=""7"">
     </Project>
     <Project Language=""Visual Basic"">
@@ -445,9 +442,6 @@
     </Project>
 </Workspace>",
                 new[] {
-<<<<<<< HEAD
-                    string.Format(CSharpFeaturesResources.Upgrade_this_project_to_csharp_language_version_0, "7.0")
-=======
                     string.Format(CSharpFeaturesResources.Upgrade_this_project_to_csharp_language_version_0, "7.0"),
                     string.Format(CSharpFeaturesResources.Upgrade_all_csharp_projects_to_language_version_0, "7.0")
                 });
@@ -478,7 +472,6 @@
                 new[] {
                     string.Format(CSharpFeaturesResources.Upgrade_this_project_to_csharp_language_version_0, "8.0"),
                     string.Format(CSharpFeaturesResources.Upgrade_all_csharp_projects_to_language_version_0, "8.0")
->>>>>>> 4c065fae
     });
         }
 
@@ -546,10 +539,10 @@
 class C
 {{
     void A()
-    {{
-#error version:[|{defaultEffectiveVersion}|]
-    }}
-}}
+    {
+        var x = [|(1, 2)|];
+    }
+}
         </Document>
     </Project>
     <Project Language=""C#"" LanguageVersion=""Default"">
@@ -558,7 +551,6 @@
     </Project>
 </Workspace>",
                 new[] {
-<<<<<<< HEAD
                     string.Format(CSharpFeaturesResources.Upgrade_this_project_to_csharp_language_version_0, "7.0")
                     });
         }
@@ -607,12 +599,8 @@
     </Project>
 </Workspace>",
                 new[] {
-                    string.Format(CSharpFeaturesResources.Upgrade_this_project_to_csharp_language_version_0, "8.0"),
-                    string.Format(CSharpFeaturesResources.Upgrade_all_csharp_projects_to_language_version_0, "8.0")
-=======
                     string.Format(CSharpFeaturesResources.Upgrade_this_project_to_csharp_language_version_0, defaultEffectiveVersion),
                     string.Format(CSharpFeaturesResources.Upgrade_all_csharp_projects_to_language_version_0, defaultEffectiveVersion)
->>>>>>> 4c065fae
                     });
         }
 
