--- conflicted
+++ resolved
@@ -13,22 +13,20 @@
             MyBase.New(workspaceFixture)
         End Sub
 
-<<<<<<< HEAD
-        Protected Overrides Async Function VerifyWorkerAsync(code As String, position As Integer, expectedItemOrNull As String, expectedDescriptionOrNull As String, sourceCodeKind As SourceCodeKind, usePreviousCharAsTrigger As Boolean, checkForAbsence As Boolean, glyph As Integer?) As Threading.Tasks.Task
-=======
-        Protected Overrides Async Function VerifyWorkerAsync(code As String, position As Integer, expectedItemOrNull As String, expectedDescriptionOrNull As String, sourceCodeKind As SourceCodeKind, usePreviousCharAsTrigger As Boolean, checkForAbsence As Boolean, experimental As Boolean, glyph As Integer?, matchPriority As Integer?) As Task
->>>>>>> 05d0f9d4
+        Protected Overrides Async Function VerifyWorkerAsync(
+                code As String, position As Integer,
+                expectedItemOrNull As String, expectedDescriptionOrNull As String,
+                sourceCodeKind As SourceCodeKind, usePreviousCharAsTrigger As Boolean,
+                checkForAbsence As Boolean, glyph As Integer?, matchPriority As Integer?) As Threading.Tasks.Task
             ' Script/interactive support removed for now.
             ' TODO: Re-enable these when interactive is back in the product.
             If sourceCodeKind <> SourceCodeKind.Regular Then
                 Return
             End If
 
-<<<<<<< HEAD
-            Await BaseVerifyWorkerAsync(code, position, expectedItemOrNull, expectedDescriptionOrNull, sourceCodeKind, usePreviousCharAsTrigger, checkForAbsence, glyph)
-=======
-            Await BaseVerifyWorkerAsync(code, position, expectedItemOrNull, expectedDescriptionOrNull, sourceCodeKind, usePreviousCharAsTrigger, checkForAbsence, glyph, experimental, matchPriority)
->>>>>>> 05d0f9d4
+            Await BaseVerifyWorkerAsync(
+                code, position, expectedItemOrNull, expectedDescriptionOrNull,
+                sourceCodeKind, usePreviousCharAsTrigger, checkForAbsence, glyph, matchPriority)
         End Function
 
         <Fact, Trait(Traits.Feature, Traits.Features.Completion)>
