﻿{
    "dependencies": {
        "BasicUndo": "0.9.3",
        "Microsoft.VisualStudio.Composition": "14.2.19-pre",
        "RoslynDependencies.Microsoft.VisualStudio.Platform.VSEditor": "14.3.25407",
        "Microsoft.VisualStudio.Language.Intellisense": {
            "version": "14.3.25407",
            "suppressParent": "all"
        },
<<<<<<< HEAD
=======
        "RoslynDependencies.Microsoft.VisualStudio.Text.Internal" : {
            "version": "14.3.25407",
            "suppressParent": "all"
        },
>>>>>>> 4cdc3d8b
        "RoslynDependencies.Microsoft.VisualStudio.Language.CallHierarchy": {
            "version": "14.3.25407",
            "suppressParent": "all"
        },
        "RoslynDependencies.Microsoft.VisualStudio.Language.NavigateTo.Interfaces": {
            "version": "14.3.25407",
            "suppressParent": "all"
        },
<<<<<<< HEAD
=======
        "Microsoft.VisualStudio.Language.StandardClassification": {
            "version": "14.3.25407",
            "suppressParent": "all"
        },
>>>>>>> 4cdc3d8b
        "Microsoft.VisualStudio.Text.UI": {
            "version": "14.3.25407",
            "suppressParent": "all"
        },
        "Microsoft.VisualStudio.Text.UI.Wpf": {
            "version": "14.3.25407",
            "suppressParent": "all"
        },
    },
    "frameworks": {
        "net46": { }
    },
    "runtimes": {
        "win7": { }
    }
}<|MERGE_RESOLUTION|>--- conflicted
+++ resolved
@@ -7,13 +7,10 @@
             "version": "14.3.25407",
             "suppressParent": "all"
         },
-<<<<<<< HEAD
-=======
         "RoslynDependencies.Microsoft.VisualStudio.Text.Internal" : {
             "version": "14.3.25407",
             "suppressParent": "all"
         },
->>>>>>> 4cdc3d8b
         "RoslynDependencies.Microsoft.VisualStudio.Language.CallHierarchy": {
             "version": "14.3.25407",
             "suppressParent": "all"
@@ -22,13 +19,10 @@
             "version": "14.3.25407",
             "suppressParent": "all"
         },
-<<<<<<< HEAD
-=======
         "Microsoft.VisualStudio.Language.StandardClassification": {
             "version": "14.3.25407",
             "suppressParent": "all"
         },
->>>>>>> 4cdc3d8b
         "Microsoft.VisualStudio.Text.UI": {
             "version": "14.3.25407",
             "suppressParent": "all"
