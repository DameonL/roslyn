--- conflicted
+++ resolved
@@ -2,12 +2,8 @@
   "supports": { },
   "dependencies": {
     "Microsoft.VisualStudio.Designer.Interfaces": "1.1.4322",
-<<<<<<< HEAD
-    "Microsoft.VisualStudio.Editor": "14.1.24720",
-    "Microsoft.VisualStudio.ImageCatalog": "14.1.24720",
-=======
     "Microsoft.VisualStudio.Editor": "14.2.25123",
->>>>>>> 701404c7
+    "Microsoft.VisualStudio.ImageCatalog": "14.2.25123",
     "Microsoft.VisualStudio.OLE.Interop": "7.10.6070",
     "Microsoft.VisualStudio.Shell.Design": "14.2.25123",
     "Microsoft.VisualStudio.Shell.14.0": "14.2.25123",
