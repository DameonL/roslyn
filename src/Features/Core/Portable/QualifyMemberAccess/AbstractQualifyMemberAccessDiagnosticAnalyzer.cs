﻿// Copyright (c) Microsoft.  All Rights Reserved.  Licensed under the Apache License, Version 2.0.  See License.txt in the project root for license information.

using Microsoft.CodeAnalysis.CodeStyle;
using Microsoft.CodeAnalysis.Diagnostics;
using Microsoft.CodeAnalysis.Operations;
using Microsoft.CodeAnalysis.Options;
using Roslyn.Utilities;

namespace Microsoft.CodeAnalysis.QualifyMemberAccess
{
    internal abstract class AbstractQualifyMemberAccessDiagnosticAnalyzer<
        TLanguageKindEnum,
        TExpressionSyntax,
        TSimpleNameSyntax>
        : AbstractCodeStyleDiagnosticAnalyzer
        where TLanguageKindEnum : struct
        where TExpressionSyntax : SyntaxNode
        where TSimpleNameSyntax : TExpressionSyntax
    {
        protected AbstractQualifyMemberAccessDiagnosticAnalyzer() 
            : base(IDEDiagnosticIds.AddQualificationDiagnosticId,
                   new LocalizableResourceString(nameof(WorkspacesResources.Member_access_should_be_qualified), WorkspacesResources.ResourceManager, typeof(WorkspacesResources)),
                   new LocalizableResourceString(nameof(FeaturesResources.Add_this_or_Me_qualification), FeaturesResources.ResourceManager, typeof(FeaturesResources)))
        {
        }

        public override bool OpenFileOnly(Workspace workspace)
        {
            var qualifyFieldAccessOption = workspace.Options.GetOption(CodeStyleOptions.QualifyFieldAccess, GetLanguageName()).Notification;
            var qualifyPropertyAccessOption = workspace.Options.GetOption(CodeStyleOptions.QualifyPropertyAccess, GetLanguageName()).Notification;
            var qualifyMethodAccessOption = workspace.Options.GetOption(CodeStyleOptions.QualifyMethodAccess, GetLanguageName()).Notification;
            var qualifyEventAccessOption = workspace.Options.GetOption(CodeStyleOptions.QualifyEventAccess, GetLanguageName()).Notification;

            return !(qualifyFieldAccessOption == NotificationOption.Warning || qualifyFieldAccessOption == NotificationOption.Error ||
                     qualifyPropertyAccessOption == NotificationOption.Warning || qualifyPropertyAccessOption == NotificationOption.Error ||
                     qualifyMethodAccessOption == NotificationOption.Warning || qualifyMethodAccessOption == NotificationOption.Error ||
                     qualifyEventAccessOption == NotificationOption.Warning || qualifyEventAccessOption == NotificationOption.Error);
        }

        protected abstract string GetLanguageName();

        /// <summary>
        /// Reports on whether the specified member is suitable for qualification. Some member
        /// access expressions cannot be qualified; for instance if they begin with <c>base.</c>,
        /// <c>MyBase.</c>, or <c>MyClass.</c>.
        /// </summary>
        /// <returns>True if the member access can be qualified; otherwise, False.</returns>
        protected abstract bool CanMemberAccessBeQualified(ISymbol containingSymbol, SyntaxNode node);

        protected abstract bool IsAlreadyQualifiedMemberAccess(TExpressionSyntax node);

        protected override void InitializeWorker(AnalysisContext context)
            => context.RegisterOperationAction(AnalyzeOperation, OperationKind.FieldReference, OperationKind.PropertyReference, OperationKind.MethodReference, OperationKind.Invocation);

        protected abstract Location GetLocation(IOperation operation);

        public override DiagnosticAnalyzerCategory GetAnalyzerCategory() => DiagnosticAnalyzerCategory.SemanticSpanAnalysis;

        private void AnalyzeOperation(OperationAnalysisContext context)
        {
            if (context.ContainingSymbol.IsStatic)
            {
                return;
            }

            switch (context.Operation)
            {
                case IMemberReferenceOperation memberReferenceOperation:
                    AnalyzeOperation(context, memberReferenceOperation, memberReferenceOperation.Instance);
                    break;
                case IInvocationOperation invocationOperation:
                    AnalyzeOperation(context, invocationOperation, invocationOperation.Instance);
                    break;
                default:
                    throw ExceptionUtilities.UnexpectedValue(context.Operation);
            }
        }

        private void AnalyzeOperation(OperationAnalysisContext context, IOperation operation, IOperation instanceOperation)
        {
            // this is a static reference so we don't care if it's qualified
            if (instanceOperation == null)
            {
                return;
            }

            // if we're not referencing `this.` or `Me.` (e.g., a parameter, local, etc.)
            if (instanceOperation.Kind != OperationKind.InstanceReference)
            {
                return;
            }

            // If we can't be qualified (e.g., because we're already qualified with `base.`), we're done.
            if (!CanMemberAccessBeQualified(context.ContainingSymbol, instanceOperation.Syntax))
            {
                return;
            }

            // if we can't find a member then we can't do anything.  Also, we shouldn't qualify
            // accesses to static members.  
            if (IsStaticMemberOrTargetMethod(operation))
            {
                return;
            }

            var simpleName = instanceOperation.Syntax as TSimpleNameSyntax;
            if (simpleName == null)
            {
                return;
            }

            var syntaxTree = context.Operation.Syntax.SyntaxTree;
            var cancellationToken = context.CancellationToken;
            var optionSet = context.Options.GetDocumentOptionSetAsync(syntaxTree, cancellationToken).GetAwaiter().GetResult();
            if (optionSet == null)
            {
                return;
            }

            var applicableOption = QualifyMembersHelpers.GetApplicableOptionFromSymbolKind(operation);
            var optionValue = optionSet.GetOption(applicableOption, context.Operation.Syntax.Language);

            var shouldOptionBePresent = optionValue.Value;
            var isQualificationPresent = IsAlreadyQualifiedMemberAccess(simpleName);
            if (shouldOptionBePresent && !isQualificationPresent)
            {
                var severity = optionValue.Notification.Severity;
                if (severity.WithDefaultSeverity(DiagnosticSeverity.Hidden) < ReportDiagnostic.Hidden)
                {
<<<<<<< HEAD
                    context.ReportDiagnostic(DiagnosticHelper.Create(
                        Descriptor, 
                        simpleName.GetLocation(),
                        severity,
                        additionalLocations: null,
                        properties: null));
=======
                    context.ReportDiagnostic(Diagnostic.Create(
                        GetDescriptorWithSeverity(severity),
                        GetLocation(operation)));
>>>>>>> 717accb2
                }
            }
        }

        private bool IsStaticMemberOrTargetMethod(IOperation operation)
        {
            switch (operation)
            {
                case IMemberReferenceOperation memberReferenceOperation:
                    return memberReferenceOperation.Member == null || memberReferenceOperation.Member.IsStatic;
                case IInvocationOperation invocationOperation:
                    return invocationOperation.TargetMethod == null || invocationOperation.TargetMethod.IsStatic;
                default:
                    throw ExceptionUtilities.UnexpectedValue(operation);
            }
        }
    }

    internal static class QualifyMembersHelpers
    {
        public static PerLanguageOption<CodeStyleOption<bool>> GetApplicableOptionFromSymbolKind(SymbolKind symbolKind)
        {
            switch (symbolKind)
            {
                case SymbolKind.Field:
                    return CodeStyleOptions.QualifyFieldAccess;
                case SymbolKind.Property:
                    return CodeStyleOptions.QualifyPropertyAccess;
                case SymbolKind.Method:
                    return CodeStyleOptions.QualifyMethodAccess;
                case SymbolKind.Event:
                    return CodeStyleOptions.QualifyEventAccess;
                default:
                    throw ExceptionUtilities.UnexpectedValue(symbolKind);
            }
        }

        internal static PerLanguageOption<CodeStyleOption<bool>> GetApplicableOptionFromSymbolKind(IOperation operation)
        {
            switch (operation)
            {
                case IMemberReferenceOperation memberReferenceOperation:
                    return GetApplicableOptionFromSymbolKind(memberReferenceOperation.Member.Kind);
                case IInvocationOperation invocationOperation:
                    return GetApplicableOptionFromSymbolKind(invocationOperation.TargetMethod.Kind);
                default:
                    throw ExceptionUtilities.UnexpectedValue(operation);
            }
        }
    }
}<|MERGE_RESOLUTION|>--- conflicted
+++ resolved
@@ -127,18 +127,12 @@
                 var severity = optionValue.Notification.Severity;
                 if (severity.WithDefaultSeverity(DiagnosticSeverity.Hidden) < ReportDiagnostic.Hidden)
                 {
-<<<<<<< HEAD
                     context.ReportDiagnostic(DiagnosticHelper.Create(
                         Descriptor, 
-                        simpleName.GetLocation(),
+                        GetLocation(operation),
                         severity,
                         additionalLocations: null,
                         properties: null));
-=======
-                    context.ReportDiagnostic(Diagnostic.Create(
-                        GetDescriptorWithSeverity(severity),
-                        GetLocation(operation)));
->>>>>>> 717accb2
                 }
             }
         }
