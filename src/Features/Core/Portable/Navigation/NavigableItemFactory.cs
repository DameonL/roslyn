﻿// Copyright (c) Microsoft.  All Rights Reserved.  Licensed under the Apache License, Version 2.0.  See License.txt in the project root for license information.

using System.Collections.Generic;
using System.Collections.Immutable;
using System.Linq;
using System.Threading;
using Microsoft.CodeAnalysis.FindSymbols;
using Microsoft.CodeAnalysis.GeneratedCodeRecognition;
using Microsoft.CodeAnalysis.LanguageServices;
using Microsoft.CodeAnalysis.Shared.Extensions;
using Roslyn.Utilities;

namespace Microsoft.CodeAnalysis.Navigation
{
    internal static partial class NavigableItemFactory
    {
        public static INavigableItem GetItemFromSymbolLocation(
            Solution solution, ISymbol symbol, Location location,
            ImmutableArray<TaggedText>? displayTaggedParts)
        {
            return new SymbolLocationNavigableItem(
                solution, symbol, location, displayTaggedParts);
        }

        public static INavigableItem GetItemFromDeclaredSymbolInfo(DeclaredSymbolInfo declaredSymbolInfo, Document document)
        {
            return new DeclaredSymbolNavigableItem(document, declaredSymbolInfo);
        }

        public static IEnumerable<INavigableItem> GetItemsFromPreferredSourceLocations(
            Solution solution,
            ISymbol symbol, 
            ImmutableArray<TaggedText>? displayTaggedParts,
            CancellationToken cancellationToken)
        {
            var locations = GetPreferredSourceLocations(solution, symbol, cancellationToken);
            return locations.Select(loc => GetItemFromSymbolLocation(
                solution, symbol, loc, displayTaggedParts));
        }

        public static IEnumerable<Location> GetPreferredSourceLocations(
            Solution solution, ISymbol symbol, CancellationToken cancellationToken)
        {
            // Prefer non-generated source locations over generated ones.

            var sourceLocations = GetPreferredSourceLocations(symbol);

            var candidateLocationGroups = from c in sourceLocations
                                          let doc = solution.GetDocument(c.SourceTree)
                                          where doc != null
<<<<<<< HEAD
                                          group c by generatedCodeRecognitionService.IsGeneratedCode(doc, cancellationToken);
=======
                                          group c by doc.IsGeneratedCode();
>>>>>>> 6fb019f2

            var generatedSourceLocations = candidateLocationGroups.SingleOrDefault(g => g.Key) ?? SpecializedCollections.EmptyEnumerable<Location>();
            var nonGeneratedSourceLocations = candidateLocationGroups.SingleOrDefault(g => !g.Key) ?? SpecializedCollections.EmptyEnumerable<Location>();

            return nonGeneratedSourceLocations.Any() ? nonGeneratedSourceLocations : generatedSourceLocations;
        }

        private static IEnumerable<Location> GetPreferredSourceLocations(ISymbol symbol)
        {
            var locations = symbol.Locations;

            // First return visible source locations if we have them.  Else, go to the non-visible 
            // source locations.  
            var visibleSourceLocations = locations.Where(loc => loc.IsVisibleSourceLocation());
            return visibleSourceLocations.Any()
                ? visibleSourceLocations
                : locations.Where(loc => loc.IsInSource);
        }

        public static IEnumerable<INavigableItem> GetPreferredNavigableItems(
            Solution solution, 
            IEnumerable<INavigableItem> navigableItems,
            CancellationToken cancellationToken)
        {
            navigableItems = navigableItems.Where(n => n.Document != null);
<<<<<<< HEAD
            var hasNonGeneratedCodeItem = navigableItems.Any(
                n => !generatedCodeRecognitionService.IsGeneratedCode(n.Document, cancellationToken));

            return hasNonGeneratedCodeItem
                ? navigableItems.Where(n => !generatedCodeRecognitionService.IsGeneratedCode(n.Document, cancellationToken))
                : navigableItems.Where(n => generatedCodeRecognitionService.IsGeneratedCode(n.Document, cancellationToken));
=======
            var hasNonGeneratedCodeItem = navigableItems.Any(n => !n.Document.IsGeneratedCode());
            return hasNonGeneratedCodeItem
                ? navigableItems.Where(n => !n.Document.IsGeneratedCode())
                : navigableItems.Where(n => n.Document.IsGeneratedCode());
>>>>>>> 6fb019f2
        }

        public static ImmutableArray<TaggedText> GetSymbolDisplayTaggedParts(Project project, ISymbol symbol)
        {
            var symbolDisplayService = project.LanguageServices.GetRequiredService<ISymbolDisplayService>();
            return symbolDisplayService.ToDisplayParts(symbol, GetSymbolDisplayFormat(symbol)).ToTaggedText();
        }

        private static SymbolDisplayFormat GetSymbolDisplayFormat(ISymbol symbol)
        {
            switch (symbol.Kind)
            {
                case SymbolKind.NamedType:
                    return s_shortFormatWithModifiers;

                case SymbolKind.Method:
                    return symbol.IsStaticConstructor() ? s_shortFormatWithModifiers : s_shortFormat;

                default:
                    return s_shortFormat;
            }
        }

        private static readonly SymbolDisplayFormat s_shortFormat =
            new SymbolDisplayFormat(
                globalNamespaceStyle: SymbolDisplayGlobalNamespaceStyle.OmittedAsContaining,
                typeQualificationStyle: SymbolDisplayTypeQualificationStyle.NameOnly,
                propertyStyle: SymbolDisplayPropertyStyle.NameOnly,
                genericsOptions:
                    SymbolDisplayGenericsOptions.IncludeTypeParameters |
                    SymbolDisplayGenericsOptions.IncludeVariance,
                memberOptions:
                    SymbolDisplayMemberOptions.IncludeExplicitInterface |
                    SymbolDisplayMemberOptions.IncludeParameters,
                parameterOptions:
                    SymbolDisplayParameterOptions.IncludeExtensionThis |
                    SymbolDisplayParameterOptions.IncludeParamsRefOut |
                    SymbolDisplayParameterOptions.IncludeType,
                miscellaneousOptions:
                    SymbolDisplayMiscellaneousOptions.EscapeKeywordIdentifiers |
                    SymbolDisplayMiscellaneousOptions.UseSpecialTypes);

        private static readonly SymbolDisplayFormat s_shortFormatWithModifiers =
            s_shortFormat.WithMemberOptions(
                SymbolDisplayMemberOptions.IncludeModifiers |
                SymbolDisplayMemberOptions.IncludeExplicitInterface |
                SymbolDisplayMemberOptions.IncludeParameters);
    }
}<|MERGE_RESOLUTION|>--- conflicted
+++ resolved
@@ -48,11 +48,7 @@
             var candidateLocationGroups = from c in sourceLocations
                                           let doc = solution.GetDocument(c.SourceTree)
                                           where doc != null
-<<<<<<< HEAD
-                                          group c by generatedCodeRecognitionService.IsGeneratedCode(doc, cancellationToken);
-=======
-                                          group c by doc.IsGeneratedCode();
->>>>>>> 6fb019f2
+                                          group c by doc.IsGeneratedCode(cancellationToken);
 
             var generatedSourceLocations = candidateLocationGroups.SingleOrDefault(g => g.Key) ?? SpecializedCollections.EmptyEnumerable<Location>();
             var nonGeneratedSourceLocations = candidateLocationGroups.SingleOrDefault(g => !g.Key) ?? SpecializedCollections.EmptyEnumerable<Location>();
@@ -78,19 +74,10 @@
             CancellationToken cancellationToken)
         {
             navigableItems = navigableItems.Where(n => n.Document != null);
-<<<<<<< HEAD
-            var hasNonGeneratedCodeItem = navigableItems.Any(
-                n => !generatedCodeRecognitionService.IsGeneratedCode(n.Document, cancellationToken));
-
+            var hasNonGeneratedCodeItem = navigableItems.Any(n => !n.Document.IsGeneratedCode(cancellationToken));
             return hasNonGeneratedCodeItem
-                ? navigableItems.Where(n => !generatedCodeRecognitionService.IsGeneratedCode(n.Document, cancellationToken))
-                : navigableItems.Where(n => generatedCodeRecognitionService.IsGeneratedCode(n.Document, cancellationToken));
-=======
-            var hasNonGeneratedCodeItem = navigableItems.Any(n => !n.Document.IsGeneratedCode());
-            return hasNonGeneratedCodeItem
-                ? navigableItems.Where(n => !n.Document.IsGeneratedCode())
-                : navigableItems.Where(n => n.Document.IsGeneratedCode());
->>>>>>> 6fb019f2
+                ? navigableItems.Where(n => !n.Document.IsGeneratedCode(cancellationToken))
+                : navigableItems.Where(n => n.Document.IsGeneratedCode(cancellationToken));
         }
 
         public static ImmutableArray<TaggedText> GetSymbolDisplayTaggedParts(Project project, ISymbol symbol)
