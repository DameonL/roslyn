﻿// Copyright (c) Microsoft.  All Rights Reserved.  Licensed under the Apache License, Version 2.0.  See License.txt in the project root for license information.

using System;
using System.Collections.Immutable;
using System.Reflection;
using System.Threading;
using Microsoft.CodeAnalysis.CodeStyle;
using Microsoft.CodeAnalysis.Diagnostics;
using Microsoft.CodeAnalysis.LanguageServices;
using Microsoft.CodeAnalysis.Operations;
using Microsoft.CodeAnalysis.Text;

namespace Microsoft.CodeAnalysis.UseThrowExpression
{
    /// <summary>
    /// Looks for patterns of the form:
    /// <code>
    /// if (a == null) {
    ///   throw SomeException();
    /// }
    ///
    /// x = a;
    /// </code>
    ///
    /// and offers to change it to
    ///
    /// <code>
    /// x = a ?? throw SomeException();
    /// </code>
    ///
    /// Note: this analyzer can be updated to run on VB once VB supports 'throw'
    /// expressions as well.
    /// </summary>
    internal abstract class AbstractUseThrowExpressionDiagnosticAnalyzer :
        AbstractCodeStyleDiagnosticAnalyzer
    {
        protected AbstractUseThrowExpressionDiagnosticAnalyzer()
            : base(IDEDiagnosticIds.UseThrowExpressionDiagnosticId,
                   new LocalizableResourceString(nameof(FeaturesResources.Use_throw_expression), FeaturesResources.ResourceManager, typeof(FeaturesResources)),
                   new LocalizableResourceString(nameof(FeaturesResources.Null_check_can_be_simplified), FeaturesResources.ResourceManager, typeof(FeaturesResources)))
        {
        }

        public override DiagnosticAnalyzerCategory GetAnalyzerCategory()
            => DiagnosticAnalyzerCategory.SemanticDocumentAnalysis;

        public override bool OpenFileOnly(Workspace workspace) => false;

        protected abstract bool IsSupported(ParseOptions options);

        protected override void InitializeWorker(AnalysisContext context)
        {
            context.RegisterCompilationStartAction(startContext =>
            {
                var expressionTypeOpt = startContext.Compilation.GetTypeByMetadataName("System.Linq.Expressions.Expression`1");
                startContext.RegisterOperationAction(operationContext => AnalyzeOperation(operationContext, expressionTypeOpt), OperationKind.Throw);
            });
        }

        private void AnalyzeOperation(OperationAnalysisContext context, INamedTypeSymbol expressionTypeOpt)
        {
            var syntaxTree = context.Operation.Syntax.SyntaxTree;
            if (!IsSupported(syntaxTree.Options))
            {
                return;
            }

            var cancellationToken = context.CancellationToken;

            var throwOperation = (IThrowOperation)context.Operation;
            var throwStatementSyntax = throwOperation.Syntax;

            var compilation = context.Compilation;
            var semanticModel = compilation.GetSemanticModel(throwStatementSyntax.SyntaxTree);

            var ifOperation = GetContainingIfOperation(
                semanticModel, throwOperation, cancellationToken);

            // This throw statement isn't parented by an if-statement.  Nothing to
            // do here.
            if (ifOperation == null)
            {
                return;
            }

            if (ifOperation.WhenFalse != null)
            {
                // Can't offer this if the 'if-statement' has an 'else-clause'.
                return;
            }

            var options = context.Options;
            var optionSet = options.GetDocumentOptionSetAsync(syntaxTree, cancellationToken).GetAwaiter().GetResult();
            if (optionSet == null)
            {
                return;
            }

            var option = optionSet.GetOption(CodeStyleOptions.PreferThrowExpression, throwStatementSyntax.Language);
            if (!option.Value)
            {
                return;
            }

            var semanticFacts = GetSemanticFactsService();
            if (semanticFacts.IsInExpressionTree(semanticModel, throwStatementSyntax, expressionTypeOpt, cancellationToken))
            {
                return;
            }

<<<<<<< HEAD
            var ifOperation = GetContainingIfOperation(
                semanticModel, (IExpressionStatementOperation)throwStatementOperation, cancellationToken);

            // This throw statement isn't parented by an if-statement.  Nothing to
            // do here.
            if (ifOperation == null)
            {
                return;
            }

            if (ifOperation.WhenFalse != null)
            {
                // Can't offer this if the 'if-statement' has an 'else-clause'.
                return;
            }

            var containingBlock = semanticModel.GetOperation(ifOperation.Syntax.Parent, cancellationToken) as IBlockOperation;
=======
            var containingBlock = GetOperation(
                semanticModel, ifOperation.Syntax.Parent, cancellationToken) as IBlockOperation;
>>>>>>> f09e33b7
            if (containingBlock == null)
            {
                return;
            }

            if (!TryDecomposeIfCondition(ifOperation, out var localOrParameter))
            {
                return;
            }

            if (!TryFindAssignmentExpression(containingBlock, ifOperation, localOrParameter,
                    out var expressionStatement, out var assignmentExpression))
            {
                return;
            }

            // We found an assignment using this local/parameter.  Now, just make sure there
            // were no intervening accesses between the check and the assignment.
            if (ValueIsAccessed(
                    semanticModel, ifOperation, containingBlock,
                    localOrParameter, expressionStatement, assignmentExpression))
            {
                return;
            }

            // Ok, there were no intervening writes or accesses.  This check+assignment can be simplified.
            var allLocations = ImmutableArray.Create(
                ifOperation.Syntax.GetLocation(),
                throwOperation.Exception.Syntax.GetLocation(),
                assignmentExpression.Value.Syntax.GetLocation());

            var descriptor = GetDescriptorWithSeverity(option.Notification.Value);

            context.ReportDiagnostic(
                Diagnostic.Create(descriptor, throwStatementSyntax.GetLocation(), additionalLocations: allLocations));

            // Fade out the rest of the if that surrounds the 'throw' exception.

            var tokenBeforeThrow = throwStatementSyntax.GetFirstToken().GetPreviousToken();
            var tokenAfterThrow = throwStatementSyntax.GetLastToken().GetNextToken();
            context.ReportDiagnostic(
                Diagnostic.Create(UnnecessaryWithSuggestionDescriptor,
                    Location.Create(syntaxTree, TextSpan.FromBounds(
                        ifOperation.Syntax.SpanStart,
                        tokenBeforeThrow.Span.End)),
                    additionalLocations: allLocations));

            if (ifOperation.Syntax.Span.End > tokenAfterThrow.Span.Start)
            {
                context.ReportDiagnostic(
                    Diagnostic.Create(UnnecessaryWithSuggestionDescriptor,
                        Location.Create(syntaxTree, TextSpan.FromBounds(
                            tokenAfterThrow.Span.Start,
                            ifOperation.Syntax.Span.End)),
                        additionalLocations: allLocations));
            }
        }

        private static bool ValueIsAccessed(SemanticModel semanticModel, IConditionalOperation ifOperation, IBlockOperation containingBlock, ISymbol localOrParameter, IExpressionStatementOperation expressionStatement, IAssignmentOperation assignmentExpression)
        {
            var statements = containingBlock.Operations;
            var ifOperationIndex = statements.IndexOf(ifOperation);
            var expressionStatementIndex = statements.IndexOf(expressionStatement);

            if (expressionStatementIndex > ifOperationIndex + 1)
            {
                // There are intermediary statements between the check and the assignment.
                // Make sure they don't try to access the local.
                var dataFlow = semanticModel.AnalyzeDataFlow(
                    statements[ifOperationIndex + 1].Syntax,
                    statements[expressionStatementIndex - 1].Syntax);

                if (dataFlow.ReadInside.Contains(localOrParameter) ||
                    dataFlow.WrittenInside.Contains(localOrParameter))
                {
                    return true;
                }
            }

            // Also, have to make sure there is no read/write of the local/parameter on the left
            // of the assignment.  For example: map[val.Id] = val;
            var exprDataFlow = semanticModel.AnalyzeDataFlow(assignmentExpression.Target.Syntax);
            return exprDataFlow.ReadInside.Contains(localOrParameter) ||
                   exprDataFlow.WrittenInside.Contains(localOrParameter);
        }

        protected abstract ISyntaxFactsService GetSyntaxFactsService();
        protected abstract ISemanticFactsService GetSemanticFactsService();

        private bool TryFindAssignmentExpression(
            IBlockOperation containingBlock, IConditionalOperation ifOperation, ISymbol localOrParameter,
            out IExpressionStatementOperation expressionStatement, out IAssignmentOperation assignmentExpression)
        {
            var ifOperationIndex = containingBlock.Operations.IndexOf(ifOperation);

            // walk forward until we find an assignment of this local/parameter into
            // something else.
            for (var i = ifOperationIndex + 1; i < containingBlock.Operations.Length; i++)
            {
                expressionStatement = containingBlock.Operations[i] as IExpressionStatementOperation;
                if (expressionStatement == null)
                {
                    continue;
                }

                assignmentExpression = expressionStatement.Operation as IAssignmentOperation;
                if (assignmentExpression == null)
                {
                    continue;
                }

                if (!TryGetLocalOrParameterSymbol(assignmentExpression.Value, out var assignmentValue))
                {
                    continue;
                }

                if (!Equals(localOrParameter, assignmentValue))
                {
                    continue;
                }

                return true;
            }

            expressionStatement = null;
            assignmentExpression = null;
            return false;
        }

        private bool TryDecomposeIfCondition(
            IConditionalOperation ifStatement,
            out ISymbol localOrParameter)
        {
            localOrParameter = null;

            var condition = ifStatement.Condition;
            if (!(condition is IBinaryOperation binaryOperator))
            {
                return false;
            }

            if (binaryOperator.OperatorKind != BinaryOperatorKind.Equals)
            {
                return false;
            }

            if (IsNull(binaryOperator.LeftOperand))
            {
                return TryGetLocalOrParameterSymbol(
                    binaryOperator.RightOperand, out localOrParameter);
            }

            if (IsNull(binaryOperator.RightOperand))
            {
                return TryGetLocalOrParameterSymbol(
                    binaryOperator.LeftOperand, out localOrParameter);
            }

            return false;
        }

        private bool TryGetLocalOrParameterSymbol(
            IOperation operation, out ISymbol localOrParameter)
        {
            if (operation is IConversionOperation conversion && conversion.IsImplicit)
            {
                return TryGetLocalOrParameterSymbol(conversion.Operand, out localOrParameter);
            }
            else if (operation is ILocalReferenceOperation localReference)
            {
                localOrParameter = localReference.Local;
                return true;
            }
            else if (operation is IParameterReferenceOperation parameterReference)
            {
                localOrParameter = parameterReference.Parameter;
                return true;
            }

            localOrParameter = null;
            return false;
        }

        private bool IsNull(IOperation operation)
        {
            return operation.ConstantValue.HasValue &&
                   operation.ConstantValue.Value == null;
        }

        private IConditionalOperation GetContainingIfOperation(
            SemanticModel semanticModel, IThrowOperation throwOperation,
            CancellationToken cancellationToken)
        {
            var throwStatement = throwOperation.Syntax;
            var containingOperation = semanticModel.GetOperation(throwStatement.Parent, cancellationToken);

            if (containingOperation is IBlockOperation block)
            {
                if (block.Operations.Length != 1)
                {
                    // If we are in a block, then the block must only contain
                    // the throw statement.
                    return null;
                }

                // C# may have an intermediary block between the throw-statement
                // and the if-statement.  Walk up one operation higher in that case.
                containingOperation = semanticModel.GetOperation(throwStatement.Parent.Parent, cancellationToken);
            }

            if (containingOperation is IConditionalOperation conditionalOperation)
            {
                return conditionalOperation;
            }

            return null;
        }
    }
}<|MERGE_RESOLUTION|>--- conflicted
+++ resolved
@@ -108,28 +108,7 @@
                 return;
             }
 
-<<<<<<< HEAD
-            var ifOperation = GetContainingIfOperation(
-                semanticModel, (IExpressionStatementOperation)throwStatementOperation, cancellationToken);
-
-            // This throw statement isn't parented by an if-statement.  Nothing to
-            // do here.
-            if (ifOperation == null)
-            {
-                return;
-            }
-
-            if (ifOperation.WhenFalse != null)
-            {
-                // Can't offer this if the 'if-statement' has an 'else-clause'.
-                return;
-            }
-
             var containingBlock = semanticModel.GetOperation(ifOperation.Syntax.Parent, cancellationToken) as IBlockOperation;
-=======
-            var containingBlock = GetOperation(
-                semanticModel, ifOperation.Syntax.Parent, cancellationToken) as IBlockOperation;
->>>>>>> f09e33b7
             if (containingBlock == null)
             {
                 return;
