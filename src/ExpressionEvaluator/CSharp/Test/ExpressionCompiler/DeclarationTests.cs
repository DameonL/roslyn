// Copyright (c) Microsoft.  All Rights Reserved.  Licensed under the Apache License, Version 2.0.  See License.txt in the project root for license information.

using System.Collections.Immutable;
using Microsoft.CodeAnalysis.CodeGen;
using Microsoft.CodeAnalysis.CSharp.Test.Utilities;
using Microsoft.CodeAnalysis.ExpressionEvaluator;
using Microsoft.CodeAnalysis.ExpressionEvaluator.UnitTests;
using Microsoft.VisualStudio.Debugger.Evaluation;
using Microsoft.VisualStudio.Debugger.Evaluation.ClrCompilation;
using Roslyn.Test.Utilities;
using Xunit;

namespace Microsoft.CodeAnalysis.CSharp.ExpressionEvaluator.UnitTests
{
    public class DeclarationTests : ExpressionCompilerTestBase
    {
        [Fact]
        public void Declarations()
        {
            var source =
@"class C
{
    static object F;
    static void M<T>(object x)
    {
        object y;
        if (x == null)
        {
            object z;
        }
    }
}";
            var compilation0 = CreateCompilationWithMscorlib(source, options: TestOptions.DebugDll);

            WithRuntimeInstance(compilation0, runtime =>
            {
                var context = CreateMethodContext(runtime, "C.M");

                DkmClrCompilationResultFlags flags;
                CompilationTestData testData;
                CompileDeclaration(context, "int z = 1, F = 2;", out flags, out testData);
                Assert.Equal(flags, DkmClrCompilationResultFlags.PotentialSideEffect | DkmClrCompilationResultFlags.ReadOnlyResult);
                testData.GetMethodData("<>x.<>m0<T>").VerifyIL(
    @"{
  // Code size       85 (0x55)
  .maxstack  4
  .locals init (object V_0, //y
                bool V_1,
                object V_2,
                System.Guid V_3)
  IL_0000:  ldtoken    ""int""
  IL_0005:  call       ""System.Type System.Type.GetTypeFromHandle(System.RuntimeTypeHandle)""
  IL_000a:  ldstr      ""z""
  IL_000f:  ldloca.s   V_3
  IL_0011:  initobj    ""System.Guid""
  IL_0017:  ldloc.3
  IL_0018:  ldnull
  IL_0019:  call       ""void Microsoft.VisualStudio.Debugger.Clr.IntrinsicMethods.CreateVariable(System.Type, string, System.Guid, byte[])""
  IL_001e:  ldtoken    ""int""
  IL_0023:  call       ""System.Type System.Type.GetTypeFromHandle(System.RuntimeTypeHandle)""
  IL_0028:  ldstr      ""F""
  IL_002d:  ldloca.s   V_3
  IL_002f:  initobj    ""System.Guid""
  IL_0035:  ldloc.3
  IL_0036:  ldnull
  IL_0037:  call       ""void Microsoft.VisualStudio.Debugger.Clr.IntrinsicMethods.CreateVariable(System.Type, string, System.Guid, byte[])""
  IL_003c:  ldstr      ""z""
  IL_0041:  call       ""int Microsoft.VisualStudio.Debugger.Clr.IntrinsicMethods.GetVariableAddress<int>(string)""
  IL_0046:  ldc.i4.1
  IL_0047:  stind.i4
  IL_0048:  ldstr      ""F""
  IL_004d:  call       ""int Microsoft.VisualStudio.Debugger.Clr.IntrinsicMethods.GetVariableAddress<int>(string)""
  IL_0052:  ldc.i4.2
  IL_0053:  stind.i4
  IL_0054:  ret
}");
            });
        }

        [Fact]
        public void DeconstructionDeclaration()
        {
            var source = @"
class C
{
    void Test()
    {
    }
}
";
            var comp = CreateCompilationWithMscorlib(source, options: TestOptions.DebugDll, references: new[] { ValueTupleRef, SystemRuntimeFacadeRef });
            WithRuntimeInstance(comp, references: new[] { ValueTupleRef, SystemRuntimeFacadeRef, MscorlibRef },
               validator: runtime =>
               {
                   var context = CreateMethodContext(runtime, methodName: "C.Test");

                   ResultProperties resultProperties;
                   string error;
                   var testData = new CompilationTestData();
                   ImmutableArray<AssemblyIdentity> missingAssemblyIdentities;
                   context.CompileExpression(
                       "(int z1, string z2) = (1, null);",
                       DkmEvaluationFlags.None,
                       NoAliases,
                       DebuggerDiagnosticFormatter.Instance,
                       out resultProperties,
                       out error,
                       out missingAssemblyIdentities,
                       EnsureEnglishUICulture.PreferredOrNull,
                       testData);
                   Assert.Null(error);
                   Assert.Empty(missingAssemblyIdentities);

                   Assert.Equal(DkmClrCompilationResultFlags.PotentialSideEffect | DkmClrCompilationResultFlags.ReadOnlyResult, resultProperties.Flags);
                   Assert.Equal(default(DkmEvaluationResultCategory), resultProperties.Category); // Not Data
                   Assert.Equal(default(DkmEvaluationResultAccessType), resultProperties.AccessType);
                   Assert.Equal(default(DkmEvaluationResultStorageType), resultProperties.StorageType);
                   Assert.Equal(default(DkmEvaluationResultTypeModifierFlags), resultProperties.ModifierFlags);

                   testData.GetMethodData("<>x.<>m0(C)").VerifyIL(@"
{
  // Code size      105 (0x69)
  .maxstack  4
  .locals init (System.Guid V_0,
                int V_1,
                string V_2)
  IL_0000:  ldtoken    ""int""
  IL_0005:  call       ""System.Type System.Type.GetTypeFromHandle(System.RuntimeTypeHandle)""
  IL_000a:  ldstr      ""z1""
  IL_000f:  ldloca.s   V_0
  IL_0011:  initobj    ""System.Guid""
  IL_0017:  ldloc.0
  IL_0018:  ldnull
  IL_0019:  call       ""void Microsoft.VisualStudio.Debugger.Clr.IntrinsicMethods.CreateVariable(System.Type, string, System.Guid, byte[])""
  IL_001e:  ldtoken    ""string""
  IL_0023:  call       ""System.Type System.Type.GetTypeFromHandle(System.RuntimeTypeHandle)""
  IL_0028:  ldstr      ""z2""
  IL_002d:  ldloca.s   V_0
  IL_002f:  initobj    ""System.Guid""
  IL_0035:  ldloc.0
  IL_0036:  ldnull
  IL_0037:  call       ""void Microsoft.VisualStudio.Debugger.Clr.IntrinsicMethods.CreateVariable(System.Type, string, System.Guid, byte[])""
  IL_003c:  ldc.i4.1
  IL_003d:  ldnull
  IL_003e:  newobj     ""System.ValueTuple<int, string>..ctor(int, string)""
  IL_0043:  dup
  IL_0044:  ldfld      ""int System.ValueTuple<int, string>.Item1""
  IL_0049:  stloc.1
  IL_004a:  ldfld      ""string System.ValueTuple<int, string>.Item2""
  IL_004f:  stloc.2
  IL_0050:  ldstr      ""z1""
  IL_0055:  call       ""int Microsoft.VisualStudio.Debugger.Clr.IntrinsicMethods.GetVariableAddress<int>(string)""
  IL_005a:  ldloc.1
  IL_005b:  stind.i4
  IL_005c:  ldstr      ""z2""
  IL_0061:  call       ""string Microsoft.VisualStudio.Debugger.Clr.IntrinsicMethods.GetVariableAddress<string>(string)""
  IL_0066:  ldloc.2
  IL_0067:  stind.ref
  IL_0068:  ret
<<<<<<< HEAD
=======
}");
               });
        }

        [Fact]
        public void DeconstructionDeclarationWithDiscard()
        {
            var source = @"
class C
{
    void Test()
    {
    }
}
";
            var comp = CreateCompilationWithMscorlib(source, options: TestOptions.DebugDll, references: new[] { ValueTupleRef, SystemRuntimeFacadeRef });
            WithRuntimeInstance(comp, references: new[] { ValueTupleRef, SystemRuntimeFacadeRef, MscorlibRef },
               validator: runtime =>
               {
                   var context = CreateMethodContext(runtime, methodName: "C.Test");

                   ResultProperties resultProperties;
                   string error;
                   var testData = new CompilationTestData();
                   ImmutableArray<AssemblyIdentity> missingAssemblyIdentities;
                   context.CompileExpression(
                       "(_, string z2) = (1, null);",
                       DkmEvaluationFlags.None,
                       NoAliases,
                       DebuggerDiagnosticFormatter.Instance,
                       out resultProperties,
                       out error,
                       out missingAssemblyIdentities,
                       EnsureEnglishUICulture.PreferredOrNull,
                       testData);
                   Assert.Null(error);
                   Assert.Empty(missingAssemblyIdentities);

                   Assert.Equal(DkmClrCompilationResultFlags.PotentialSideEffect | DkmClrCompilationResultFlags.ReadOnlyResult, resultProperties.Flags);
                   Assert.Equal(default(DkmEvaluationResultCategory), resultProperties.Category); // Not Data
                   Assert.Equal(default(DkmEvaluationResultAccessType), resultProperties.AccessType);
                   Assert.Equal(default(DkmEvaluationResultStorageType), resultProperties.StorageType);
                   Assert.Equal(default(DkmEvaluationResultTypeModifierFlags), resultProperties.ModifierFlags);

                   testData.GetMethodData("<>x.<>m0(C)").VerifyIL(@"
{
  // Code size       63 (0x3f)
  .maxstack  4
  .locals init (System.Guid V_0,
                int V_1,
                string V_2)
  IL_0000:  ldtoken    ""string""
  IL_0005:  call       ""System.Type System.Type.GetTypeFromHandle(System.RuntimeTypeHandle)""
  IL_000a:  ldstr      ""z2""
  IL_000f:  ldloca.s   V_0
  IL_0011:  initobj    ""System.Guid""
  IL_0017:  ldloc.0
  IL_0018:  ldnull
  IL_0019:  call       ""void Microsoft.VisualStudio.Debugger.Clr.IntrinsicMethods.CreateVariable(System.Type, string, System.Guid, byte[])""
  IL_001e:  ldc.i4.1
  IL_001f:  ldnull
  IL_0020:  newobj     ""System.ValueTuple<int, string>..ctor(int, string)""
  IL_0025:  dup
  IL_0026:  ldfld      ""int System.ValueTuple<int, string>.Item1""
  IL_002b:  stloc.1
  IL_002c:  ldfld      ""string System.ValueTuple<int, string>.Item2""
  IL_0031:  stloc.2
  IL_0032:  ldstr      ""z2""
  IL_0037:  call       ""string Microsoft.VisualStudio.Debugger.Clr.IntrinsicMethods.GetVariableAddress<string>(string)""
  IL_003c:  ldloc.2
  IL_003d:  stind.ref
  IL_003e:  ret
>>>>>>> fdead8c9
}");
               });
        }

        [Fact]
        public void ExpressionLocals_ExpressionStatement_01()
        {
            var source =
@"class C
{
    static object F;
    static void M<T>(object x)
    {
        object y;
        if (x == null)
        {
            object z;
        }
    }

    static void Test(object x, out int y)
    {
        y = 1;
    }
}";
            var compilation0 = CreateCompilationWithMscorlib(source, options: TestOptions.DebugDll);

            WithRuntimeInstance(compilation0, runtime =>
            {
                var context = CreateMethodContext(runtime, "C.M");

                DkmClrCompilationResultFlags flags;
                CompilationTestData testData;
                CompileDeclaration(context, "Test(x, out var z);", out flags, out testData);
                Assert.Equal(flags, DkmClrCompilationResultFlags.PotentialSideEffect | DkmClrCompilationResultFlags.ReadOnlyResult);
                testData.GetMethodData("<>x.<>m0<T>").VerifyIL(
    @"{
  // Code size       47 (0x2f)
  .maxstack  4
  .locals init (object V_0, //y
                bool V_1,
                object V_2,
                System.Guid V_3)
  IL_0000:  ldtoken    ""int""
  IL_0005:  call       ""System.Type System.Type.GetTypeFromHandle(System.RuntimeTypeHandle)""
  IL_000a:  ldstr      ""z""
  IL_000f:  ldloca.s   V_3
  IL_0011:  initobj    ""System.Guid""
  IL_0017:  ldloc.3
  IL_0018:  ldnull
  IL_0019:  call       ""void Microsoft.VisualStudio.Debugger.Clr.IntrinsicMethods.CreateVariable(System.Type, string, System.Guid, byte[])""
  IL_001e:  ldarg.0
  IL_001f:  ldstr      ""z""
  IL_0024:  call       ""int Microsoft.VisualStudio.Debugger.Clr.IntrinsicMethods.GetVariableAddress<int>(string)""
  IL_0029:  call       ""void C.Test(object, out int)""
  IL_002e:  ret
}");
            });
        }

        [Fact]
        [WorkItem(13159, "https://github.com/dotnet/roslyn/issues/13159")]
        public void ExpressionLocals_ExpressionStatement_02()
        {
            var source =
@"class C
{
    static object F;
    static void M<T>(object x)
    {
        object y;
        if (x == null)
        {
            object z;
        }
    }

    static void Test(bool x)
    {
    }
}";
            var compilation0 = CreateCompilationWithMscorlib(source, options: TestOptions.DebugDll);

            WithRuntimeInstance(compilation0, runtime =>
            {
                var context = CreateMethodContext(runtime, "C.M");

                DkmClrCompilationResultFlags flags;
                CompilationTestData testData;
                CompileDeclaration(context, "Test(x is int z);", out flags, out testData);
                Assert.Equal(flags, DkmClrCompilationResultFlags.PotentialSideEffect | DkmClrCompilationResultFlags.ReadOnlyResult);
                testData.GetMethodData("<>x.<>m0<T>").VerifyIL(
    @"{
  // Code size       74 (0x4a)
  .maxstack  4
  .locals init (object V_0, //y
                bool V_1,
                object V_2,
                System.Guid V_3,
                int? V_4)
  IL_0000:  ldtoken    ""int""
  IL_0005:  call       ""System.Type System.Type.GetTypeFromHandle(System.RuntimeTypeHandle)""
  IL_000a:  ldstr      ""z""
  IL_000f:  ldloca.s   V_3
  IL_0011:  initobj    ""System.Guid""
  IL_0017:  ldloc.3
  IL_0018:  ldnull
  IL_0019:  call       ""void Microsoft.VisualStudio.Debugger.Clr.IntrinsicMethods.CreateVariable(System.Type, string, System.Guid, byte[])""
  IL_001e:  ldarg.0
  IL_001f:  isinst     ""int?""
  IL_0024:  unbox.any  ""int?""
  IL_0029:  stloc.s    V_4
  IL_002b:  ldstr      ""z""
  IL_0030:  call       ""int Microsoft.VisualStudio.Debugger.Clr.IntrinsicMethods.GetVariableAddress<int>(string)""
  IL_0035:  ldloca.s   V_4
  IL_0037:  call       ""int int?.GetValueOrDefault()""
  IL_003c:  stind.i4
  IL_003d:  ldloca.s   V_4
  IL_003f:  call       ""bool int?.HasValue.get""
  IL_0044:  call       ""void C.Test(bool)""
  IL_0049:  ret
}");
            });
        }

        [Fact]
        public void ExpressionLocals_Assignment_01()
        {
            var source =
@"class C
{
    static object F;
    static void M<T>(object x)
    {
        object y;
        if (x == null)
        {
            object z;
        }
    }

    static object Test(out int x)
    {
        x = 1;
        return x;
    }
}";
            var compilation0 = CreateCompilationWithMscorlib(source, options: TestOptions.DebugDll);

            WithRuntimeInstance(compilation0, runtime =>
            {
                var context = CreateMethodContext(runtime, "C.M");

                CompilationTestData testData;
                string error;
                testData = new CompilationTestData();
                context.CompileAssignment("x", "Test(out var z)", out error, testData);
                testData.GetMethodData("<>x.<>m0<T>").VerifyIL(
    @"{
  // Code size       48 (0x30)
  .maxstack  4
  .locals init (object V_0, //y
                bool V_1,
                object V_2,
                System.Guid V_3)
  IL_0000:  ldtoken    ""int""
  IL_0005:  call       ""System.Type System.Type.GetTypeFromHandle(System.RuntimeTypeHandle)""
  IL_000a:  ldstr      ""z""
  IL_000f:  ldloca.s   V_3
  IL_0011:  initobj    ""System.Guid""
  IL_0017:  ldloc.3
  IL_0018:  ldnull
  IL_0019:  call       ""void Microsoft.VisualStudio.Debugger.Clr.IntrinsicMethods.CreateVariable(System.Type, string, System.Guid, byte[])""
  IL_001e:  ldstr      ""z""
  IL_0023:  call       ""int Microsoft.VisualStudio.Debugger.Clr.IntrinsicMethods.GetVariableAddress<int>(string)""
  IL_0028:  call       ""object C.Test(out int)""
  IL_002d:  starg.s    V_0
  IL_002f:  ret
}");
            });
        }

        [Fact]
        public void ExpressionLocals_LocalDeclarationStatement_01()
        {
            var source =
@"class C
{
    static object F;
    static void M<T>(object x)
    {
        object y;
        if (x == null)
        {
            object z;
        }
    }

    static int Test(object x, out int y)
    {
        y = 1;
        return 0;
    }
}";
            var compilation0 = CreateCompilationWithMscorlib(source, options: TestOptions.DebugDll);

            WithRuntimeInstance(compilation0, runtime =>
            {
                var context = CreateMethodContext(runtime, "C.M");

                DkmClrCompilationResultFlags flags;
                CompilationTestData testData;
                CompileDeclaration(context, "int z = Test(x, out var F);", out flags, out testData);
                Assert.Equal(flags, DkmClrCompilationResultFlags.PotentialSideEffect | DkmClrCompilationResultFlags.ReadOnlyResult);
                testData.GetMethodData("<>x.<>m0<T>").VerifyIL(
    @"{
  // Code size       88 (0x58)
  .maxstack  4
  .locals init (object V_0, //y
                bool V_1,
                object V_2,
                System.Guid V_3)
  IL_0000:  ldtoken    ""int""
  IL_0005:  call       ""System.Type System.Type.GetTypeFromHandle(System.RuntimeTypeHandle)""
  IL_000a:  ldstr      ""z""
  IL_000f:  ldloca.s   V_3
  IL_0011:  initobj    ""System.Guid""
  IL_0017:  ldloc.3
  IL_0018:  ldnull
  IL_0019:  call       ""void Microsoft.VisualStudio.Debugger.Clr.IntrinsicMethods.CreateVariable(System.Type, string, System.Guid, byte[])""
  IL_001e:  ldtoken    ""int""
  IL_0023:  call       ""System.Type System.Type.GetTypeFromHandle(System.RuntimeTypeHandle)""
  IL_0028:  ldstr      ""F""
  IL_002d:  ldloca.s   V_3
  IL_002f:  initobj    ""System.Guid""
  IL_0035:  ldloc.3
  IL_0036:  ldnull
  IL_0037:  call       ""void Microsoft.VisualStudio.Debugger.Clr.IntrinsicMethods.CreateVariable(System.Type, string, System.Guid, byte[])""
  IL_003c:  ldstr      ""z""
  IL_0041:  call       ""int Microsoft.VisualStudio.Debugger.Clr.IntrinsicMethods.GetVariableAddress<int>(string)""
  IL_0046:  ldarg.0
  IL_0047:  ldstr      ""F""
  IL_004c:  call       ""int Microsoft.VisualStudio.Debugger.Clr.IntrinsicMethods.GetVariableAddress<int>(string)""
  IL_0051:  call       ""int C.Test(object, out int)""
  IL_0056:  stind.i4
  IL_0057:  ret
}");
            });
        }

        [Fact]
        public void References()
        {
            var source =
@"class C
{
    delegate void D();
    internal object F;
    static object G;
    static void M<T>(object x)
    {
        object y;
    }
}";
            var compilation0 = CreateCompilationWithMscorlib(source, options: TestOptions.DebugDll);

            WithRuntimeInstance(compilation0, runtime =>
            {
                var context = CreateMethodContext(runtime, "C.M");

                var aliases = ImmutableArray.Create(
                    VariableAlias("x", typeof(string)),
                    VariableAlias("y", typeof(int)),
                    VariableAlias("T", typeof(object)),
                    VariableAlias("D", "C"),
                    VariableAlias("F", typeof(int)));

                string error;
                var testData = new CompilationTestData();
                context.CompileExpression(
                    "(object)x ?? (object)y ?? (object)T ?? (object)F ?? ((C)D).F ?? C.G",
                    DkmEvaluationFlags.TreatAsExpression,
                    aliases,
                    out error,
                    testData);

                Assert.Equal(testData.Methods.Count, 1);
                testData.GetMethodData("<>x.<>m0<T>").VerifyIL(
@"{
  // Code size       78 (0x4e)
  .maxstack  2
  .locals init (object V_0) //y
  IL_0000:  ldarg.0
  IL_0001:  dup
  IL_0002:  brtrue.s   IL_004d
  IL_0004:  pop
  IL_0005:  ldloc.0
  IL_0006:  dup
  IL_0007:  brtrue.s   IL_004d
  IL_0009:  pop
  IL_000a:  ldstr      ""T""
  IL_000f:  call       ""object Microsoft.VisualStudio.Debugger.Clr.IntrinsicMethods.GetObjectByAlias(string)""
  IL_0014:  dup
  IL_0015:  brtrue.s   IL_004d
  IL_0017:  pop
  IL_0018:  ldstr      ""F""
  IL_001d:  call       ""object Microsoft.VisualStudio.Debugger.Clr.IntrinsicMethods.GetObjectByAlias(string)""
  IL_0022:  unbox.any  ""int""
  IL_0027:  box        ""int""
  IL_002c:  dup
  IL_002d:  brtrue.s   IL_004d
  IL_002f:  pop
  IL_0030:  ldstr      ""D""
  IL_0035:  call       ""object Microsoft.VisualStudio.Debugger.Clr.IntrinsicMethods.GetObjectByAlias(string)""
  IL_003a:  castclass  ""C""
  IL_003f:  ldfld      ""object C.F""
  IL_0044:  dup
  IL_0045:  brtrue.s   IL_004d
  IL_0047:  pop
  IL_0048:  ldsfld     ""object C.G""
  IL_004d:  ret
}");
            });
        }

        [Fact]
        public void Address()
        {
            var source =
@"class C
{
    static void M()
    {
    }
}";
            var compilation0 = CreateCompilationWithMscorlib(source, options: TestOptions.DebugDll);
            WithRuntimeInstance(compilation0, runtime =>
            {
                var context = CreateMethodContext(runtime, "C.M");
                string error;
                var testData = new CompilationTestData();
                var result = context.CompileExpression(
                    "*(&c) = 'A'",
                    DkmEvaluationFlags.None,
                    ImmutableArray.Create(VariableAlias("c", typeof(char))),
                    out error,
                    testData);
                testData.GetMethodData("<>x.<>m0").VerifyIL(
    @"{
  // Code size       18 (0x12)
  .maxstack  3
  .locals init (char V_0)
  IL_0000:  ldstr      ""c""
  IL_0005:  call       ""char Microsoft.VisualStudio.Debugger.Clr.IntrinsicMethods.GetVariableAddress<char>(string)""
  IL_000a:  conv.u
  IL_000b:  ldc.i4.s   65
  IL_000d:  dup
  IL_000e:  stloc.0
  IL_000f:  stind.i2
  IL_0010:  ldloc.0
  IL_0011:  ret
}");
            });
        }

        [Fact]
        public void TreatAsExpression()
        {
            var source =
@"class C
{
    static void M(object x)
    {
    }
}";
            var compilation0 = CreateCompilationWithMscorlib(source, options: TestOptions.DebugDll);
            WithRuntimeInstance(compilation0, runtime =>
            {
                var context = CreateMethodContext(runtime, "C.M");

                string error;

                // Expression without ';' as statement.
                var result = context.CompileExpression("3", DkmEvaluationFlags.None, NoAliases, out error);
                Assert.Null(error);

                // Expression with ';' as statement.
                result = context.CompileExpression("3;", DkmEvaluationFlags.None, NoAliases, out error);
                Assert.Null(error);

                // Expression with format specifiers but without ';' as statement.
                result = context.CompileExpression("string.Empty, nq", DkmEvaluationFlags.None, NoAliases, out error);
                Assert.Null(error);
                AssertEx.SetEqual(result.FormatSpecifiers, new[] { "nq" });

                // Expression with format specifiers with ';' as statement.
                result = context.CompileExpression("string.Empty, nq;", DkmEvaluationFlags.None, NoAliases, out error);
                Assert.Equal(error, "error CS1073: Unexpected token ','");
                Assert.Null(result);

                // Assignment without ';' as statement.
                result = context.CompileExpression("x = 2", DkmEvaluationFlags.None, NoAliases, out error);
                Assert.Null(error);

                // Assignment with ';' as statement.
                result = context.CompileExpression("x = 2;", DkmEvaluationFlags.None, NoAliases, out error);
                Assert.Null(error);

                // Statement without ';' as statement.
                result = context.CompileExpression("int o", DkmEvaluationFlags.None, NoAliases, out error);
                Assert.Equal(error, "error CS1525: Invalid expression term 'int'");

                // Neither statement nor expression as statement.
                result = context.CompileExpression("M(;", DkmEvaluationFlags.None, NoAliases, out error);
                Assert.Equal(error, "error CS1026: ) expected");

                // Statement without ';' as expression.
                result = context.CompileExpression("int o", DkmEvaluationFlags.TreatAsExpression, NoAliases, out error);
                Assert.Equal(error, "error CS1525: Invalid expression term 'int'");

                // Statement with ';' as expression.
                result = context.CompileExpression("int o;", DkmEvaluationFlags.TreatAsExpression, NoAliases, out error);
                Assert.Equal(error, "error CS1525: Invalid expression term 'int'");

                // Neither statement nor expression as expression.
                result = context.CompileExpression("M(;", DkmEvaluationFlags.TreatAsExpression, NoAliases, out error);
                Assert.Equal(error, "error CS1026: ) expected");
            });
        }

        [Fact]
        public void BaseType()
        {
            var source =
@"class C
{
    static void M()
    {
    }
}";
            var compilation0 = CreateCompilationWithMscorlib(source, options: TestOptions.DebugDll);
            WithRuntimeInstance(compilation0, runtime =>
            {
                var context = CreateMethodContext(runtime, "C.M");
                string error;
                var testData = new CompilationTestData();
                context.CompileExpression(
                    "System.ValueType C = (int)$3;",
                    DkmEvaluationFlags.None,
                    ImmutableArray.Create(ObjectIdAlias(3, typeof(int))),
                    out error,
                    testData);
                Assert.Null(error);
                testData.GetMethodData("<>x.<>m0").VerifyIL(
    @"{
  // Code size       62 (0x3e)
  .maxstack  4
  .locals init (System.Guid V_0)
  IL_0000:  ldtoken    ""System.ValueType""
  IL_0005:  call       ""System.Type System.Type.GetTypeFromHandle(System.RuntimeTypeHandle)""
  IL_000a:  ldstr      ""C""
  IL_000f:  ldloca.s   V_0
  IL_0011:  initobj    ""System.Guid""
  IL_0017:  ldloc.0
  IL_0018:  ldnull
  IL_0019:  call       ""void Microsoft.VisualStudio.Debugger.Clr.IntrinsicMethods.CreateVariable(System.Type, string, System.Guid, byte[])""
  IL_001e:  ldstr      ""C""
  IL_0023:  call       ""System.ValueType Microsoft.VisualStudio.Debugger.Clr.IntrinsicMethods.GetVariableAddress<System.ValueType>(string)""
  IL_0028:  ldstr      ""$3""
  IL_002d:  call       ""object Microsoft.VisualStudio.Debugger.Clr.IntrinsicMethods.GetObjectByAlias(string)""
  IL_0032:  unbox.any  ""int""
  IL_0037:  box        ""int""
  IL_003c:  stind.ref
  IL_003d:  ret
}");
            });
        }

        [Fact]
        public void Var()
        {
            var source =
@"class C
{
    static void M()
    {
    }
}";
            var compilation0 = CreateCompilationWithMscorlib(source, options: TestOptions.DebugDll);

            WithRuntimeInstance(compilation0, runtime =>
            {
                var context = CreateMethodContext(runtime, "C.M");

                DkmClrCompilationResultFlags flags;
                CompilationTestData testData;
                CompileDeclaration(context, "var x = 1;", out flags, out testData);
                Assert.Equal(flags, DkmClrCompilationResultFlags.PotentialSideEffect | DkmClrCompilationResultFlags.ReadOnlyResult);
                testData.GetMethodData("<>x.<>m0").VerifyIL(
    @"{
  // Code size       43 (0x2b)
  .maxstack  4
  .locals init (System.Guid V_0)
  IL_0000:  ldtoken    ""int""
  IL_0005:  call       ""System.Type System.Type.GetTypeFromHandle(System.RuntimeTypeHandle)""
  IL_000a:  ldstr      ""x""
  IL_000f:  ldloca.s   V_0
  IL_0011:  initobj    ""System.Guid""
  IL_0017:  ldloc.0
  IL_0018:  ldnull
  IL_0019:  call       ""void Microsoft.VisualStudio.Debugger.Clr.IntrinsicMethods.CreateVariable(System.Type, string, System.Guid, byte[])""
  IL_001e:  ldstr      ""x""
  IL_0023:  call       ""int Microsoft.VisualStudio.Debugger.Clr.IntrinsicMethods.GetVariableAddress<int>(string)""
  IL_0028:  ldc.i4.1
  IL_0029:  stind.i4
  IL_002a:  ret
}");
            });
        }

        [WorkItem(1087216, "http://vstfdevdiv:8080/DevDiv2/DevDiv/_workitems/edit/1087216")]
        [Fact]
        public void Dynamic()
        {
            var source =
@"class C
{
    static void M()
    {
    }
    static dynamic ForceDynamicAttribute() 
    {
        return null;
    }
}";
            var compilation0 = CreateCompilationWithMscorlib(source, new[] { SystemCoreRef, CSharpRef }, TestOptions.DebugDll);
            WithRuntimeInstance(compilation0, runtime =>
            {
                var context = CreateMethodContext(runtime, "C.M");
                DkmClrCompilationResultFlags flags;
                CompilationTestData testData;
                CompileDeclaration(context, "dynamic d = 1;", out flags, out testData);
                Assert.Equal(flags, DkmClrCompilationResultFlags.PotentialSideEffect | DkmClrCompilationResultFlags.ReadOnlyResult);
                testData.GetMethodData("<>x.<>m0").VerifyIL(
@"{
  // Code size       62 (0x3e)
  .maxstack  7
  IL_0000:  ldtoken    ""object""
  IL_0005:  call       ""System.Type System.Type.GetTypeFromHandle(System.RuntimeTypeHandle)""
  IL_000a:  ldstr      ""d""
  IL_000f:  ldstr      ""108766ce-df68-46ee-b761-0dcb7ac805f1""
  IL_0014:  newobj     ""System.Guid..ctor(string)""
  IL_0019:  ldc.i4.2
  IL_001a:  newarr     ""byte""
  IL_001f:  dup
  IL_0020:  ldc.i4.0
  IL_0021:  ldc.i4.1
  IL_0022:  stelem.i1
  IL_0023:  dup
  IL_0024:  ldc.i4.1
  IL_0025:  ldc.i4.1
  IL_0026:  stelem.i1
  IL_0027:  call       ""void Microsoft.VisualStudio.Debugger.Clr.IntrinsicMethods.CreateVariable(System.Type, string, System.Guid, byte[])""
  IL_002c:  ldstr      ""d""
  IL_0031:  call       ""dynamic Microsoft.VisualStudio.Debugger.Clr.IntrinsicMethods.GetVariableAddress<dynamic>(string)""
  IL_0036:  ldc.i4.1
  IL_0037:  box        ""int""
  IL_003c:  stind.ref
  IL_003d:  ret
}");
            });
        }

        [Fact]
        public void BindingError_Initializer()
        {
            var source =
@"class C
{
    static void M()
    {
    }
}";
            var compilation0 = CreateCompilationWithMscorlib(source, options: TestOptions.DebugDll);
            WithRuntimeInstance(compilation0, runtime =>
            {
                var context = CreateMethodContext(runtime, "C.M");
                string error;
                context.CompileExpression(
                    "object o = F();",
                    DkmEvaluationFlags.None,
                    NoAliases,
                    out error);
                Assert.Equal(error, "error CS0103: The name 'F' does not exist in the current context");
            });
        }

        [Fact]
        public void CannotInferType_NoInitializer()
        {
            var source =
@"class C
{
    static void M()
    {
    }
}";
            var compilation0 = CreateCompilationWithMscorlib(source, options: TestOptions.DebugDll);
            WithRuntimeInstance(compilation0, runtime =>
            {
                var context = CreateMethodContext(runtime, "C.M");
                string error;
                context.CompileExpression(
                    "var y;",
                    DkmEvaluationFlags.None,
                    NoAliases,
                    out error);

                Assert.Equal(error, "error CS0818: Implicitly-typed variables must be initialized");
            });
        }

        [Fact]
        public void CannotInferType_Null()
        {
            var source =
@"class C
{
    static void M()
    {
    }
}";
            var compilation0 = CreateCompilationWithMscorlib(source, options: TestOptions.DebugDll);

            WithRuntimeInstance(compilation0, runtime =>
            {
                var context = CreateMethodContext(runtime, "C.M");
                string error;
                context.CompileExpression(
                    "var z = null;",
                    DkmEvaluationFlags.None,
                    NoAliases,
                    out error);
                Assert.Equal(error, "error CS0815: Cannot assign <null> to an implicitly-typed variable");
            });
        }

        [Fact]
        public void InferredType_Void()
        {
            var source =
@"class C
{
    static void M()
    {
    }
}";
            var compilation0 = CreateCompilationWithMscorlib(source, options: TestOptions.DebugDll);
            WithRuntimeInstance(compilation0, runtime =>
            {
                var context = CreateMethodContext(runtime, "C.M");
                string error;
                context.CompileExpression(
                    "var w = M();",
                    DkmEvaluationFlags.None,
                    NoAliases,
                    out error);

                Assert.Equal(error, "error CS0815: Cannot assign void to an implicitly-typed variable");
            });
        }

        [Fact]
        public void ReferenceInNextDeclaration()
        {
            var source =
@"class C
{
    static void M<T>()
    {
    }
}";
            var compilation0 = CreateCompilationWithMscorlib(source, options: TestOptions.DebugDll);
            WithRuntimeInstance(compilation0, runtime =>
            {
                var context = CreateMethodContext(runtime, "C.M");
                string error;
                var testData = new CompilationTestData();
                context.CompileExpression(
                    "T x = default(T), y = x;",
                    DkmEvaluationFlags.None,
                    NoAliases,
                    out error,
                    testData);
                testData.GetMethodData("<>x.<>m0<T>").VerifyIL(
    @"{
  // Code size      115 (0x73)
  .maxstack  4
  .locals init (System.Guid V_0,
                T V_1)
  IL_0000:  ldtoken    ""T""
  IL_0005:  call       ""System.Type System.Type.GetTypeFromHandle(System.RuntimeTypeHandle)""
  IL_000a:  ldstr      ""x""
  IL_000f:  ldloca.s   V_0
  IL_0011:  initobj    ""System.Guid""
  IL_0017:  ldloc.0
  IL_0018:  ldnull
  IL_0019:  call       ""void Microsoft.VisualStudio.Debugger.Clr.IntrinsicMethods.CreateVariable(System.Type, string, System.Guid, byte[])""
  IL_001e:  ldtoken    ""T""
  IL_0023:  call       ""System.Type System.Type.GetTypeFromHandle(System.RuntimeTypeHandle)""
  IL_0028:  ldstr      ""y""
  IL_002d:  ldloca.s   V_0
  IL_002f:  initobj    ""System.Guid""
  IL_0035:  ldloc.0
  IL_0036:  ldnull
  IL_0037:  call       ""void Microsoft.VisualStudio.Debugger.Clr.IntrinsicMethods.CreateVariable(System.Type, string, System.Guid, byte[])""
  IL_003c:  ldstr      ""x""
  IL_0041:  call       ""T Microsoft.VisualStudio.Debugger.Clr.IntrinsicMethods.GetVariableAddress<T>(string)""
  IL_0046:  ldloca.s   V_1
  IL_0048:  initobj    ""T""
  IL_004e:  ldloc.1
  IL_004f:  stobj      ""T""
  IL_0054:  ldstr      ""y""
  IL_0059:  call       ""T Microsoft.VisualStudio.Debugger.Clr.IntrinsicMethods.GetVariableAddress<T>(string)""
  IL_005e:  ldstr      ""x""
  IL_0063:  call       ""object Microsoft.VisualStudio.Debugger.Clr.IntrinsicMethods.GetObjectByAlias(string)""
  IL_0068:  unbox.any  ""T""
  IL_006d:  stobj      ""T""
  IL_0072:  ret
}");
            });
        }

        [WorkItem(1094107, "http://vstfdevdiv:8080/DevDiv2/DevDiv/_workitems/edit/1094107")]
        [Fact]
        public void ReferenceInSameDeclaration()
        {
            var source =
@"class C
{
    static void M()
    {
    }
}";
            var compilation0 = CreateCompilationWithMscorlib(source, options: TestOptions.DebugDll);
            WithRuntimeInstance(compilation0, runtime =>
            {
                var context = CreateMethodContext(runtime, "C.M");

                string error;
                var testData = new CompilationTestData();
                context.CompileExpression(
                    "object o = o ?? null;",
                    DkmEvaluationFlags.None,
                    NoAliases,
                    out error,
                    testData);
                // The compiler reports "CS0165: Use of unassigned local variable 'o'"
                // in flow analysis. But since flow analysis is skipped in the EE,
                // compilation succeeds and references to the local in the initializer
                // are treated as default(T). That matches the legacy EE.
                Assert.Null(error);
                testData.GetMethodData("<>x.<>m0").VerifyIL(
    @"{
  // Code size       57 (0x39)
  .maxstack  4
  .locals init (System.Guid V_0)
  IL_0000:  ldtoken    ""object""
  IL_0005:  call       ""System.Type System.Type.GetTypeFromHandle(System.RuntimeTypeHandle)""
  IL_000a:  ldstr      ""o""
  IL_000f:  ldloca.s   V_0
  IL_0011:  initobj    ""System.Guid""
  IL_0017:  ldloc.0
  IL_0018:  ldnull
  IL_0019:  call       ""void Microsoft.VisualStudio.Debugger.Clr.IntrinsicMethods.CreateVariable(System.Type, string, System.Guid, byte[])""
  IL_001e:  ldstr      ""o""
  IL_0023:  call       ""object Microsoft.VisualStudio.Debugger.Clr.IntrinsicMethods.GetVariableAddress<object>(string)""
  IL_0028:  ldstr      ""o""
  IL_002d:  call       ""object Microsoft.VisualStudio.Debugger.Clr.IntrinsicMethods.GetObjectByAlias(string)""
  IL_0032:  dup
  IL_0033:  brtrue.s   IL_0037
  IL_0035:  pop
  IL_0036:  ldnull
  IL_0037:  stind.ref
  IL_0038:  ret
}");
                testData = new CompilationTestData();
                context.CompileExpression(
                    "string s = s.Substring(0);",
                    DkmEvaluationFlags.None,
                    NoAliases,
                    out error,
                    testData);
                testData.GetMethodData("<>x.<>m0").VerifyIL(
    @"{
  // Code size       63 (0x3f)
  .maxstack  4
  .locals init (System.Guid V_0)
  IL_0000:  ldtoken    ""string""
  IL_0005:  call       ""System.Type System.Type.GetTypeFromHandle(System.RuntimeTypeHandle)""
  IL_000a:  ldstr      ""s""
  IL_000f:  ldloca.s   V_0
  IL_0011:  initobj    ""System.Guid""
  IL_0017:  ldloc.0
  IL_0018:  ldnull
  IL_0019:  call       ""void Microsoft.VisualStudio.Debugger.Clr.IntrinsicMethods.CreateVariable(System.Type, string, System.Guid, byte[])""
  IL_001e:  ldstr      ""s""
  IL_0023:  call       ""string Microsoft.VisualStudio.Debugger.Clr.IntrinsicMethods.GetVariableAddress<string>(string)""
  IL_0028:  ldstr      ""s""
  IL_002d:  call       ""object Microsoft.VisualStudio.Debugger.Clr.IntrinsicMethods.GetObjectByAlias(string)""
  IL_0032:  castclass  ""string""
  IL_0037:  ldc.i4.0
  IL_0038:  callvirt   ""string string.Substring(int)""
  IL_003d:  stind.ref
  IL_003e:  ret
}");
            });
        }

        [Fact]
        public void ReferenceInPreviousDeclaration()
        {
            var source =
@"class C
{
    static void M()
    {
    }
}";
            var compilation0 = CreateCompilationWithMscorlib(source, options: TestOptions.DebugDll);
            WithRuntimeInstance(compilation0, runtime =>
            {
                var context = CreateMethodContext(runtime, "C.M");
                string error;
                context.CompileExpression(
                    "object x = y, y;",
                    DkmEvaluationFlags.None,
                    NoAliases,
                    out error);
                Assert.Equal(error, "error CS0841: Cannot use local variable 'y' before it is declared");
            });
        }

        [WorkItem(1094104, "http://vstfdevdiv:8080/DevDiv2/DevDiv/_workitems/edit/1094104")]
        [Fact(Skip = "1094104")]
        public void Conflict_Parameter()
        {
            var source =
@"class C
{
    static void M(object x)
    {
    }
}";
            var compilation0 = CreateCompilationWithMscorlib(source, options: TestOptions.DebugDll);
            WithRuntimeInstance(compilation0, runtime =>
            {
                var context = CreateMethodContext(runtime, "C.M");
                string error;
                context.CompileExpression(
                    "var x = 4;",
                    DkmEvaluationFlags.None,
                    NoAliases,
                    out error);
                Assert.Equal(error, "...");
            });
        }

        [WorkItem(1094104, "http://vstfdevdiv:8080/DevDiv2/DevDiv/_workitems/edit/1094104")]
        [Fact(Skip = "1094104")]
        public void Conflict_Local()
        {
            var source =
@"class C
{
    static void M()
    {
        object y;
    }
}";
            var compilation0 = CreateCompilationWithMscorlib(source, options: TestOptions.DebugDll);
            WithRuntimeInstance(compilation0, runtime =>
            {
                var context = CreateMethodContext(runtime, "C.M");
                string error;
                context.CompileExpression(
                    "object y = 5;",
                    DkmEvaluationFlags.None,
                    NoAliases,
                    out error);
                Assert.Equal(error, "...");
            });
        }

        [WorkItem(1094104, "http://vstfdevdiv:8080/DevDiv2/DevDiv/_workitems/edit/1094104")]
        [Fact(Skip = "1094104")]
        public void Conflict_OtherDeclaration()
        {
            var source =
@"class C
{
    static void M()
    {
    }
}";
            var compilation0 = CreateCompilationWithMscorlib(source, options: TestOptions.DebugDll);
            WithRuntimeInstance(compilation0, runtime =>
            {
                var context = CreateMethodContext(runtime, "C.M");
                string error;
                context.CompileExpression(
                    "object z = 6;",
                    DkmEvaluationFlags.None,
                    ImmutableArray.Create(VariableAlias("z", typeof(int))),
                    out error);
                Assert.Equal(error, "...");
            });
        }

        [Fact]
        public void Arguments()
        {
            var source =
@"class C
{
    static void M()
    {
    }
}";
            var compilation0 = CreateCompilationWithMscorlib(source, options: TestOptions.DebugDll);
            WithRuntimeInstance(compilation0, runtime =>
            {
                var context = CreateMethodContext(runtime, "C.M");
                // Local declaration arguments (error only).
                string error;
                context.CompileExpression(
                    "int a[3];",
                    DkmEvaluationFlags.None,
                    NoAliases,
                    out error);
                Assert.Equal(error, "error CS1525: Invalid expression term 'int'");
            });
        }

        [Fact]
        public void Keyword()
        {
            var source =
@"class C
{
    static void M()
    {
    }
}";
            var compilation0 = CreateCompilationWithMscorlib(source, options: TestOptions.DebugDll);
            WithRuntimeInstance(compilation0, runtime =>
            {
                var context = CreateMethodContext(runtime, "C.M");
                string error;
                var testData = new CompilationTestData();
                context.CompileExpression(
                    "object @class, @this = @class;",
                    DkmEvaluationFlags.None,
                    NoAliases,
                    out error,
                    testData);
                Assert.Null(error);
                testData.GetMethodData("<>x.<>m0").VerifyIL(
    @"{
  // Code size       82 (0x52)
  .maxstack  4
  .locals init (System.Guid V_0)
  IL_0000:  ldtoken    ""object""
  IL_0005:  call       ""System.Type System.Type.GetTypeFromHandle(System.RuntimeTypeHandle)""
  IL_000a:  ldstr      ""class""
  IL_000f:  ldloca.s   V_0
  IL_0011:  initobj    ""System.Guid""
  IL_0017:  ldloc.0
  IL_0018:  ldnull
  IL_0019:  call       ""void Microsoft.VisualStudio.Debugger.Clr.IntrinsicMethods.CreateVariable(System.Type, string, System.Guid, byte[])""
  IL_001e:  ldtoken    ""object""
  IL_0023:  call       ""System.Type System.Type.GetTypeFromHandle(System.RuntimeTypeHandle)""
  IL_0028:  ldstr      ""this""
  IL_002d:  ldloca.s   V_0
  IL_002f:  initobj    ""System.Guid""
  IL_0035:  ldloc.0
  IL_0036:  ldnull
  IL_0037:  call       ""void Microsoft.VisualStudio.Debugger.Clr.IntrinsicMethods.CreateVariable(System.Type, string, System.Guid, byte[])""
  IL_003c:  ldstr      ""this""
  IL_0041:  call       ""object Microsoft.VisualStudio.Debugger.Clr.IntrinsicMethods.GetVariableAddress<object>(string)""
  IL_0046:  ldstr      ""class""
  IL_004b:  call       ""object Microsoft.VisualStudio.Debugger.Clr.IntrinsicMethods.GetObjectByAlias(string)""
  IL_0050:  stind.ref
  IL_0051:  ret
}");
            });
        }

        [Fact]
        public void Constant()
        {
            var source =
@"class C
{
    static void M()
    {
    }
}";
            var compilation0 = CreateCompilationWithMscorlib(source, options: TestOptions.DebugDll);
            WithRuntimeInstance(compilation0, runtime =>
            {
                var context = CreateMethodContext(runtime, "C.M");
                string error;
                var testData = new CompilationTestData();
                context.CompileExpression(
                    "const int x = 1;",
                    DkmEvaluationFlags.None,
                    NoAliases,
                    out error,
                    testData);
                // Legacy EE reports "Invalid expression term 'const'".
                Assert.Null(error);
                testData.GetMethodData("<>x.<>m0").VerifyIL(
    @"{
  // Code size       43 (0x2b)
  .maxstack  4
  .locals init (System.Guid V_0)
  IL_0000:  ldtoken    ""int""
  IL_0005:  call       ""System.Type System.Type.GetTypeFromHandle(System.RuntimeTypeHandle)""
  IL_000a:  ldstr      ""x""
  IL_000f:  ldloca.s   V_0
  IL_0011:  initobj    ""System.Guid""
  IL_0017:  ldloc.0
  IL_0018:  ldnull
  IL_0019:  call       ""void Microsoft.VisualStudio.Debugger.Clr.IntrinsicMethods.CreateVariable(System.Type, string, System.Guid, byte[])""
  IL_001e:  ldstr      ""x""
  IL_0023:  call       ""int Microsoft.VisualStudio.Debugger.Clr.IntrinsicMethods.GetVariableAddress<int>(string)""
  IL_0028:  ldc.i4.1
  IL_0029:  stind.i4
  IL_002a:  ret
}");
            });
        }

        [Fact]
        public void Generic()
        {
            var source =
@"class C
{
    static void M<T>(T x)
    {
    }
}";
            var compilation0 = CreateCompilationWithMscorlib(source, options: TestOptions.DebugDll);
            WithRuntimeInstance(compilation0, runtime =>
            {
                var context = CreateMethodContext(runtime, "C.M");
                string error;
                var testData = new CompilationTestData();
                context.CompileExpression(
                    "T y = x;",
                    DkmEvaluationFlags.None,
                    NoAliases,
                    out error,
                    testData);
                testData.GetMethodData("<>x.<>m0<T>").VerifyIL(
    @"{
  // Code size       47 (0x2f)
  .maxstack  4
  .locals init (System.Guid V_0)
  IL_0000:  ldtoken    ""T""
  IL_0005:  call       ""System.Type System.Type.GetTypeFromHandle(System.RuntimeTypeHandle)""
  IL_000a:  ldstr      ""y""
  IL_000f:  ldloca.s   V_0
  IL_0011:  initobj    ""System.Guid""
  IL_0017:  ldloc.0
  IL_0018:  ldnull
  IL_0019:  call       ""void Microsoft.VisualStudio.Debugger.Clr.IntrinsicMethods.CreateVariable(System.Type, string, System.Guid, byte[])""
  IL_001e:  ldstr      ""y""
  IL_0023:  call       ""T Microsoft.VisualStudio.Debugger.Clr.IntrinsicMethods.GetVariableAddress<T>(string)""
  IL_0028:  ldarg.0
  IL_0029:  stobj      ""T""
  IL_002e:  ret
}");
            });
        }

        /// <summary>
        /// Should not allow names with '$' prefix.
        /// </summary>
        [WorkItem(1106819, "http://vstfdevdiv:8080/DevDiv2/DevDiv/_workitems/edit/1106819")]
        [Fact]
        public void NoPrefix()
        {
            var source =
@"class C
{
    static void M()
    {
    }
}";
            var compilation0 = CreateCompilationWithMscorlib(source, options: TestOptions.DebugDll);
            WithRuntimeInstance(compilation0, runtime =>
            {
                var context = CreateMethodContext(runtime, "C.M");
                string error;

                // $1
                context.CompileExpression(
                    "var $1 = 1;",
                    DkmEvaluationFlags.None,
                    NoAliases,
                    out error);
                Assert.Equal(error, "error CS1056: Unexpected character '$'");

                // $exception
                context.CompileExpression(
                    "var $exception = 2;",
                    DkmEvaluationFlags.None,
                    NoAliases,
                    out error);
                Assert.Equal(error, "error CS1056: Unexpected character '$'");

                // $ReturnValue
                context.CompileExpression(
                    "var $ReturnValue = 3;",
                    DkmEvaluationFlags.None,
                    NoAliases,
                    out error);
                Assert.Equal(error, "error CS1056: Unexpected character '$'");

                // $x
                context.CompileExpression(
                    "var $x = 4;",
                    DkmEvaluationFlags.None,
                    NoAliases,
                    out error);
                Assert.Equal(error, "error CS1056: Unexpected character '$'");
            });
        }

        /// <summary>
        /// Local declarations inside a lambda should
        /// not be considered pseudo-variables.
        /// </summary>
        [Fact]
        public void Lambda()
        {
            var source =
@"class C
{
    static void M()
    {
    }
}";
            var compilation0 = CreateCompilationWithMscorlib(source, options: TestOptions.DebugDll);
            WithRuntimeInstance(compilation0, runtime =>
            {
                var context = CreateMethodContext(runtime, "C.M");
                string error;
                var testData = new CompilationTestData();
                context.CompileExpression(
                    "System.Action b = () => { object c = null; };",
                    DkmEvaluationFlags.None,
                    NoAliases,
                    out error,
                    testData);
                testData.GetMethodData("<>x.<>m0").VerifyIL(
    @"{
  // Code size       73 (0x49)
  .maxstack  4
  .locals init (System.Guid V_0)
  IL_0000:  ldtoken    ""System.Action""
  IL_0005:  call       ""System.Type System.Type.GetTypeFromHandle(System.RuntimeTypeHandle)""
  IL_000a:  ldstr      ""b""
  IL_000f:  ldloca.s   V_0
  IL_0011:  initobj    ""System.Guid""
  IL_0017:  ldloc.0
  IL_0018:  ldnull
  IL_0019:  call       ""void Microsoft.VisualStudio.Debugger.Clr.IntrinsicMethods.CreateVariable(System.Type, string, System.Guid, byte[])""
  IL_001e:  ldstr      ""b""
  IL_0023:  call       ""System.Action Microsoft.VisualStudio.Debugger.Clr.IntrinsicMethods.GetVariableAddress<System.Action>(string)""
  IL_0028:  ldsfld     ""System.Action <>x.<>c.<>9__0_0""
  IL_002d:  dup
  IL_002e:  brtrue.s   IL_0047
  IL_0030:  pop
  IL_0031:  ldsfld     ""<>x.<>c <>x.<>c.<>9""
  IL_0036:  ldftn      ""void <>x.<>c.<<>m0>b__0_0()""
  IL_003c:  newobj     ""System.Action..ctor(object, System.IntPtr)""
  IL_0041:  dup
  IL_0042:  stsfld     ""System.Action <>x.<>c.<>9__0_0""
  IL_0047:  stind.ref
  IL_0048:  ret
}");
            });
        }

        [WorkItem(1094148, "http://vstfdevdiv:8080/DevDiv2/DevDiv/_workitems/edit/1094148")]
        [Fact]
        public void OtherStatements()
        {
            var source =
@"class C
{
    static void M()
    {
    }
}";
            var compilation0 = CreateCompilationWithMscorlib(source, options: TestOptions.DebugDll);
            WithRuntimeInstance(compilation0, runtime =>
            {
                var context = CreateMethodContext(runtime, "C.M");
                string error;
                var testData = new CompilationTestData();
                context.CompileExpression("while(false) ;", DkmEvaluationFlags.None, NoAliases, out error);
                Assert.Equal(error, "error CS8092: Expression or declaration statement expected.");
                testData = new CompilationTestData();
                context.CompileExpression("try { } catch (System.Exception) { }", DkmEvaluationFlags.None, NoAliases, out error);
                Assert.Equal(error, "error CS8092: Expression or declaration statement expected.");
            });
        }

        [WorkItem(3822, "https://github.com/dotnet/roslyn/issues/3822")]
        [Fact]
        public void GenericType_Identifier()
        {
            var source = @"
class C
{
    static void M()
    {
    }
}

class Generic<T>
{
}
";
            var comp = CreateCompilationWithMscorlib(source, options: TestOptions.DebugDll, assemblyName: GetUniqueName());
            WithRuntimeInstance(comp, runtime =>
            {
                var context = CreateMethodContext(runtime, "C.M");
                DkmClrCompilationResultFlags flags;
                CompilationTestData testData;
                CompileDeclaration(context, "Generic<C> g = null;", out flags, out testData);
                Assert.Equal(flags, DkmClrCompilationResultFlags.PotentialSideEffect | DkmClrCompilationResultFlags.ReadOnlyResult);
                testData.GetMethodData("<>x.<>m0").VerifyIL(
    @"{
  // Code size       43 (0x2b)
  .maxstack  4
  .locals init (System.Guid V_0)
  IL_0000:  ldtoken    ""Generic<C>""
  IL_0005:  call       ""System.Type System.Type.GetTypeFromHandle(System.RuntimeTypeHandle)""
  IL_000a:  ldstr      ""g""
  IL_000f:  ldloca.s   V_0
  IL_0011:  initobj    ""System.Guid""
  IL_0017:  ldloc.0
  IL_0018:  ldnull
  IL_0019:  call       ""void Microsoft.VisualStudio.Debugger.Clr.IntrinsicMethods.CreateVariable(System.Type, string, System.Guid, byte[])""
  IL_001e:  ldstr      ""g""
  IL_0023:  call       ""Generic<C> Microsoft.VisualStudio.Debugger.Clr.IntrinsicMethods.GetVariableAddress<Generic<C>>(string)""
  IL_0028:  ldnull
  IL_0029:  stind.ref
  IL_002a:  ret
}");
            });
        }

        [WorkItem(3822, "https://github.com/dotnet/roslyn/issues/3822")]
        [Fact]
        public void GenericType_Keyword()
        {
            var source = @"
class C
{
    static void M()
    {
    }
}

class Generic<T>
{
}
";
            var compilation0 = CreateCompilationWithMscorlib(source, options: TestOptions.DebugDll, assemblyName: GetUniqueName());
            WithRuntimeInstance(compilation0, runtime =>
            {
                var context = CreateMethodContext(runtime, "C.M");
                DkmClrCompilationResultFlags flags;
                CompilationTestData testData;
                CompileDeclaration(context, "Generic<int> g = null;", out flags, out testData);
                Assert.Equal(flags, DkmClrCompilationResultFlags.PotentialSideEffect | DkmClrCompilationResultFlags.ReadOnlyResult);
                testData.GetMethodData("<>x.<>m0").VerifyIL(
    @"{
  // Code size       43 (0x2b)
  .maxstack  4
  .locals init (System.Guid V_0)
  IL_0000:  ldtoken    ""Generic<int>""
  IL_0005:  call       ""System.Type System.Type.GetTypeFromHandle(System.RuntimeTypeHandle)""
  IL_000a:  ldstr      ""g""
  IL_000f:  ldloca.s   V_0
  IL_0011:  initobj    ""System.Guid""
  IL_0017:  ldloc.0
  IL_0018:  ldnull
  IL_0019:  call       ""void Microsoft.VisualStudio.Debugger.Clr.IntrinsicMethods.CreateVariable(System.Type, string, System.Guid, byte[])""
  IL_001e:  ldstr      ""g""
  IL_0023:  call       ""Generic<int> Microsoft.VisualStudio.Debugger.Clr.IntrinsicMethods.GetVariableAddress<Generic<int>>(string)""
  IL_0028:  ldnull
  IL_0029:  stind.ref
  IL_002a:  ret
}");
            });
        }

        [WorkItem(3822, "https://github.com/dotnet/roslyn/issues/3822")]
        [Fact]
        public void PointerType_Identifier()
        {
            var source = @"
class C
{
    static void M()
    {
    }
}

struct S
{
}
";
            var comp = CreateCompilationWithMscorlib(source, options: TestOptions.DebugDll, assemblyName: GetUniqueName());
            WithRuntimeInstance(comp, runtime =>
            {
                var context = CreateMethodContext(runtime, "C.M");
                DkmClrCompilationResultFlags flags;
                CompilationTestData testData;
                CompileDeclaration(context, "S* s = null;", out flags, out testData);
                Assert.Equal(flags, DkmClrCompilationResultFlags.PotentialSideEffect | DkmClrCompilationResultFlags.ReadOnlyResult);
                testData.GetMethodData("<>x.<>m0").VerifyIL(
    @"{
  // Code size       44 (0x2c)
  .maxstack  4
  .locals init (System.Guid V_0)
  IL_0000:  ldtoken    ""S*""
  IL_0005:  call       ""System.Type System.Type.GetTypeFromHandle(System.RuntimeTypeHandle)""
  IL_000a:  ldstr      ""s""
  IL_000f:  ldloca.s   V_0
  IL_0011:  initobj    ""System.Guid""
  IL_0017:  ldloc.0
  IL_0018:  ldnull
  IL_0019:  call       ""void Microsoft.VisualStudio.Debugger.Clr.IntrinsicMethods.CreateVariable(System.Type, string, System.Guid, byte[])""
  IL_001e:  ldstr      ""s""
  IL_0023:  call       ""S* Microsoft.VisualStudio.Debugger.Clr.IntrinsicMethods.GetVariableAddress<S*>(string)""
  IL_0028:  ldc.i4.0
  IL_0029:  conv.u
  IL_002a:  stind.i
  IL_002b:  ret
}");
            });
        }

        [WorkItem(3822, "https://github.com/dotnet/roslyn/issues/3822")]
        [Fact]
        public void PointerType_Keyword()
        {
            var source = @"
class C
{
    static void M()
    {
    }
}
";
            var compilation0 = CreateCompilationWithMscorlib(source, options: TestOptions.DebugDll, assemblyName: GetUniqueName());
            WithRuntimeInstance(compilation0, runtime =>
            {
                var context = CreateMethodContext(runtime, "C.M");
                DkmClrCompilationResultFlags flags;
                CompilationTestData testData;
                CompileDeclaration(context, "int* p = null;", out flags, out testData);
                Assert.Equal(flags, DkmClrCompilationResultFlags.PotentialSideEffect | DkmClrCompilationResultFlags.ReadOnlyResult);
                testData.GetMethodData("<>x.<>m0").VerifyIL(
    @"{
  // Code size       44 (0x2c)
  .maxstack  4
  .locals init (System.Guid V_0)
  IL_0000:  ldtoken    ""int*""
  IL_0005:  call       ""System.Type System.Type.GetTypeFromHandle(System.RuntimeTypeHandle)""
  IL_000a:  ldstr      ""p""
  IL_000f:  ldloca.s   V_0
  IL_0011:  initobj    ""System.Guid""
  IL_0017:  ldloc.0
  IL_0018:  ldnull
  IL_0019:  call       ""void Microsoft.VisualStudio.Debugger.Clr.IntrinsicMethods.CreateVariable(System.Type, string, System.Guid, byte[])""
  IL_001e:  ldstr      ""p""
  IL_0023:  call       ""int* Microsoft.VisualStudio.Debugger.Clr.IntrinsicMethods.GetVariableAddress<int*>(string)""
  IL_0028:  ldc.i4.0
  IL_0029:  conv.u
  IL_002a:  stind.i
  IL_002b:  ret
}");
            });
        }

        [WorkItem(3822, "https://github.com/dotnet/roslyn/issues/3822")]
        [Fact]
        public void NullableType_Identifier()
        {
            var source = @"
class C
{
    static void M()
    {
    }
}

struct S
{
}
";
            var compilation0 = CreateCompilationWithMscorlib(source, options: TestOptions.DebugDll, assemblyName: GetUniqueName());
            WithRuntimeInstance(compilation0, runtime =>
            {
                var context = CreateMethodContext(runtime, "C.M");
                DkmClrCompilationResultFlags flags;
                CompilationTestData testData;
                CompileDeclaration(context, "S? s = null;", out flags, out testData);
                Assert.Equal(flags, DkmClrCompilationResultFlags.PotentialSideEffect | DkmClrCompilationResultFlags.ReadOnlyResult);
                testData.GetMethodData("<>x.<>m0").VerifyIL(
    @"{
  // Code size       55 (0x37)
  .maxstack  4
  .locals init (System.Guid V_0,
                S? V_1)
  IL_0000:  ldtoken    ""S?""
  IL_0005:  call       ""System.Type System.Type.GetTypeFromHandle(System.RuntimeTypeHandle)""
  IL_000a:  ldstr      ""s""
  IL_000f:  ldloca.s   V_0
  IL_0011:  initobj    ""System.Guid""
  IL_0017:  ldloc.0
  IL_0018:  ldnull
  IL_0019:  call       ""void Microsoft.VisualStudio.Debugger.Clr.IntrinsicMethods.CreateVariable(System.Type, string, System.Guid, byte[])""
  IL_001e:  ldstr      ""s""
  IL_0023:  call       ""S? Microsoft.VisualStudio.Debugger.Clr.IntrinsicMethods.GetVariableAddress<S?>(string)""
  IL_0028:  ldloca.s   V_1
  IL_002a:  initobj    ""S?""
  IL_0030:  ldloc.1
  IL_0031:  stobj      ""S?""
  IL_0036:  ret
}");
            });
        }

        [WorkItem(3822, "https://github.com/dotnet/roslyn/issues/3822")]
        [Fact]
        public void NullableType_Keyword()
        {
            var source = @"
class C
{
    static void M()
    {
    }
}
";
            var compilation0 = CreateCompilationWithMscorlib(source, options: TestOptions.DebugDll, assemblyName: GetUniqueName());
            WithRuntimeInstance(compilation0, runtime =>
            {
                var context = CreateMethodContext(runtime, "C.M");
                DkmClrCompilationResultFlags flags;
                CompilationTestData testData;
                CompileDeclaration(context, "int? n = null;", out flags, out testData);
                Assert.Equal(flags, DkmClrCompilationResultFlags.PotentialSideEffect | DkmClrCompilationResultFlags.ReadOnlyResult);
                testData.GetMethodData("<>x.<>m0").VerifyIL(
    @"{
  // Code size       55 (0x37)
  .maxstack  4
  .locals init (System.Guid V_0,
                int? V_1)
  IL_0000:  ldtoken    ""int?""
  IL_0005:  call       ""System.Type System.Type.GetTypeFromHandle(System.RuntimeTypeHandle)""
  IL_000a:  ldstr      ""n""
  IL_000f:  ldloca.s   V_0
  IL_0011:  initobj    ""System.Guid""
  IL_0017:  ldloc.0
  IL_0018:  ldnull
  IL_0019:  call       ""void Microsoft.VisualStudio.Debugger.Clr.IntrinsicMethods.CreateVariable(System.Type, string, System.Guid, byte[])""
  IL_001e:  ldstr      ""n""
  IL_0023:  call       ""int? Microsoft.VisualStudio.Debugger.Clr.IntrinsicMethods.GetVariableAddress<int?>(string)""
  IL_0028:  ldloca.s   V_1
  IL_002a:  initobj    ""int?""
  IL_0030:  ldloc.1
  IL_0031:  stobj      ""int?""
  IL_0036:  ret
}");
            });
        }

        private static void CompileDeclaration(EvaluationContext context, string declaration, out DkmClrCompilationResultFlags flags, out CompilationTestData testData)
        {
            testData = new CompilationTestData();

            ResultProperties resultProperties;
            string error;
            ImmutableArray<AssemblyIdentity> missingAssemblyIdentities;
            var result = context.CompileExpression(
                declaration,
                DkmEvaluationFlags.None,
                NoAliases,
                DebuggerDiagnosticFormatter.Instance,
                out resultProperties,
                out error,
                out missingAssemblyIdentities,
                EnsureEnglishUICulture.PreferredOrNull,
                testData);
            Assert.Null(error);
            Assert.Empty(missingAssemblyIdentities);

            flags = resultProperties.Flags;
        }

        [Fact]
        public void PatternLocals_Assignment_01()
        {
            var source =
@"class C
{
    static object F;
    static void M<T>(object x)
    {
        object y;
        if (x == null)
        {
            object z;
        }
    }

    static object Test(bool x)
    {
        return x;
    }
}";
            var compilation0 = CreateCompilationWithMscorlib(source, options: TestOptions.DebugDll);

            WithRuntimeInstance(compilation0, runtime =>
            {
                var context = CreateMethodContext(runtime, "C.M");

                CompilationTestData testData;
                string error;
                testData = new CompilationTestData();
                context.CompileAssignment("x", "Test(x is int i)", out error, testData);
                testData.GetMethodData("<>x.<>m0<T>").VerifyIL(
    @"{
  // Code size       76 (0x4c)
  .maxstack  4
  .locals init (object V_0, //y
                bool V_1,
                object V_2,
                System.Guid V_3,
                int? V_4)
  IL_0000:  ldtoken    ""int""
  IL_0005:  call       ""System.Type System.Type.GetTypeFromHandle(System.RuntimeTypeHandle)""
  IL_000a:  ldstr      ""i""
  IL_000f:  ldloca.s   V_3
  IL_0011:  initobj    ""System.Guid""
  IL_0017:  ldloc.3
  IL_0018:  ldnull
  IL_0019:  call       ""void Microsoft.VisualStudio.Debugger.Clr.IntrinsicMethods.CreateVariable(System.Type, string, System.Guid, byte[])""
  IL_001e:  ldarg.0
  IL_001f:  isinst     ""int?""
  IL_0024:  unbox.any  ""int?""
  IL_0029:  stloc.s    V_4
  IL_002b:  ldstr      ""i""
  IL_0030:  call       ""int Microsoft.VisualStudio.Debugger.Clr.IntrinsicMethods.GetVariableAddress<int>(string)""
  IL_0035:  ldloca.s   V_4
  IL_0037:  call       ""int int?.GetValueOrDefault()""
  IL_003c:  stind.i4
  IL_003d:  ldloca.s   V_4
  IL_003f:  call       ""bool int?.HasValue.get""
  IL_0044:  call       ""object C.Test(bool)""
  IL_0049:  starg.s    V_0
  IL_004b:  ret
}");
            });
        }

        [Fact]
        public void PatternLocals_Assignment_02()
        {
            var source =
@"class C
{
    static object F;
    static void M<T>(object x)
    {
        object y;
        if (x == null)
        {
            object z;
        }
    }

    static object Test(bool x)
    {
        return x;
    }
}";
            var compilation0 = CreateCompilationWithMscorlib(source, options: TestOptions.DebugDll);

            WithRuntimeInstance(compilation0, runtime =>
            {
                var context = CreateMethodContext(runtime, "C.M");

                CompilationTestData testData;
                string error;
                testData = new CompilationTestData();
                context.CompileAssignment("x", "Test(x is string i)", out error, testData);
                testData.GetMethodData("<>x.<>m0<T>").VerifyIL(
    @"{
  // Code size       63 (0x3f)
  .maxstack  4
  .locals init (object V_0, //y
                bool V_1,
                object V_2,
                System.Guid V_3,
                string V_4)
  IL_0000:  ldtoken    ""string""
  IL_0005:  call       ""System.Type System.Type.GetTypeFromHandle(System.RuntimeTypeHandle)""
  IL_000a:  ldstr      ""i""
  IL_000f:  ldloca.s   V_3
  IL_0011:  initobj    ""System.Guid""
  IL_0017:  ldloc.3
  IL_0018:  ldnull
  IL_0019:  call       ""void Microsoft.VisualStudio.Debugger.Clr.IntrinsicMethods.CreateVariable(System.Type, string, System.Guid, byte[])""
  IL_001e:  ldstr      ""i""
  IL_0023:  call       ""string Microsoft.VisualStudio.Debugger.Clr.IntrinsicMethods.GetVariableAddress<string>(string)""
  IL_0028:  ldarg.0
  IL_0029:  isinst     ""string""
  IL_002e:  dup
  IL_002f:  stloc.s    V_4
  IL_0031:  stind.ref
  IL_0032:  ldloc.s    V_4
  IL_0034:  ldnull
  IL_0035:  cgt.un
  IL_0037:  call       ""object C.Test(bool)""
  IL_003c:  starg.s    V_0
  IL_003e:  ret
}");
            });
        }

        [Fact]
        public void PatternLocals_Assignment_03()
        {
            var source =
@"class C
{
    static object F;
    static void M<T>(object x)
    {
        object y;
        if (x == null)
        {
            object z;
        }
    }

    static object Test(bool x)
    {
        return x;
    }
}";
            var compilation0 = CreateCompilationWithMscorlib(source, options: TestOptions.DebugDll);

            WithRuntimeInstance(compilation0, runtime =>
            {
                var context = CreateMethodContext(runtime, "C.M");

                CompilationTestData testData;
                string error;
                testData = new CompilationTestData();
                context.CompileAssignment("x", "Test(x is object i)", out error, testData);
                testData.GetMethodData("<>x.<>m0<T>").VerifyIL(
    @"{
  // Code size       58 (0x3a)
  .maxstack  4
  .locals init (object V_0, //y
                bool V_1,
                object V_2,
                System.Guid V_3,
                object V_4)
  IL_0000:  ldtoken    ""object""
  IL_0005:  call       ""System.Type System.Type.GetTypeFromHandle(System.RuntimeTypeHandle)""
  IL_000a:  ldstr      ""i""
  IL_000f:  ldloca.s   V_3
  IL_0011:  initobj    ""System.Guid""
  IL_0017:  ldloc.3
  IL_0018:  ldnull
  IL_0019:  call       ""void Microsoft.VisualStudio.Debugger.Clr.IntrinsicMethods.CreateVariable(System.Type, string, System.Guid, byte[])""
  IL_001e:  ldstr      ""i""
  IL_0023:  call       ""object Microsoft.VisualStudio.Debugger.Clr.IntrinsicMethods.GetVariableAddress<object>(string)""
  IL_0028:  ldarg.0
  IL_0029:  dup
  IL_002a:  stloc.s    V_4
  IL_002c:  stind.ref
  IL_002d:  ldloc.s    V_4
  IL_002f:  ldnull
  IL_0030:  cgt.un
  IL_0032:  call       ""object C.Test(bool)""
  IL_0037:  starg.s    V_0
  IL_0039:  ret
}");
            });
        }

        [Fact]
        public void PatternLocals_Assignment_04()
        {
            var source =
@"class C
{
    static object F;
    static void M<T>(int x)
    {
        object y;
        if (x == 1)
        {
            object z;
        }
    }

    static int Test(bool x)
    {
        return 1;
    }
}";
            var compilation0 = CreateCompilationWithMscorlib(source, options: TestOptions.DebugDll);

            WithRuntimeInstance(compilation0, runtime =>
            {
                var context = CreateMethodContext(runtime, "C.M");

                CompilationTestData testData;
                string error;
                testData = new CompilationTestData();
                context.CompileAssignment("x", "Test(x is int i)", out error, testData);
                testData.GetMethodData("<>x.<>m0<T>").VerifyIL(
    @"{
  // Code size       51 (0x33)
  .maxstack  4
  .locals init (object V_0, //y
                bool V_1,
                object V_2,
                System.Guid V_3)
  IL_0000:  ldtoken    ""int""
  IL_0005:  call       ""System.Type System.Type.GetTypeFromHandle(System.RuntimeTypeHandle)""
  IL_000a:  ldstr      ""i""
  IL_000f:  ldloca.s   V_3
  IL_0011:  initobj    ""System.Guid""
  IL_0017:  ldloc.3
  IL_0018:  ldnull
  IL_0019:  call       ""void Microsoft.VisualStudio.Debugger.Clr.IntrinsicMethods.CreateVariable(System.Type, string, System.Guid, byte[])""
  IL_001e:  ldstr      ""i""
  IL_0023:  call       ""int Microsoft.VisualStudio.Debugger.Clr.IntrinsicMethods.GetVariableAddress<int>(string)""
  IL_0028:  ldarg.0
  IL_0029:  stind.i4
  IL_002a:  ldc.i4.1
  IL_002b:  call       ""int C.Test(bool)""
  IL_0030:  starg.s    V_0
  IL_0032:  ret
}");
            });
        }

        [Fact]
        public void PatternLocals_Assignment_05()
        {
            var source =
@"class C
{
    static object F;
    static void M<T>(int? x)
    {
        object y;
        if (x == 1)
        {
            object z;
        }
    }

    static int? Test(bool x)
    {
        return null;
    }
}";
            var compilation0 = CreateCompilationWithMscorlib(source, options: TestOptions.DebugDll);

            WithRuntimeInstance(compilation0, runtime =>
            {
                var context = CreateMethodContext(runtime, "C.M");

                CompilationTestData testData;
                string error;
                testData = new CompilationTestData();
                context.CompileAssignment("x", "Test(x is int i)", out error, testData);
                testData.GetMethodData("<>x.<>m0<T>").VerifyIL(
    @"{
  // Code size       64 (0x40)
  .maxstack  4
  .locals init (object V_0, //y
                bool V_1,
                int? V_2,
                int V_3,
                object V_4,
                System.Guid V_5)
  IL_0000:  ldtoken    ""int""
  IL_0005:  call       ""System.Type System.Type.GetTypeFromHandle(System.RuntimeTypeHandle)""
  IL_000a:  ldstr      ""i""
  IL_000f:  ldloca.s   V_5
  IL_0011:  initobj    ""System.Guid""
  IL_0017:  ldloc.s    V_5
  IL_0019:  ldnull
  IL_001a:  call       ""void Microsoft.VisualStudio.Debugger.Clr.IntrinsicMethods.CreateVariable(System.Type, string, System.Guid, byte[])""
  IL_001f:  ldstr      ""i""
  IL_0024:  call       ""int Microsoft.VisualStudio.Debugger.Clr.IntrinsicMethods.GetVariableAddress<int>(string)""
  IL_0029:  ldarga.s   V_0
  IL_002b:  call       ""int int?.GetValueOrDefault()""
  IL_0030:  stind.i4
  IL_0031:  ldarga.s   V_0
  IL_0033:  call       ""bool int?.HasValue.get""
  IL_0038:  call       ""int? C.Test(bool)""
  IL_003d:  starg.s    V_0
  IL_003f:  ret
}");
            });
        }

        [Fact]
        public void PatternLocals_LocalDeclarationStatement_01()
        {
            var source =
@"class C
{
    static object F;
    static void M<T>(object x)
    {
        object y;
        if (x == null)
        {
            object z;
        }
    }

    static int Test(bool y)
    {
        return y ? 1 : 0;
    }
}";
            var compilation0 = CreateCompilationWithMscorlib(source, options: TestOptions.DebugDll);

            WithRuntimeInstance(compilation0, runtime =>
            {
                var context = CreateMethodContext(runtime, "C.M");

                DkmClrCompilationResultFlags flags;
                CompilationTestData testData;
                CompileDeclaration(context, "int z = Test(x is int i);", out flags, out testData);
                Assert.Equal(flags, DkmClrCompilationResultFlags.PotentialSideEffect | DkmClrCompilationResultFlags.ReadOnlyResult);
                testData.GetMethodData("<>x.<>m0<T>").VerifyIL(
    @"{
  // Code size      115 (0x73)
  .maxstack  4
  .locals init (object V_0, //y
                bool V_1,
                object V_2,
                System.Guid V_3,
                int? V_4)
  IL_0000:  ldtoken    ""int""
  IL_0005:  call       ""System.Type System.Type.GetTypeFromHandle(System.RuntimeTypeHandle)""
  IL_000a:  ldstr      ""z""
  IL_000f:  ldloca.s   V_3
  IL_0011:  initobj    ""System.Guid""
  IL_0017:  ldloc.3
  IL_0018:  ldnull
  IL_0019:  call       ""void Microsoft.VisualStudio.Debugger.Clr.IntrinsicMethods.CreateVariable(System.Type, string, System.Guid, byte[])""
  IL_001e:  ldtoken    ""int""
  IL_0023:  call       ""System.Type System.Type.GetTypeFromHandle(System.RuntimeTypeHandle)""
  IL_0028:  ldstr      ""i""
  IL_002d:  ldloca.s   V_3
  IL_002f:  initobj    ""System.Guid""
  IL_0035:  ldloc.3
  IL_0036:  ldnull
  IL_0037:  call       ""void Microsoft.VisualStudio.Debugger.Clr.IntrinsicMethods.CreateVariable(System.Type, string, System.Guid, byte[])""
  IL_003c:  ldstr      ""z""
  IL_0041:  call       ""int Microsoft.VisualStudio.Debugger.Clr.IntrinsicMethods.GetVariableAddress<int>(string)""
  IL_0046:  ldarg.0
  IL_0047:  isinst     ""int?""
  IL_004c:  unbox.any  ""int?""
  IL_0051:  stloc.s    V_4
  IL_0053:  ldstr      ""i""
  IL_0058:  call       ""int Microsoft.VisualStudio.Debugger.Clr.IntrinsicMethods.GetVariableAddress<int>(string)""
  IL_005d:  ldloca.s   V_4
  IL_005f:  call       ""int int?.GetValueOrDefault()""
  IL_0064:  stind.i4
  IL_0065:  ldloca.s   V_4
  IL_0067:  call       ""bool int?.HasValue.get""
  IL_006c:  call       ""int C.Test(bool)""
  IL_0071:  stind.i4
  IL_0072:  ret
}");
            });
        }
    }
}<|MERGE_RESOLUTION|>--- conflicted
+++ resolved
@@ -157,8 +157,6 @@
   IL_0066:  ldloc.2
   IL_0067:  stind.ref
   IL_0068:  ret
-<<<<<<< HEAD
-=======
 }");
                });
         }
@@ -231,7 +229,6 @@
   IL_003c:  ldloc.2
   IL_003d:  stind.ref
   IL_003e:  ret
->>>>>>> fdead8c9
 }");
                });
         }
