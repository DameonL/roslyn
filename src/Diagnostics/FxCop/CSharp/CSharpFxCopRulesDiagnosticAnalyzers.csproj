--- conflicted
+++ resolved
@@ -77,12 +77,7 @@
     <Compile Include="Design\CodeFixes\CA1008CSharpCodeFixProvider.cs" />
     <Compile Include="Design\CodeFixes\CA1052CSharpCodeFixProvider.cs" />
     <Compile Include="Design\CSharpCA1024DiagnosticAnalyzer.cs" />
-<<<<<<< HEAD
-    <Compile Include="Performance\CSharpCA1821DiagnosticAnalyzer.cs" />
-=======
     <Compile Include="Performance\RemoveEmptyFinalizers.cs" />
-    <Compile Include="Reliability\CSharpCA2002DiagnosticAnalyzer.cs" />
->>>>>>> 5d3e5f33
     <Compile Include="Usage\CodeFixes\CA2235CSharpCodeFixProvider.cs" />
     <Compile Include="Usage\CSharpCA2200DiagnosticAnalyzer.cs" />
     <Compile Include="Usage\CSharpCA2214DiagnosticAnalyzer.cs" />
