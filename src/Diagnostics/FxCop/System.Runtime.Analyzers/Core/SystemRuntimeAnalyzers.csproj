--- conflicted
+++ resolved
@@ -63,12 +63,8 @@
     <Compile Include="DiagnosticCategory.cs" />
     <Compile Include="Shared\DiagnosticExtensions.cs" />
     <Compile Include="DocumentChangeAction.cs" />
-<<<<<<< HEAD
     <Compile Include="Shared\INamedTypeSymbolExtensions.cs" />
-=======
-    <Compile Include="Extensions\INamedTypeSymbolExtensions.cs" />
     <Compile Include="Properties\AssemblyInfo.cs" />
->>>>>>> 0d589d10
     <Compile Include="SystemRuntimeAnalyzersResources.Designer.cs">
       <AutoGen>True</AutoGen>
       <DesignTime>True</DesignTime>
