﻿// Copyright (c) Microsoft.  All Rights Reserved.  Licensed under the Apache License, Version 2.0.  See License.txt in the project root for license information.

using System.Collections.Generic;
using System.Collections.Immutable;
using System.Linq;
using System.Text;
using System.Threading;
using System.Threading.Tasks;
using Microsoft.CodeAnalysis.Diagnostics;
using Microsoft.CodeAnalysis.Internal.Log;
using Microsoft.CodeAnalysis.Serialization;
using Microsoft.CodeAnalysis.Text;
using Microsoft.CodeAnalysis.Remote.DebugUtil;
using Roslyn.Utilities;

namespace Microsoft.CodeAnalysis.Remote
{
    /// <summary>
    /// Create solution for given checksum from base solution
    /// </summary>
    internal class SolutionCreator
    {
        private readonly AssetService _assetService;
        private readonly Solution _baseSolution;
        private readonly CancellationToken _cancellationToken;

        public SolutionCreator(AssetService assetService, Solution baseSolution, CancellationToken cancellationToken)
        {
            Contract.ThrowIfNull(baseSolution);

            _assetService = assetService;
            _baseSolution = baseSolution;
            _cancellationToken = cancellationToken;
        }

        public async Task<bool> IsIncrementalUpdateAsync(Checksum newSolutionChecksum)
        {
            var newSolutionChecksums = await _assetService.GetAssetAsync<SolutionStateChecksums>(newSolutionChecksum, _cancellationToken).ConfigureAwait(false);
            var newSolutionInfo = await _assetService.GetAssetAsync<SolutionInfo.SolutionAttributes>(newSolutionChecksums.Info, _cancellationToken).ConfigureAwait(false);

            // if either solution id or file path changed, then we consider it as new solution
            return _baseSolution.Id == newSolutionInfo.Id && _baseSolution.FilePath == newSolutionInfo.FilePath;
        }

        public async Task<SolutionInfo> CreateSolutionInfoAsync(Checksum solutionChecksum)
        {
            var solutionChecksumObject = await _assetService.GetAssetAsync<SolutionStateChecksums>(solutionChecksum, _cancellationToken).ConfigureAwait(false);
            var solutionInfo = await _assetService.GetAssetAsync<SolutionInfo.SolutionAttributes>(solutionChecksumObject.Info, _cancellationToken).ConfigureAwait(false);

            var projects = new List<ProjectInfo>();
            foreach (var projectChecksum in solutionChecksumObject.Projects)
            {
                var projectInfo = await CreateProjectInfoAsync(projectChecksum).ConfigureAwait(false);
                if (projectInfo != null)
                {
                    projects.Add(projectInfo);
                }
            }

            return SolutionInfo.Create(solutionInfo.Id, solutionInfo.Version, solutionInfo.FilePath, projects);
        }

        public async Task<Solution> CreateSolutionAsync(Checksum newSolutionChecksum)
        {
            var solution = _baseSolution;

            var oldSolutionChecksums = await solution.State.GetStateChecksumsAsync(_cancellationToken).ConfigureAwait(false);
            var newSolutionChecksums = await _assetService.GetAssetAsync<SolutionStateChecksums>(newSolutionChecksum, _cancellationToken).ConfigureAwait(false);

            if (oldSolutionChecksums.Info != newSolutionChecksums.Info)
            {
                var newSolutionInfo = await _assetService.GetAssetAsync<SolutionInfo.SolutionAttributes>(newSolutionChecksums.Info, _cancellationToken).ConfigureAwait(false);

                // if either id or file path has changed, then this is not update
                Contract.ThrowIfFalse(solution.Id == newSolutionInfo.Id && solution.FilePath == newSolutionInfo.FilePath);
            }

            if (oldSolutionChecksums.Projects.Checksum != newSolutionChecksums.Projects.Checksum)
            {
                solution = await UpdateProjectsAsync(solution, oldSolutionChecksums.Projects, newSolutionChecksums.Projects).ConfigureAwait(false);
            }

            // make sure created solution has same checksum as given one
            await ValidateChecksumAsync(newSolutionChecksum, solution).ConfigureAwait(false);

            return solution;
        }

        private async Task<Solution> UpdateProjectsAsync(Solution solution, ChecksumCollection oldChecksums, ChecksumCollection newChecksums)
        {
            using (var olds = SharedPools.Default<HashSet<Checksum>>().GetPooledObject())
            using (var news = SharedPools.Default<HashSet<Checksum>>().GetPooledObject())
            {
                olds.Object.UnionWith(oldChecksums);
                news.Object.UnionWith(newChecksums);

                // remove projects that exist in both side
                olds.Object.ExceptWith(newChecksums);
                news.Object.ExceptWith(oldChecksums);

                return await UpdateProjectsAsync(solution, olds.Object, news.Object).ConfigureAwait(false);
            }
        }

        private async Task<Solution> UpdateProjectsAsync(Solution solution, HashSet<Checksum> oldChecksums, HashSet<Checksum> newChecksums)
        {
            var oldMap = await GetProjectMapAsync(solution, oldChecksums).ConfigureAwait(false);
            var newMap = await GetProjectMapAsync(_assetService, newChecksums).ConfigureAwait(false);

            // bulk sync assets
            await SynchronizeAssetsAsync(solution, oldMap, newMap).ConfigureAwait(false);

            // added project
            foreach (var kv in newMap)
            {
                if (!oldMap.ContainsKey(kv.Key))
                {
                    var projectInfo = await CreateProjectInfoAsync(kv.Value.Checksum).ConfigureAwait(false);
                    if (projectInfo == null)
                    {
                        // this project is not supported in OOP
                        continue;
                    }

                    // we have new project added
                    solution = solution.AddProject(projectInfo);
                }
            }

            // changed project
            foreach (var kv in newMap)
            {
                ProjectStateChecksums oldProjectChecksums;
                if (!oldMap.TryGetValue(kv.Key, out oldProjectChecksums))
                {
                    continue;
                }

                var newProjectChecksums = kv.Value;
                Contract.ThrowIfTrue(oldProjectChecksums.Checksum == newProjectChecksums.Checksum);

                solution = await UpdateProjectAsync(solution.GetProject(kv.Key), oldProjectChecksums, newProjectChecksums).ConfigureAwait(false);
            }

            // removed project
            foreach (var kv in oldMap)
            {
                if (!newMap.ContainsKey(kv.Key))
                {
                    // we have a project removed
                    solution = solution.RemoveProject(kv.Key);
                }
            }

            return solution;
        }

        private async Task SynchronizeAssetsAsync(Solution solution, Dictionary<ProjectId, ProjectStateChecksums> oldMap, Dictionary<ProjectId, ProjectStateChecksums> newMap)
        {
            using (var pooledObject = SharedPools.Default<HashSet<Checksum>>().GetPooledObject())
            {
                // added project
                foreach (var kv in newMap)
                {
                    if (oldMap.ContainsKey(kv.Key))
                    {
                        continue;
                    }

                    pooledObject.Object.Add(kv.Value.Checksum);
                }

                await _assetService.SynchronizeProjectAssetsAsync(pooledObject.Object, _cancellationToken).ConfigureAwait(false);
            }
        }

        private async Task<Solution> UpdateProjectAsync(Project project, ProjectStateChecksums oldProjectChecksums, ProjectStateChecksums newProjectChecksums)
        {
            // changed info
            if (oldProjectChecksums.Info != newProjectChecksums.Info)
            {
                project = await UpdateProjectInfoAsync(project, newProjectChecksums.Info).ConfigureAwait(false);
            }

            // changed compilation options
            if (oldProjectChecksums.CompilationOptions != newProjectChecksums.CompilationOptions)
            {
                project = project.WithCompilationOptions(
                    FixUpCompilationOptions(
                        project.State.ProjectInfo.Attributes,
                        await _assetService.GetAssetAsync<CompilationOptions>(
                            newProjectChecksums.CompilationOptions, _cancellationToken).ConfigureAwait(false)));
            }

            // changed parse options
            if (oldProjectChecksums.ParseOptions != newProjectChecksums.ParseOptions)
            {
                project = project.WithParseOptions(await _assetService.GetAssetAsync<ParseOptions>(newProjectChecksums.ParseOptions, _cancellationToken).ConfigureAwait(false));
            }

            // changed project references
            if (oldProjectChecksums.ProjectReferences.Checksum != newProjectChecksums.ProjectReferences.Checksum)
            {
                project = project.WithProjectReferences(await CreateCollectionAsync<ProjectReference>(newProjectChecksums.ProjectReferences).ConfigureAwait(false));
            }

            // changed metadata references
            if (oldProjectChecksums.MetadataReferences.Checksum != newProjectChecksums.MetadataReferences.Checksum)
            {
                project = project.WithMetadataReferences(await CreateCollectionAsync<MetadataReference>(newProjectChecksums.MetadataReferences).ConfigureAwait(false));
            }

            // changed analyzer references
            if (oldProjectChecksums.AnalyzerReferences.Checksum != newProjectChecksums.AnalyzerReferences.Checksum)
            {
                project = project.WithAnalyzerReferences(await CreateCollectionAsync<AnalyzerReference>(newProjectChecksums.AnalyzerReferences).ConfigureAwait(false));
            }

            // changed analyzer references
            if (oldProjectChecksums.Documents.Checksum != newProjectChecksums.Documents.Checksum)
            {
                project = await UpdateDocumentsAsync(project, oldProjectChecksums.Documents, newProjectChecksums.Documents, additionalText: false).ConfigureAwait(false);
            }

            // changed analyzer references
            if (oldProjectChecksums.AdditionalDocuments.Checksum != newProjectChecksums.AdditionalDocuments.Checksum)
            {
                project = await UpdateDocumentsAsync(project, oldProjectChecksums.AdditionalDocuments, newProjectChecksums.AdditionalDocuments, additionalText: true).ConfigureAwait(false);
            }

            return project.Solution;
        }

        private async Task<Project> UpdateProjectInfoAsync(Project project, Checksum infoChecksum)
        {
            var newProjectInfo = await _assetService.GetAssetAsync<ProjectInfo.ProjectAttributes>(infoChecksum, _cancellationToken).ConfigureAwait(false);

            // there is no API to change these once project is created
            Contract.ThrowIfFalse(project.State.ProjectInfo.Attributes.Id == newProjectInfo.Id);
            Contract.ThrowIfFalse(project.State.ProjectInfo.Attributes.Language == newProjectInfo.Language);
            Contract.ThrowIfFalse(project.State.ProjectInfo.Attributes.IsSubmission == newProjectInfo.IsSubmission);

            if (project.State.ProjectInfo.Attributes.Name != newProjectInfo.Name)
            {
                project = project.Solution.WithProjectName(project.Id, newProjectInfo.Name).GetProject(project.Id);
            }

            if (project.State.ProjectInfo.Attributes.AssemblyName != newProjectInfo.AssemblyName)
            {
                project = project.Solution.WithProjectAssemblyName(project.Id, newProjectInfo.AssemblyName).GetProject(project.Id);
            }

            if (project.State.ProjectInfo.Attributes.FilePath != newProjectInfo.FilePath)
            {
                project = project.Solution.WithProjectFilePath(project.Id, newProjectInfo.FilePath).GetProject(project.Id);
            }

            if (project.State.ProjectInfo.Attributes.OutputFilePath != newProjectInfo.OutputFilePath)
            {
                project = project.Solution.WithProjectOutputFilePath(project.Id, newProjectInfo.OutputFilePath).GetProject(project.Id);
            }

            if (project.State.ProjectInfo.Attributes.HasAllInformation != newProjectInfo.HasAllInformation)
            {
                project = project.Solution.WithHasAllInformation(project.Id, newProjectInfo.HasAllInformation).GetProject(project.Id);
            }

            return project;
        }

        private async Task<Project> UpdateDocumentsAsync(Project project, ChecksumCollection oldChecksums, ChecksumCollection newChecksums, bool additionalText)
        {
            using (var olds = SharedPools.Default<HashSet<Checksum>>().GetPooledObject())
            using (var news = SharedPools.Default<HashSet<Checksum>>().GetPooledObject())
            {
                olds.Object.UnionWith(oldChecksums);
                news.Object.UnionWith(newChecksums);

                // remove projects that exist in both side
                olds.Object.ExceptWith(newChecksums);
                news.Object.ExceptWith(oldChecksums);

                return await UpdateDocumentsAsync(project, olds.Object, news.Object, additionalText).ConfigureAwait(false);
            }
        }

        private async Task<Project> UpdateDocumentsAsync(Project project, HashSet<Checksum> oldChecksums, HashSet<Checksum> newChecksums, bool additionalText)
        {
            var oldMap = await GetDocumentMapAsync(project, oldChecksums, additionalText).ConfigureAwait(false);
            var newMap = await GetDocumentMapAsync(_assetService, newChecksums).ConfigureAwait(false);

            // added document
            foreach (var kv in newMap)
            {
                if (!oldMap.ContainsKey(kv.Key))
                {
                    // we have new document added
                    project = AddDocument(project, await CreateDocumentInfoAsync(kv.Value.Checksum).ConfigureAwait(false), additionalText);
                }
            }

            // changed document
            foreach (var kv in newMap)
            {
                DocumentStateChecksums oldDocumentChecksums;
                if (!oldMap.TryGetValue(kv.Key, out oldDocumentChecksums))
                {
                    continue;
                }

                var newDocumentChecksums = kv.Value;
                Contract.ThrowIfTrue(oldDocumentChecksums.Checksum == newDocumentChecksums.Checksum);

                var document = additionalText ? project.GetAdditionalDocument(kv.Key) : project.GetDocument(kv.Key);
                project = await UpdateDocumentAsync(document, oldDocumentChecksums, newDocumentChecksums, additionalText).ConfigureAwait(false);
            }

            // removed document
            foreach (var kv in oldMap)
            {
                if (!newMap.ContainsKey(kv.Key))
                {
                    // we have a document removed
                    if (additionalText)
                    {
                        project = project.RemoveAdditionalDocument(kv.Key);
                    }
                    else
                    {
                        project = project.RemoveDocument(kv.Key);
                    }
                }
            }

            return project;
        }

        private async Task<Project> UpdateDocumentAsync(TextDocument document, DocumentStateChecksums oldDocumentChecksums, DocumentStateChecksums newDocumentChecksums, bool additionalText)
        {
            // changed info
            if (oldDocumentChecksums.Info != newDocumentChecksums.Info)
            {
                document = await UpdateDocumentInfoAsync(document, newDocumentChecksums.Info, additionalText).ConfigureAwait(false);
            }

            // changed text
            if (oldDocumentChecksums.Text != newDocumentChecksums.Text)
            {
                var sourceText = await _assetService.GetAssetAsync<SourceText>(newDocumentChecksums.Text, _cancellationToken).ConfigureAwait(false);

                if (additionalText)
                {
                    document = document.Project.Solution.WithAdditionalDocumentText(document.Id, sourceText).GetAdditionalDocument(document.Id);
                }
                else
                {
                    document = document.Project.Solution.WithDocumentText(document.Id, sourceText).GetDocument(document.Id);
                }
            }

            return document.Project;
        }

        private async Task<TextDocument> UpdateDocumentInfoAsync(TextDocument document, Checksum infoChecksum, bool additionalText)
        {
            var newDocumentInfo = await _assetService.GetAssetAsync<DocumentInfo.DocumentAttributes>(infoChecksum, _cancellationToken).ConfigureAwait(false);

            // there is no api to change these once document is created
            Contract.ThrowIfFalse(document.State.Info.Attributes.Id == newDocumentInfo.Id);
            Contract.ThrowIfFalse(document.State.Info.Attributes.Name == newDocumentInfo.Name);
            Contract.ThrowIfFalse(document.State.Info.Attributes.FilePath == newDocumentInfo.FilePath);
            Contract.ThrowIfFalse(document.State.Info.Attributes.IsGenerated == newDocumentInfo.IsGenerated);

            if (document.State.Info.Attributes.Folders != newDocumentInfo.Folders)
            {
                // additional document can't change folder once created
                Contract.ThrowIfTrue(additionalText);
                document = document.Project.Solution.WithDocumentFolders(document.Id, newDocumentInfo.Folders).GetDocument(document.Id);
            }

            if (document.State.Info.Attributes.SourceCodeKind != newDocumentInfo.SourceCodeKind)
            {
                // additional document can't change sourcecode kind once created
                Contract.ThrowIfTrue(additionalText);
                document = document.Project.Solution.WithDocumentSourceCodeKind(document.Id, newDocumentInfo.SourceCodeKind).GetDocument(document.Id);
            }

            return document;
        }

        private async Task<Dictionary<DocumentId, DocumentStateChecksums>> GetDocumentMapAsync(AssetService assetService, HashSet<Checksum> documents)
        {
            var map = new Dictionary<DocumentId, DocumentStateChecksums>();

            var documentChecksums = await assetService.GetAssetsAsync<DocumentStateChecksums>(documents, _cancellationToken).ConfigureAwait(false);
            var infos = await assetService.GetAssetsAsync<DocumentInfo.DocumentAttributes>(documentChecksums.Select(p => p.Item2.Info), _cancellationToken).ConfigureAwait(false);

            foreach (var kv in documentChecksums)
            {
                var info = await assetService.GetAssetAsync<DocumentInfo.DocumentAttributes>(kv.Item2.Info, _cancellationToken).ConfigureAwait(false);
                map.Add(info.Id, kv.Item2);
            }

            return map;
        }

        private Task<Dictionary<DocumentId, DocumentStateChecksums>> GetDocumentMapAsync(Project project, HashSet<Checksum> documents, bool additionalText)
        {
            if (additionalText)
            {
                return GetDocumentMapAsync(project, project.State.AdditionalDocumentStates, documents);
            }

            return GetDocumentMapAsync(project, project.State.DocumentStates, documents);
        }

        private async Task<Dictionary<DocumentId, DocumentStateChecksums>> GetDocumentMapAsync<T>(Project project, ImmutableDictionary<DocumentId, T> states, HashSet<Checksum> documents)
            where T : TextDocumentState
        {
            var map = new Dictionary<DocumentId, DocumentStateChecksums>();

            foreach (var kv in states)
            {
                var doucmentChecksums = await kv.Value.GetStateChecksumsAsync(_cancellationToken).ConfigureAwait(false);
                if (documents.Contains(doucmentChecksums.Checksum))
                {
                    map.Add(kv.Key, doucmentChecksums);
                }
            }

            return map;
        }

        private async Task<Dictionary<ProjectId, ProjectStateChecksums>> GetProjectMapAsync(AssetService assetService, HashSet<Checksum> projects)
        {
            var map = new Dictionary<ProjectId, ProjectStateChecksums>();

            var projectChecksums = await assetService.GetAssetsAsync<ProjectStateChecksums>(projects, _cancellationToken).ConfigureAwait(false);
            var infos = await assetService.GetAssetsAsync<ProjectInfo.ProjectAttributes>(projectChecksums.Select(p => p.Item2.Info), _cancellationToken).ConfigureAwait(false);

            foreach (var kv in projectChecksums)
            {
                var info = await assetService.GetAssetAsync<ProjectInfo.ProjectAttributes>(kv.Item2.Info, _cancellationToken).ConfigureAwait(false);
                map.Add(info.Id, kv.Item2);
            }

            return map;
        }

        private async Task<Dictionary<ProjectId, ProjectStateChecksums>> GetProjectMapAsync(Solution solution, HashSet<Checksum> projects)
        {
            var map = new Dictionary<ProjectId, ProjectStateChecksums>();

            foreach (var kv in solution.State.ProjectStates)
            {
                var projectChecksums = await kv.Value.GetStateChecksumsAsync(_cancellationToken).ConfigureAwait(false);
                if (projects.Contains(projectChecksums.Checksum))
                {
                    map.Add(kv.Key, projectChecksums);
                }
            }

            return map;
        }

        private async Task<ProjectInfo> CreateProjectInfoAsync(Checksum projectChecksum)
        {
            var projectSnapshot = await _assetService.GetAssetAsync<ProjectStateChecksums>(projectChecksum, _cancellationToken).ConfigureAwait(false);

            var projectInfo = await _assetService.GetAssetAsync<ProjectInfo.ProjectAttributes>(projectSnapshot.Info, _cancellationToken).ConfigureAwait(false);
            if (!RemoteSupportedLanguages.IsSupported(projectInfo.Language))
            {
                // only add project our workspace supports. 
                // workspace doesn't allow creating project with unknown languages
                return null;
            }

            Contract.ThrowIfFalse(_baseSolution.Workspace.Services.IsSupported(projectInfo.Language));

            var compilationOptions = FixUpCompilationOptions(
                projectInfo,
                await _assetService.GetAssetAsync<CompilationOptions>(
                    projectSnapshot.CompilationOptions, _cancellationToken).ConfigureAwait(false));

            var parseOptions = await _assetService.GetAssetAsync<ParseOptions>(projectSnapshot.ParseOptions, _cancellationToken).ConfigureAwait(false);

            var p2p = await CreateCollectionAsync<ProjectReference>(projectSnapshot.ProjectReferences).ConfigureAwait(false);
            var metadata = await CreateCollectionAsync<MetadataReference>(projectSnapshot.MetadataReferences).ConfigureAwait(false);
            var analyzers = await CreateCollectionAsync<AnalyzerReference>(projectSnapshot.AnalyzerReferences).ConfigureAwait(false);

            var documents = new List<DocumentInfo>();
            foreach (var documentChecksum in projectSnapshot.Documents)
            {
                _cancellationToken.ThrowIfCancellationRequested();

                var documentInfo = await CreateDocumentInfoAsync(documentChecksum).ConfigureAwait(false);
                documents.Add(documentInfo);
            }

            var additionals = new List<DocumentInfo>();
            foreach (var documentChecksum in projectSnapshot.AdditionalDocuments)
            {
                _cancellationToken.ThrowIfCancellationRequested();

                var documentInfo = await CreateDocumentInfoAsync(documentChecksum).ConfigureAwait(false);
                additionals.Add(documentInfo);
            }

            return ProjectInfo.Create(
                projectInfo.Id, projectInfo.Version, projectInfo.Name, projectInfo.AssemblyName,
                projectInfo.Language, projectInfo.FilePath, projectInfo.OutputFilePath,
                compilationOptions, parseOptions,
                documents, p2p, metadata, analyzers, additionals, projectInfo.IsSubmission).WithHasAllInformation(projectInfo.HasAllInformation);
        }

        private async Task<List<T>> CreateCollectionAsync<T>(ChecksumCollection collections)
        {
            var assets = new List<T>();

            foreach (var checksum in collections)
            {
                _cancellationToken.ThrowIfCancellationRequested();

                var asset = await _assetService.GetAssetAsync<T>(checksum, _cancellationToken).ConfigureAwait(false);
                assets.Add(asset);
            }

            return assets;
        }

        private async Task<DocumentInfo> CreateDocumentInfoAsync(Checksum documentChecksum)
        {
            var documentSnapshot = await _assetService.GetAssetAsync<DocumentStateChecksums>(documentChecksum, _cancellationToken).ConfigureAwait(false);
            var documentInfo = await _assetService.GetAssetAsync<DocumentInfo.DocumentAttributes>(documentSnapshot.Info, _cancellationToken).ConfigureAwait(false);

            var textLoader = TextLoader.From(
                TextAndVersion.Create(
                    await _assetService.GetAssetAsync<SourceText>(documentSnapshot.Text, _cancellationToken).ConfigureAwait(false),
                    VersionStamp.Create(),
                    documentInfo.FilePath));

            // TODO: do we need version?
            return DocumentInfo.Create(
                documentInfo.Id,
                documentInfo.Name,
                documentInfo.Folders,
                documentInfo.SourceCodeKind,
                textLoader,
                documentInfo.FilePath,
                documentInfo.IsGenerated);
        }

        private Project AddDocument(Project project, DocumentInfo documentInfo, bool additionalText)
        {
            if (additionalText)
            {
                return project.Solution.AddAdditionalDocument(documentInfo).GetProject(project.Id);
            }

            return project.Solution.AddDocument(documentInfo).GetProject(project.Id);
        }

        private CompilationOptions FixUpCompilationOptions(ProjectInfo.ProjectAttributes info, CompilationOptions compilationOptions)
        {
            return compilationOptions.WithXmlReferenceResolver(GetXmlResolver(info.FilePath))
                                     .WithStrongNameProvider(new DesktopStrongNameProvider(GetStrongNameKeyPaths(info)));
        }

        private static XmlFileResolver GetXmlResolver(string filePath)
        {
            // Given filePath can be any arbitary string project is created with.
            // for primary solution in host such as VSWorkspace, ETA or MSBuildWorkspace
            // filePath will point to actual file on disk, but in memory solultion, or
            // one from AdhocWorkspace and etc, FilePath can be a random string.
            // Make sure we return only if given filePath is in right form.
            if (!PathUtilities.IsAbsolute(filePath))
            {
                // xmlFileResolver can only deal with absolute path
                // return Default
                return XmlFileResolver.Default;
            }

            return new XmlFileResolver(PathUtilities.GetDirectoryName(filePath));
        }

        private ImmutableArray<string> GetStrongNameKeyPaths(ProjectInfo.ProjectAttributes info)
        {
            // Given FilePath/OutputFilePath can be any arbitary strings project is created with.
            // for primary solution in host such as VSWorkspace, ETA or MSBuildWorkspace
            // filePath will point to actual file on disk, but in memory solultion, or
            // one from AdhocWorkspace and etc, FilePath/OutputFilePath can be a random string.
            // Make sure we return only if given filePath is in right form.
            if (info.FilePath == null && info.OutputFilePath == null)
            {
                // return empty since that is what IDE does for this case
                // see AbstractProject.GetStrongNameKeyPaths
                return ImmutableArray<string>.Empty;
            }

            var builder = ArrayBuilder<string>.GetInstance();
            if (info.FilePath != null && PathUtilities.IsAbsolute(info.FilePath))
            {
                // desktop strong name provider only knows how to deal with absolute path
                builder.Add(PathUtilities.GetDirectoryName(info.FilePath));
            }

            if (info.OutputFilePath != null && PathUtilities.IsAbsolute(info.OutputFilePath))
            {
                // desktop strong name provider only knows how to deal with absolute path
                builder.Add(PathUtilities.GetDirectoryName(info.OutputFilePath));
            }

            return builder.ToImmutableAndFree();
        }

        private async Task ValidateChecksumAsync(Checksum givenSolutionChecksum, Solution solution)
        {
            // have this to avoid error on async
<<<<<<< HEAD
            await SpecializedTasks.EmptyTask;
=======
            await SpecializedTasks.EmptyTask.ConfigureAwait(false);
>>>>>>> 9c6b6181

#if DEBUG
            var currentSolutionChecksum = await solution.State.GetChecksumAsync(_cancellationToken).ConfigureAwait(false);

            if (givenSolutionChecksum == currentSolutionChecksum)
            {
                return;
            }

            Contract.Requires(false, "checksum not same");

            var map = solution.GetAssetMap();
            await RemoveDuplicateChecksumsAsync(givenSolutionChecksum, map).ConfigureAwait(false);

            foreach (var kv in map.Where(kv => kv.Value is ChecksumWithChildren).ToList())
            {
                map.Remove(kv.Key);
            }

            var sb = new StringBuilder();
            foreach (var kv in map)
            {
                sb.AppendLine($"{kv.Key.ToString()}, {kv.Value.ToString()}");
            }

            Logger.Log(FunctionId.SolutionCreator_AssetDifferences, sb.ToString());
#endif

            return;
        }

        private async Task RemoveDuplicateChecksumsAsync(Checksum givenSolutionChecksum, Dictionary<Checksum, object> map)
        {
            var solutionChecksums = await _assetService.GetAssetAsync<SolutionStateChecksums>(givenSolutionChecksum, _cancellationToken).ConfigureAwait(false);
            map.RemoveChecksums(solutionChecksums);

            foreach (var projectChecksum in solutionChecksums.Projects)
            {
                var projectChecksums = await _assetService.GetAssetAsync<ProjectStateChecksums>(projectChecksum, _cancellationToken).ConfigureAwait(false);
                map.RemoveChecksums(projectChecksums);

                foreach (var documentChecksum in projectChecksums.Documents)
                {
                    var documentChecksums = await _assetService.GetAssetAsync<DocumentStateChecksums>(documentChecksum, _cancellationToken).ConfigureAwait(false);
                    map.RemoveChecksums(documentChecksums);
                }

                foreach (var documentChecksum in projectChecksums.AdditionalDocuments)
                {
                    var documentChecksums = await _assetService.GetAssetAsync<DocumentStateChecksums>(documentChecksum, _cancellationToken).ConfigureAwait(false);
                    map.RemoveChecksums(documentChecksums);
                }
            }
        }
    }
}<|MERGE_RESOLUTION|>--- conflicted
+++ resolved
@@ -616,11 +616,7 @@
         private async Task ValidateChecksumAsync(Checksum givenSolutionChecksum, Solution solution)
         {
             // have this to avoid error on async
-<<<<<<< HEAD
-            await SpecializedTasks.EmptyTask;
-=======
             await SpecializedTasks.EmptyTask.ConfigureAwait(false);
->>>>>>> 9c6b6181
 
 #if DEBUG
             var currentSolutionChecksum = await solution.State.GetChecksumAsync(_cancellationToken).ConfigureAwait(false);
