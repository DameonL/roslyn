﻿// Copyright (c) Microsoft.  All Rights Reserved.  Licensed under the Apache License, Version 2.0.  See License.txt in the project root for license information.

using System;
using System.Collections.Generic;
using System.Diagnostics;
using System.IO;
using System.Reflection;
using System.Threading;
using System.Threading.Tasks;
using Microsoft.CodeAnalysis.Execution;
using Newtonsoft.Json;
using Roslyn.Utilities;
using StreamJsonRpc;

namespace Microsoft.CodeAnalysis.Remote
{
    // TODO: all service hub service should be extract to interface so that it can support multiple hosts.
    //       right now, tightly coupled to service hub
    internal abstract class ServiceHubServiceBase : IDisposable
    {
        private static int s_instanceId;

        private readonly JsonRpc _rpc;

        protected readonly int InstanceId;

        protected readonly TraceSource Logger;
        protected readonly AssetStorage AssetStorage;

        [Obsolete("don't use RPC directly but use it through StartService and InvokeAsync", error: true)]
        protected readonly JsonRpc Rpc;

        /// <summary>
        /// PinnedSolutionInfo.ScopeId. scope id of the solution. caller and callee share this id which one
        /// can use to find matching caller and callee while exchanging data
        /// 
        /// PinnedSolutionInfo.FromPrimaryBranch Marks whether the solution checksum it got is for primary branch or not 
        /// 
        /// this flag will be passed down to solution controller to help
        /// solution service's cache policy. for more detail, see <see cref="SolutionService"/>
        /// 
        /// PinnedSolutionInfo.SolutionChecksum indicates solution this connection belong to
        /// </summary>
        private PinnedSolutionInfo _solutionInfo;

        private RoslynServices _lazyRoslynServices;

        private bool _disposed;

        protected ServiceHubServiceBase(IServiceProvider serviceProvider, Stream stream) :
            this(serviceProvider, stream, SpecializedCollections.EmptyEnumerable<JsonConverter>())
        {
        }

        protected ServiceHubServiceBase(IServiceProvider serviceProvider, Stream stream, IEnumerable<JsonConverter> jsonConverters)
        {
            InstanceId = Interlocked.Add(ref s_instanceId, 1);
            _disposed = false;

            // in unit test, service provider will return asset storage, otherwise, use the default one
            AssetStorage = (AssetStorage)serviceProvider.GetService(typeof(AssetStorage)) ?? AssetStorage.Default;

            Logger = (TraceSource)serviceProvider.GetService(typeof(TraceSource));
            Logger.TraceInformation($"{DebugInstanceString} Service instance created");

            // due to this issue - https://github.com/dotnet/roslyn/issues/16900#issuecomment-277378950
            // all sub type must explicitly start JsonRpc once everything is
            // setup. 
            // we also wires given json converters when creating JsonRpc so that razor or SBD can register
            // their own converter when they create their own service
            _rpc = stream.CreateStreamJsonRpc(target: this, Logger, jsonConverters);
            _rpc.Disconnected += OnRpcDisconnected;

            // we do this since we want to mark Rpc as obsolete but want to set its value for
            // partner teams until they move. we can't use Rpc directly since we will get
            // obsolete error and we can't suppress it since it is an error
            this.GetType().GetField("Rpc", BindingFlags.Instance | BindingFlags.NonPublic).SetValue(this, _rpc);
        }

        protected event EventHandler Disconnected;

        protected string DebugInstanceString => $"{GetType()} ({InstanceId})";

        protected RoslynServices RoslynServices
        {
            get
            {
                if (_lazyRoslynServices == null)
                {
                    _lazyRoslynServices = new RoslynServices(_solutionInfo.ScopeId, AssetStorage, RoslynServices.HostServices);
                }

                return _lazyRoslynServices;
            }
        }

        protected bool IsDisposed => ((IDisposableObservable)_rpc).IsDisposed;

        protected void StartService()
        {
            _rpc.StartListening();
        }

        protected Task<TResult> InvokeAsync<TResult>(string targetName, CancellationToken cancellationToken)
        {
            return InvokeAsync<TResult>(targetName, SpecializedCollections.EmptyReadOnlyList<object>(), cancellationToken);
        }

        protected Task<TResult> InvokeAsync<TResult>(
            string targetName, IReadOnlyList<object> arguments, CancellationToken cancellationToken)
        {
            return _rpc.InvokeWithCancellationAsync<TResult>(targetName, arguments, cancellationToken);
        }

        protected Task<TResult> InvokeAsync<TResult>(
           string targetName, IReadOnlyList<object> arguments,
           Func<Stream, CancellationToken, TResult> funcWithDirectStream, CancellationToken cancellationToken)
        {
            return Extensions.InvokeAsync(_rpc, targetName, arguments, funcWithDirectStream, cancellationToken);
        }

        protected Task InvokeAsync(string targetName, CancellationToken cancellationToken)
        {
            return InvokeAsync(targetName, arguments: null, cancellationToken);
        }

        protected Task InvokeAsync(
            string targetName, IReadOnlyList<object> arguments, CancellationToken cancellationToken)
        {
            return _rpc.InvokeWithCancellationAsync(targetName, arguments, cancellationToken);
        }

        protected Task<Solution> GetSolutionAsync(CancellationToken cancellationToken)
        {
            Contract.ThrowIfNull(_solutionInfo);

            return GetSolutionAsync(RoslynServices, _solutionInfo, cancellationToken);
        }

        protected Task<Solution> GetSolutionAsync(PinnedSolutionInfo solutionInfo, CancellationToken cancellationToken)
        {
            var localRoslynService = new RoslynServices(solutionInfo.ScopeId, AssetStorage, RoslynServices.HostServices);
            return GetSolutionAsync(localRoslynService, solutionInfo, cancellationToken);
        }

        protected virtual void Dispose(bool disposing)
        {
            // do nothing here
        }

        protected void LogError(string message)
        {
            Log(TraceEventType.Error, message);
        }

        public virtual void Initialize(PinnedSolutionInfo info)
        {
            // set pinned solution info
            _lazyRoslynServices = null;
            _solutionInfo = info;
        }

        public void Dispose()
        {
            if (_disposed)
            {
                // guard us from double disposing. this can happen in unit test
                // due to how we create test mock service hub stream that tied to
                // remote host service
                return;
            }

            _disposed = true;
            _rpc.Dispose();

            Dispose(disposing: true);

            Logger.TraceInformation($"{DebugInstanceString} Service instance disposed");
        }

        protected void Log(TraceEventType errorType, string message)
        {
            Logger.TraceEvent(errorType, 0, $"{DebugInstanceString} : " + message);
        }

        private void OnRpcDisconnected(object sender, JsonRpcDisconnectedEventArgs e)
        {
            // raise cancellation
<<<<<<< HEAD
            OnDisconnected(e);
=======
            _shutdownCancellationSource.Cancel();

            Disconnected?.Invoke(this, EventArgs.Empty);
>>>>>>> 0a3664c0

            // either service naturally went away since nobody is using 
            // or the other side closed the connection such as closing VS
            if (e.Reason != DisconnectedReason.LocallyDisposed &&
                e.Reason != DisconnectedReason.RemotePartyTerminated)
            {
                // we no longer close connection forcefully. so connection shouldn't go away 
                // in normal situation. if it happens, log why it did in more detail.
                LogError($@"Client stream disconnected unexpectedly: 
{nameof(e.Description)}: {e.Description}
{nameof(e.Reason)}: {e.Reason}
{nameof(e.LastMessage)}: {e.LastMessage}
{nameof(e.Exception)}: {e.Exception?.ToString()}");
            }
        }

        private static Task<Solution> GetSolutionAsync(RoslynServices roslynService, PinnedSolutionInfo solutionInfo, CancellationToken cancellationToken)
        {
            var solutionController = (ISolutionController)roslynService.SolutionService;
            return solutionController.GetSolutionAsync(solutionInfo.SolutionChecksum, solutionInfo.FromPrimaryBranch, cancellationToken);
        }

        protected async Task<T> RunServiceAsync<T>(Func<Task<T>> callAsync, CancellationToken cancellationToken)
        {
            AssetStorage.UpdateLastActivityTime();

            try
            {
                return await callAsync().ConfigureAwait(false);
            }
            catch (Exception ex) when (LogUnlessCanceled(ex, cancellationToken))
            {
                throw ExceptionUtilities.Unreachable;
            }
        }

        protected async Task RunServiceAsync(Func<Task> callAsync, CancellationToken cancellationToken)
        {
            AssetStorage.UpdateLastActivityTime();

            try
            {
                await callAsync().ConfigureAwait(false);
            }
            catch (Exception ex) when (LogUnlessCanceled(ex, cancellationToken))
            {
                throw ExceptionUtilities.Unreachable;
            }
        }

        protected T RunService<T>(Func<T> call, CancellationToken cancellationToken)
        {
            AssetStorage.UpdateLastActivityTime();

            try
            {
                return call();
            }
            catch (Exception ex) when (LogUnlessCanceled(ex, cancellationToken))
            {
                throw ExceptionUtilities.Unreachable;
            }
        }

        protected void RunService(Action call, CancellationToken cancellationToken)
        {
            AssetStorage.UpdateLastActivityTime();

            try
            {
                call();
            }
            catch (Exception ex) when (LogUnlessCanceled(ex, cancellationToken))
            {
                throw ExceptionUtilities.Unreachable;
            }
        }

        [Obsolete("Use one with no CancellationToken given. underlying issue has been addressed", error: true)]
        protected async Task<T> RunServiceAsync<T>(Func<CancellationToken, Task<T>> callAsync, CancellationToken cancellationToken)
        {
            AssetStorage.UpdateLastActivityTime();

            try
            {
                return await callAsync(cancellationToken).ConfigureAwait(false);
            }
            catch (Exception ex) when (LogUnlessCanceled(ex, cancellationToken))
            {
                throw ExceptionUtilities.Unreachable;
            }
        }

        [Obsolete("Use one with no CancellationToken given. underlying issue has been addressed", error: true)]
        protected async Task RunServiceAsync(Func<CancellationToken, Task> callAsync, CancellationToken cancellationToken)
        {
            AssetStorage.UpdateLastActivityTime();

            try
            {
                await callAsync(cancellationToken).ConfigureAwait(false);
            }
            catch (Exception ex) when (LogUnlessCanceled(ex, cancellationToken))
            {
                throw ExceptionUtilities.Unreachable;
            }
        }

        [Obsolete("Use one with no CancellationToken given. underlying issue has been addressed", error: true)]
        protected T RunService<T>(Func<CancellationToken, T> call, CancellationToken cancellationToken)
        {
            AssetStorage.UpdateLastActivityTime();

            try
            {
                return call(cancellationToken);
            }
            catch (Exception ex) when (LogUnlessCanceled(ex, cancellationToken))
            {
                throw ExceptionUtilities.Unreachable;
            }
        }

        [Obsolete("Use one with no CancellationToken given. underlying issue has been addressed", error: true)]
        protected void RunService(Action<CancellationToken> call, CancellationToken cancellationToken)
        {
            AssetStorage.UpdateLastActivityTime();

            try
            {
                call(cancellationToken);
            }
            catch (Exception ex) when (LogUnlessCanceled(ex, cancellationToken))
            {
                throw ExceptionUtilities.Unreachable;
            }
        }

        private bool LogUnlessCanceled(Exception ex, CancellationToken cancellationToken)
        {
            if (!cancellationToken.IsCancellationRequested)
            {
                LogException(ex);
            }

            return false;
        }

        protected void LogException(Exception ex)
        {
            LogError("Exception: " + ex.ToString());

            LogExtraInformation(ex);

            var callStack = new StackTrace().ToString();
            LogError("From: " + callStack);
        }

        private void LogExtraInformation(Exception ex)
        {
            if (ex == null)
            {
                return;
            }

            if (ex is ReflectionTypeLoadException reflection)
            {
                foreach (var loaderException in reflection.LoaderExceptions)
                {
                    LogError("LoaderException: " + loaderException.ToString());
                    LogExtraInformation(loaderException);
                }
            }

            if (ex is FileNotFoundException file)
            {
                LogError("FusionLog: " + file.FusionLog);
            }

            if (ex is AggregateException agg)
            {
                foreach (var innerException in agg.InnerExceptions)
                {
                    LogExtraInformation(innerException);
                }
            }
            else
            {
                LogExtraInformation(ex.InnerException);
            }
        }
    }
}<|MERGE_RESOLUTION|>--- conflicted
+++ resolved
@@ -185,14 +185,7 @@
 
         private void OnRpcDisconnected(object sender, JsonRpcDisconnectedEventArgs e)
         {
-            // raise cancellation
-<<<<<<< HEAD
-            OnDisconnected(e);
-=======
-            _shutdownCancellationSource.Cancel();
-
             Disconnected?.Invoke(this, EventArgs.Empty);
->>>>>>> 0a3664c0
 
             // either service naturally went away since nobody is using 
             // or the other side closed the connection such as closing VS
