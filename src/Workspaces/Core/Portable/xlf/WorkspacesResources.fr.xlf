--- conflicted
+++ resolved
@@ -1032,7 +1032,11 @@
         <target state="new">Unterminated (?#...) comment</target>
         <note>This is an error message shown to the user when they write an invalid Regular Expression. Example: (?#</note>
       </trans-unit>
-<<<<<<< HEAD
+      <trans-unit id="dot_NET_Coding_Conventions">
+        <source>.NET Coding Conventions</source>
+        <target state="new">.NET Coding Conventions</target>
+        <note />
+      </trans-unit>
       <trans-unit id="regex_all_control_characters_long">
         <source>All control characters. This includes the Cc, Cf, Cs, Co, and Cn categories.</source>
         <target state="new">All control characters. This includes the Cc, Cf, Cs, Co, and Cn categories.</target>
@@ -2146,16 +2150,11 @@
       <trans-unit id="regex_zero_width_positive_lookbehind_assertion_short">
         <source>zero-width positive lookbehind assertion</source>
         <target state="new">zero-width positive lookbehind assertion</target>
-=======
-      <trans-unit id="dot_NET_Coding_Conventions">
-        <source>.NET Coding Conventions</source>
-        <target state="new">.NET Coding Conventions</target>
         <note />
       </trans-unit>
       <trans-unit id="this_dot_and_Me_dot_preferences">
         <source>this. and Me. preferences</source>
         <target state="new">this. and Me. preferences</target>
->>>>>>> 60fd993c
         <note />
       </trans-unit>
       <trans-unit id="x_y_range_in_reverse_order">
