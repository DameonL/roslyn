--- conflicted
+++ resolved
@@ -159,9 +159,6 @@
                     GetExpressionBodyPreferenceEditorConfigString),
                 new RoamingProfileStorageLocation($"TextEditor.CSharp.Specific.{nameof(PreferExpressionBodiedLambdas)}")});
 
-<<<<<<< HEAD
-        public static readonly Option<CodeStyleOption<PreferBracesPreference>> PreferBraces = CreateOption(
-=======
         public static readonly Option<CodeStyleOption<ExpressionBodyPreference>> PreferExpressionBodiedLocalFunctions = CreateOption(
             CSharpCodeStyleOptionGroups.ExpressionBodiedMembers, nameof(PreferExpressionBodiedLocalFunctions),
             defaultValue: NeverWithSilentEnforcement,
@@ -172,8 +169,7 @@
                     GetExpressionBodyPreferenceEditorConfigString),
                 new RoamingProfileStorageLocation($"TextEditor.CSharp.Specific.{nameof(PreferExpressionBodiedLocalFunctions)}")});
 
-        public static readonly Option<CodeStyleOption<bool>> PreferBraces = CreateOption(
->>>>>>> 7f636221
+        public static readonly Option<CodeStyleOption<PreferBracesPreference>> PreferBraces = CreateOption(
             CSharpCodeStyleOptionGroups.CodeBlockPreferences, nameof(PreferBraces),
             defaultValue: UseBracesWithSilentEnforcement,
             storageLocations: new OptionStorageLocation[] {
