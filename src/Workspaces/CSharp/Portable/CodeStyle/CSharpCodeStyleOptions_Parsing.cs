--- conflicted
+++ resolved
@@ -51,7 +51,6 @@
             }
         }
 
-<<<<<<< HEAD
         public static CodeStyleOption<UsingDirectivesPlacement> ParseUsingDirectivesPlacement(
             string optionString, CodeStyleOption<UsingDirectivesPlacement> @default)
         {
@@ -80,7 +79,20 @@
         }
 
         public static string GetUsingDirectivesPlacementEditorConfigString(CodeStyleOption<UsingDirectivesPlacement> value)
-=======
+        {
+            Debug.Assert(value.Notification != null);
+
+            var notificationString = value.Notification.ToEditorConfigString();
+            switch (value.Value)
+            {
+                case UsingDirectivesPlacement.Preserve: return $"preserve:{notificationString}";
+                case UsingDirectivesPlacement.InsideNamespace: return $"inside_namespace:{notificationString}";
+                case UsingDirectivesPlacement.OutsideNamespace: return $"outside_namespace:{notificationString}";
+                default:
+                    throw new NotSupportedException();
+            }
+        }
+
         private static CodeStyleOption<PreferBracesPreference> ParsePreferBracesPreference(
             string optionString,
             CodeStyleOption<PreferBracesPreference> defaultValue)
@@ -110,20 +122,12 @@
         }
 
         private static string GetPreferBracesPreferenceEditorConfigString(CodeStyleOption<PreferBracesPreference> value)
->>>>>>> 45aa7a2d
         {
             Debug.Assert(value.Notification != null);
 
             var notificationString = value.Notification.ToEditorConfigString();
             switch (value.Value)
             {
-<<<<<<< HEAD
-                case UsingDirectivesPlacement.Preserve: return $"preserve:{notificationString}";
-                case UsingDirectivesPlacement.InsideNamespace: return $"inside_namespace:{notificationString}";
-                case UsingDirectivesPlacement.OutsideNamespace: return $"outside_namespace:{notificationString}";
-                default:
-                    throw new NotSupportedException();
-=======
                 case PreferBracesPreference.None:
                     return $"false:{notificationString}";
 
@@ -135,7 +139,6 @@
 
                 default:
                     throw ExceptionUtilities.Unreachable;
->>>>>>> 45aa7a2d
             }
         }
     }
