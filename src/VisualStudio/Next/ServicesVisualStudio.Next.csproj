﻿<?xml version="1.0" encoding="utf-8"?>
<Project ToolsVersion="4.0" DefaultTargets="Build" xmlns="http://schemas.microsoft.com/developer/msbuild/2003">
  <PropertyGroup>
    <ProjectLanguage>CSharp</ProjectLanguage>
  </PropertyGroup>
  <ImportGroup Label="Settings">
    <Import Project="..\..\..\build\Targets\VSL.Settings.targets" />
  </ImportGroup>
  <PropertyGroup>
    <Configuration Condition="'$(Configuration)' == ''">Debug</Configuration>
    <Platform Condition="'$(Platform)' == ''">AnyCPU</Platform>
    <ProjectGuid>{FE0D4BDD-1C30-488E-A870-854F5B8C5014}</ProjectGuid>
    <OutputType>Library</OutputType>
    <RootNamespace>Microsoft.VisualStudio.LanguageServices</RootNamespace>
    <AssemblyName>Microsoft.VisualStudio.LanguageServices.Next</AssemblyName>
    <TargetFrameworkVersion>v4.6</TargetFrameworkVersion>
    <CopyNuGetImplementations>false</CopyNuGetImplementations>
  </PropertyGroup>
  <ItemGroup Label="Project References">
    <ProjectReference Include="..\..\Compilers\Core\Portable\CodeAnalysis.csproj">
      <Project>{1EE8CAD3-55F9-4D91-96B2-084641DA9A6C}</Project>
      <Name>CodeAnalysis</Name>
    </ProjectReference>
<<<<<<< HEAD
    <ProjectReference Include="..\..\Dependencies\Immutable\Immutable.csproj">
      <Project>{DCDA908D-EF5E-494B-ADDC-C26F5FD610CA}</Project>
      <Name>Immutable</Name>
    </ProjectReference>
    <ProjectReference Include="..\..\EditorFeatures\Core\EditorFeatures.csproj">
      <Project>{3cdeeab7-2256-418a-beb2-620b5cb16302}</Project>
      <Name>EditorFeatures</Name>
    </ProjectReference>
    <ProjectReference Include="..\..\EditorFeatures\Text\TextEditorFeatures.csproj">
      <Project>{18f5fbb8-7570-4412-8cc7-0a86ff13b7ba}</Project>
      <Name>TextEditorFeatures</Name>
    </ProjectReference>
=======
>>>>>>> ec618933
    <ProjectReference Include="..\..\Features\Core\Portable\Features.csproj">
      <Project>{edc68a0e-c68d-4a74-91b7-bf38ec909888}</Project>
      <Name>Features</Name>
    </ProjectReference>
    <ProjectReference Include="..\..\Workspaces\Core\Desktop\Workspaces.Desktop.csproj">
      <Project>{2e87fa96-50bb-4607-8676-46521599f998}</Project>
      <Name>Workspaces.Desktop</Name>
    </ProjectReference>
    <ProjectReference Include="..\..\Workspaces\Core\Portable\Workspaces.csproj">
      <Project>{5F8D2414-064A-4B3A-9B42-8E2A04246BE5}</Project>
      <Name>Workspaces</Name>
    </ProjectReference>
    <ProjectReference Include="..\..\Workspaces\Remote\Core\RemoteWorkspaces.csproj">
      <Project>{f822f72a-cc87-4e31-b57d-853f65cbebf3}</Project>
      <Name>RemoteWorkspaces</Name>
    </ProjectReference>
    <ProjectReference Include="..\Core\Def\ServicesVisualStudio.csproj">
      <Project>{86fd5b9a-4fa0-4b10-b59f-cfaf077a859c}</Project>
      <Name>ServicesVisualStudio</Name>
    </ProjectReference>
  </ItemGroup>
  <PropertyGroup Condition=" '$(Configuration)|$(Platform)' == 'Debug|AnyCPU' ">
    <AllowUnsafeBlocks>true</AllowUnsafeBlocks>
  </PropertyGroup>
  <PropertyGroup Condition=" '$(Configuration)|$(Platform)' == 'Release|AnyCPU' ">
    <AllowUnsafeBlocks>true</AllowUnsafeBlocks>
  </PropertyGroup>
  <ItemGroup>
    <Reference Include="PresentationCore" />
    <Reference Include="PresentationFramework" />
    <Reference Include="System" />
    <Reference Include="System.ComponentModel.Composition" />
    <Reference Include="System.Core" />
    <Reference Include="System.Design" />
    <Reference Include="System.Drawing" />
    <Reference Include="WindowsBase" />
  </ItemGroup>
  <ItemGroup>
    <None Include="project.json" />
    <PublicAPI Include="PublicAPI.Shipped.txt" />
    <PublicAPI Include="PublicAPI.Unshipped.txt" />
  </ItemGroup>
  <ItemGroup>
    <Compile Include="..\..\Workspaces\Remote\ServiceHub\Diagnostics\DiagnosticArguments.cs">
      <Link>Diagnostics\DiagnosticArguments.cs</Link>
    </Compile>
    <Compile Include="..\..\Workspaces\Remote\ServiceHub\Diagnostics\DiagnosticResultSerializer.cs">
      <Link>Diagnostics\DiagnosticResultSerializer.cs</Link>
    </Compile>
    <Compile Include="..\..\Workspaces\Remote\ServiceHub\Shared\ClientDirectStream.cs">
      <Link>Shared\ClientDirectStream.cs</Link>
    </Compile>
    <Compile Include="..\..\Workspaces\Remote\ServiceHub\Shared\Extensions.cs">
      <Link>Shared\Extensions.cs</Link>
    </Compile>
    <Compile Include="..\..\Workspaces\Remote\ServiceHub\Shared\ServerDirectStream.cs">
      <Link>Shared\ServerDirectStream.cs</Link>
    </Compile>
    <Compile Include="..\..\Workspaces\Remote\ServiceHub\Shared\WellKnownServiceHubServices.cs">
      <Link>Shared\WellKnownServiceHubServices.cs</Link>
    </Compile>
    <Compile Include="Diagnostics\OutOfProcDiagnosticAnalyzerExecutor.cs" />
<<<<<<< HEAD
    <Compile Include="FindReferences\FindReferencesTableControlEventProcessorProvider.cs" />
    <Compile Include="FindReferences\ISupportsNavigation.cs" />
    <Compile Include="FindReferences\StreamingFindReferencesPresenter.cs" />
    <Compile Include="FindReferences\StreamingFindReferencesPresenter.DisposableToolTip.cs" />
    <Compile Include="FindReferences\StreamingFindReferencesPresenter.DocumentLocationEntry.cs" />
    <Compile Include="FindReferences\StreamingFindReferencesPresenter.Entry.cs" />
    <Compile Include="FindReferences\StreamingFindReferencesPresenter.LazyToolTip.cs" />
    <Compile Include="FindReferences\StreamingFindReferencesPresenter.RoslynDefinitionBucket.cs" />
    <Compile Include="FindReferences\StreamingFindReferencesPresenter.SimpleMessageEntry.cs" />
    <Compile Include="FindReferences\StreamingFindReferencesPresenter.Subscription.cs" />
    <Compile Include="FindReferences\StreamingFindReferencesPresenter.TableDataSourceFindReferencesContext.cs" />
    <Compile Include="FindReferences\StreamingFindReferencesPresenter.TableEntriesSnapshot.cs" />
    <Compile Include="FindReferences\TaggedTextAndHighlightSpan.cs" />
    <Compile Include="Remote\RemoteHostClientServiceFactory.RemoteHostClientService.cs" />
    <Compile Include="Remote\RemoteHostClientServiceFactory.cs" />
=======
>>>>>>> ec618933
    <Compile Include="Remote\JsonRpcClient.cs" />
    <Compile Include="Remote\RemoteHostClientFactory.cs" />
    <Compile Include="Remote\ServiceHubRemoteHostClient.JsonRpcSnapshot.cs" />
    <Compile Include="Remote\ServiceHubRemoteHostClient.cs" />
    <Compile Include="ServicesVisualStudioNextResources.Designer.cs">
      <AutoGen>True</AutoGen>
      <DesignTime>True</DesignTime>
      <DependentUpon>ServicesVisualStudioNextResources.resx</DependentUpon>
    </Compile>
  </ItemGroup>
  <ItemGroup>
    <EmbeddedResource Include="ServicesVisualStudioNextResources.resx">
      <Generator>ResXFileCodeGenerator</Generator>
      <LastGenOutput>ServicesVisualStudioNextResources.Designer.cs</LastGenOutput>
    </EmbeddedResource>
  </ItemGroup>
  <ImportGroup Label="Targets">
    <Import Project="..\..\..\build\Targets\VSL.Imports.targets" />
  </ImportGroup>
</Project><|MERGE_RESOLUTION|>--- conflicted
+++ resolved
@@ -21,7 +21,6 @@
       <Project>{1EE8CAD3-55F9-4D91-96B2-084641DA9A6C}</Project>
       <Name>CodeAnalysis</Name>
     </ProjectReference>
-<<<<<<< HEAD
     <ProjectReference Include="..\..\Dependencies\Immutable\Immutable.csproj">
       <Project>{DCDA908D-EF5E-494B-ADDC-C26F5FD610CA}</Project>
       <Name>Immutable</Name>
@@ -34,8 +33,6 @@
       <Project>{18f5fbb8-7570-4412-8cc7-0a86ff13b7ba}</Project>
       <Name>TextEditorFeatures</Name>
     </ProjectReference>
-=======
->>>>>>> ec618933
     <ProjectReference Include="..\..\Features\Core\Portable\Features.csproj">
       <Project>{edc68a0e-c68d-4a74-91b7-bf38ec909888}</Project>
       <Name>Features</Name>
@@ -98,7 +95,6 @@
       <Link>Shared\WellKnownServiceHubServices.cs</Link>
     </Compile>
     <Compile Include="Diagnostics\OutOfProcDiagnosticAnalyzerExecutor.cs" />
-<<<<<<< HEAD
     <Compile Include="FindReferences\FindReferencesTableControlEventProcessorProvider.cs" />
     <Compile Include="FindReferences\ISupportsNavigation.cs" />
     <Compile Include="FindReferences\StreamingFindReferencesPresenter.cs" />
@@ -114,8 +110,6 @@
     <Compile Include="FindReferences\TaggedTextAndHighlightSpan.cs" />
     <Compile Include="Remote\RemoteHostClientServiceFactory.RemoteHostClientService.cs" />
     <Compile Include="Remote\RemoteHostClientServiceFactory.cs" />
-=======
->>>>>>> ec618933
     <Compile Include="Remote\JsonRpcClient.cs" />
     <Compile Include="Remote\RemoteHostClientFactory.cs" />
     <Compile Include="Remote\ServiceHubRemoteHostClient.JsonRpcSnapshot.cs" />
