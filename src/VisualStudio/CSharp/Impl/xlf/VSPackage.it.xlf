﻿<?xml version="1.0" encoding="utf-8"?>
<xliff xmlns="urn:oasis:names:tc:xliff:document:1.2" xmlns:xsi="http://www.w3.org/2001/XMLSchema-instance" version="1.2" xsi:schemaLocation="urn:oasis:names:tc:xliff:document:1.2 xliff-core-1.2-transitional.xsd">
  <file datatype="xml" source-language="en" target-language="it" original="../VSPackage.resx">
    <body>
      <trans-unit id="101">
        <source>C#</source>
        <target state="translated">C#</target>
        <note>Used many places.</note>
      </trans-unit>
      <trans-unit id="102">
        <source>Advanced</source>
        <target state="translated">Avanzate</target>
        <note>"Advanced" node under Tools &gt; Options, Text Editor, C#.</note>
      </trans-unit>
      <trans-unit id="103">
        <source>IntelliSense</source>
        <target state="translated">IntelliSense</target>
        <note>"IntelliSense" node under Tools &gt; Options, Text Editor, C#.</note>
      </trans-unit>
      <trans-unit id="104">
        <source>C# Editor</source>
        <target state="translated">Editor C#</target>
        <note>"C# Editor" node in profile Import/Export.</note>
      </trans-unit>
      <trans-unit id="105">
        <source>Settings for the C# editor found under the Advanced, Formatting, and IntelliSense nodes in the Tools/Options dialog box.</source>
        <target state="translated">Impostazioni per l'editor C# trovate nei nodi Avanzate, Formattazione e IntelliSense della finestra di dialogo Strumenti/Opzioni.</target>
        <note>"C# Editor" node help text in profile Import/Export.</note>
      </trans-unit>
      <trans-unit id="106">
        <source>Settings for general C# options found under the General and Tabs nodes in the Tools/Options dialog box.</source>
        <target state="translated">Impostazioni per le opzioni generali di C# disponibili nei nodi Generale e Tabulazioni della finestra di dialogo Strumenti/Opzioni.</target>
        <note>"C#" node help text in profile Import/Export.</note>
      </trans-unit>
      <trans-unit id="306">
        <source>Show diagnostics for closed files;
Colorize regular expression; 
Highlight related components under cursor; 
Report invalid regular expressions;
Enable full solution analysis;
Perform editor feature analysis in external process;
Enable navigation to decompiled sources;
Using directives;
Place system directives first when sorting usings;
Separate using directive groups;
Suggest usings for types in reference assemblies;
Suggest usings for types in NuGet packages;
Highlighting;
Highlight references to symbol under cursor;
Highlight related keywords under cursor;
Outlining;
Enter outlining mode when files open;
Show procedure line separators;
Show outlining for declaration level constructs;
Show outlining for code level constructs;
Show outlining for comments and preprocessor regions;
Collapse regions when collapsing to definitions;
Fading;
Fade out unused usings;
Fade out unreachable code;
Block Structure Guides;
Show guides for declaration level constructs;
Show guides for code level constructs;
Editor Help;
Generate XML documentation comments for ///;
Insert * at the start of new lines when writing /* */ comments;
Show preview for rename tracking;
Split string literals on Enter;
Report invalid placeholders in string.Format calls;
Extract Method;
Don't put ref or out on custom struct;
Implement Interface or Abstract Class;
When inserting properties, events and methods, place them;
with other members of the same kind;
at the end;
When generating property;
prefer throwing properties;
prefer auto properties;
regex;
regular expression;
Use enhanced colors;</source>
        <target state="translated">Mostra diagnostica per file chiusi;
Colora espressione regolare; 
Evidenzia componenti correlati sotto il cursore; 
Segnala espressioni regolari non valide;
Abilita analisi della soluzione completa;
Esegui analisi delle funzionalità dell'editor in processo esterno;
Abilita spostamento a origini decompilate;
Direttive using;
Inserisci prima le direttive System durante l'ordinamento delle direttive using;
Separa gruppi di direttive using;
Suggerisci le direttive using per i tipi in assembly di riferimento;
Suggerisci le direttive using per i tipi in pacchetti NuGet;
Evidenziazione;
Evidenzia riferimenti a simbolo sotto il cursore;
Evidenzia parole chiave correlate sotto il cursore;
Struttura;
Attiva modalità struttura all'apertura del file;
Mostra separatori di riga routine;
Mostra la struttura per i costrutti a livello di dichiarazione;
Mostra la struttura per i costrutti a livello di codice;
Mostra la struttura per i commenti e le aree del preprocessore;
Comprimi regions durante la compressione delle definizioni;
Dissolvenza;
Applica dissolvenza a direttive using non usate;
Applica dissolvenza a codice non eseguibile;
Guide per strutture a blocchi;
Mostra le guide per i costrutti a livello di dichiarazione;
Mostra le guide per i costrutti a livello di codice;
Guida Editor;
Genera commenti relativi alla documentazione XML per ///;
Inserisci * all'inizio di nuove righe quando si scrivono commenti /* */;
Mostra anteprima per verifica ridenominazione,
Dividi valori letterali stringa dopo INVIO;
Segnala segnaposto non validi in chiamate string.Format;
Estrai metodo;
Non inserire ref o out in struct personalizzato;
Implementa interfaccia o classe astratta;
Posiziona proprietà, eventi e metodi inseriti;
con altri membri dello stesso tipo;
al termine;
Durante la generazione della proprietà;
preferisci proprietà generate;
preferisci proprietà automatiche;
<<<<<<< HEAD
=======
regex;
espressione regolare;
>>>>>>> 9de7366b
Usa colori migliorati;</target>
        <note>C# Advanced options page keywords</note>
      </trans-unit>
      <trans-unit id="307">
        <source>Automatically format when typing;
Automatically format statement on semicolon ;
Automatically format block on end brace;
Automatically format on return;
Automatically format on paste;</source>
        <target state="translated">Formatta automaticamente durante la digitazione;
Formatta automaticamente istruzione dopo punto e virgola;
Formatta automaticamente blocco dopo parentesi graffa finale;
Formatta automaticamente dopo INVIO;
Formatta automaticamente dopo operazione Incolla;</target>
        <note>C# Formatting &gt; General options page keywords</note>
      </trans-unit>
      <trans-unit id="308">
        <source>Indent block contents; 
indent open and close braces; 
indent case contents; 
indent case contents (when block); 
indent case labels; 
label indentation; 
place goto labels in leftmost column; 
indent labels normally; 
place goto labels one indent less than current;</source>
        <target state="translated">Imposta rientro per contenuto del blocco; 
imposta rientro per parentesi graffe di apertura e chiusura; 
imposta rientro per contenuto case; 
imposta rientro per contenuto case (quando è un blocco); 
imposta rientro per etichette case; 
imposta rientro per etichetta; 
inserisci etichette goto nella colonna più a sinistra; 
imposta rientro per etichette normalmente; 
inserisci etichette goto con un livello di rientro inferiore al corrente;</target>
        <note>C# Formatting &gt; Indentation options page keywords</note>
      </trans-unit>
      <trans-unit id="309">
        <source>New line formatting option for braces;New line formatting options for keywords;New line options for braces;
Place open brace on new line for types;
Place open brace on new line for methods and local functions;
Place open brace on new line for properties, indexers, and events;
Place open brace on new line for property, indexer, and event accessors;
Place open brace on new line for anonymous methods;
Place open brace on new line for control blocks;
Place open brace on new line for anonymous types;
Place open brace on new line for object, collection and array initializers;
New line options for keywords;
Place else on new line;
Place catch on new line;
Place finally on new line;
New line options for expression;
Place members in object initializers on new line;
Place members in anonymous types on new line;
Place query expression clauses on new line;</source>
        <target state="translated">Opzione relativa alla nuova riga per parentesi graffe;Opzioni relative alla formattazione nuova riga per parole chiave;Opzioni di nuova riga per parentesi graffe;
Inserisci parentesi graffa di apertura in una nuova riga per i tipi;
Inserisci parentesi graffa di apertura in una nuova riga per metodi e funzioni locali;
Inserisci parentesi graffa di apertura in una nuova riga per proprietà, indicizzatori ed eventi;
Inserisci parentesi graffa di apertura in una nuova riga per funzioni di accesso a proprietà, indicizzatori ed eventi;
Inserisci parentesi graffa di apertura in una nuova riga per i metodi anonimi;
Inserisci parentesi graffa di apertura in una nuova riga per i blocchi di controllo;
Inserisci parentesi graffa di apertura in una nuova riga per i tipi anonimi;
Inserisci parentesi graffa di apertura in una nuova riga per inizializzatori di oggetto, raccolta e matrice;
Opzioni di nuova riga per parole chiave;
Inserisci "else" in una nuova riga;
Inserisci "catch" in una nuova riga;
Inserisci "finally" in una nuova riga;
Opzioni di nuova riga per espressioni;
Inserisci membri di inizializzatori di oggetto in una nuova riga;
Inserisci membri di tipi anonimi in una nuova riga;
Inserisci clausole di espressione di query in una nuova riga;</target>
        <note>C# Formatting &gt; New Lines options page keywords</note>
      </trans-unit>
      <trans-unit id="310">
        <source>Set spacing for method declarations;
Insert space between method name and its opening parenthesis;
Insert space within parameter list parentheses;
Insert space within empty parameter list parentheses;
Set spacing for method calls;
Insert space within argument list parentheses;
Insert space within empty argument list parentheses;
Set other spacing options;
Insert space after keywords in control flow statements;
Insert space within parentheses of expressions;
Insert space within parentheses of type casts;
Insert spaces within parentheses of control flow statements;
Insert space after cast;
Ignore spaces in declaration statements;
Set spacing for brackets;
Insert space before open square bracket;
Insert space within empty square brackets;
Insert spaces within square brackets;
Set spacing for delimiters;
Insert space after colon for base or interface in type declaration;
Insert space after comma;
Insert space after dot;
Insert space after semicolon in for statement;
Insert space before colon for base or interface in type declaration;
Insert space before comma;
Insert space before dot;
Insert space before semicolon in for statement;
Set spacing for operators;
Ignore spaces around binary operators;
Remove spaces before and after binary operators;
Insert space before and after binary operators;</source>
        <target state="translated">Imposta spaziatura per le dichiarazioni di metodi;
Inserisci spazio tra il nome del metodo e la parentesi di apertura corrispondente;
Inserisci spazio tra le parentesi dell'elenco di parametri;
Inserisci spazio tra le parentesi dell'elenco di parametri vuoto;
Imposta spaziatura per le chiamate ai metodi,
Inserisci spazio tra le parentesi dell'elenco di argomenti;
Inserisci spazio tra le parentesi dell'elenco di argomenti vuoto;
Imposta altre opzioni di spaziatura;
Inserisci spazio dopo le parole chiave nelle istruzioni del flusso di controllo;
Inserisci spazio tra le parentesi delle espressioni;
Inserisci spazio tra le parentesi dei cast di tipo;
Inserisci spazio tra le parentesi delle istruzioni del flusso di controllo;
Inserisci spazio dopo il cast;
Ignora spazi nelle istruzioni di dichiarazione;
Imposta spaziatura per le parentesi quadre;
Inserisci spazio prima della parentesi quadra di apertura;
Inserisci spazio tra parentesi quadre vuote;
Inserisci spazi tra parentesi quadre;
Imposta spaziatura per delimitatori;
Inserisci spazio dopo i due punti per base o interfaccia nella dichiarazione di tipo;
Inserisci spazio dopo la virgola;
Inserisci spazio dopo il punto;
Inserisci spazio dopo il punto e virgola nell'istruzione for;
Inserisci spazio prima dei due punti per base o interfaccia nella dichiarazione di tipo;
Inserisci spazio prima della virgola;
Inserisci spazio prima del punto;
Inserisci spazio prima del punto e virgola nell'istruzione for;
Imposta spaziatura per gli operatori;
Ignora spazi prima e dopo gli operatori binari;
Rimuovi spazi prima e dopo gli operatori binari;
Inserisci spazio prima e dopo gli operatori binari;</target>
        <note>C# Formatting &gt; Spacing options page keywords</note>
      </trans-unit>
      <trans-unit id="311">
        <source>Change formatting options for wrapping;leave block on single line;leave statements and member declarations on the same line</source>
        <target state="translated">Modifica opzioni di formattazione per wrapping;Lascia blocco su una sola riga;Lascia istruzioni e dichiarazioni di membri sulla stessa riga</target>
        <note>C# Formatting &gt; Wrapping options page keywords</note>
      </trans-unit>
      <trans-unit id="312">
        <source>Change completion list settings;Pre-select most recently used member; Completion Lists;
Show completion list after a character is typed;
Show completion list after a character is deleted;
Highlight matching portions of completion list items;
Show completion item filters;
Snippets behavior;
Never include snippets;
Always include snippets;
Include snippets when ?-Tab is typed after an identifier;
Enter key behavior;
Never add new line on enter;
Only add new line on enter after end of fully typed word;
Always add new line on enter;
Show name suggestions;</source>
        <target state="translated">Modifica impostazioni di completamento elenco;Preseleziona membri usati più di recente elenco di completamento;Elenchi di completamento;
Mostra elenco di completamento dopo la digitazione di un carattere;
Mostra elenco di completamento dopo l'eliminazione di un carattere;
Evidenzia le parti corrispondenti di voci dell'elenco di completamento;
Mostra i filtri per le voci di completamento;
Comportamento dei frammenti;
Non includere mai i frammenti;
Includi sempre i frammenti;
Includi i frammenti quando si digita ?+TAB dopo un identificatore;
Comportamento del tasto INVIO;
Non aggiungere mai una nuova riga dopo INVIO;
Aggiungi una nuova riga dopo INVIO alla fine della parola digitata;
Aggiungi sempre una nuova riga dopo INVIO;
Mostra suggerimenti per nomi;</target>
        <note>C# IntelliSense options page keywords</note>
      </trans-unit>
      <trans-unit id="107">
        <source>Formatting</source>
        <target state="translated">Formattazione</target>
        <note>"Formatting" category node under Tools &gt; Options, Text Editor, C#, Code Style (no corresponding keywords)</note>
      </trans-unit>
      <trans-unit id="108">
        <source>General</source>
        <target state="translated">Generale</target>
        <note>"General" node under Tools &gt; Options, Text Editor, C# (used for Code Style and Formatting)</note>
      </trans-unit>
      <trans-unit id="109">
        <source>Indentation</source>
        <target state="translated">Rientro</target>
        <note>"Indentation" node under Tools &gt; Options, Text Editor, C#, Formatting.</note>
      </trans-unit>
      <trans-unit id="110">
        <source>Wrapping</source>
        <target state="translated">Ritorno a capo</target>
        <note />
      </trans-unit>
      <trans-unit id="111">
        <source>New Lines</source>
        <target state="translated">Nuove righe</target>
        <note />
      </trans-unit>
      <trans-unit id="112">
        <source>Spacing</source>
        <target state="translated">Spaziatura</target>
        <note />
      </trans-unit>
      <trans-unit id="2358">
        <source>CSharp Editor</source>
        <target state="translated">Editor CSharp</target>
        <note />
      </trans-unit>
      <trans-unit id="2359">
        <source>CSharp Editor with Encoding</source>
        <target state="translated">Editor CSharp con codifica</target>
        <note />
      </trans-unit>
      <trans-unit id="113">
        <source>Microsoft Visual C#</source>
        <target state="translated">Microsoft Visual C#</target>
        <note>Used for String in Tools &gt; Options, Text Editor, File Extensions</note>
      </trans-unit>
      <trans-unit id="114">
        <source>Code Style</source>
        <target state="translated">Stile codice</target>
        <note>"Code Style" category node under Tools &gt; Options, Text Editor, C# (no corresponding keywords)</note>
      </trans-unit>
      <trans-unit id="313">
        <source>Style;Qualify;This;Code Style;var;member access;locals;parameters;var preferences;predefined type;framework type;built-in types;when variable type is apparent;elsewhere;qualify field access;qualify property access; qualify method access;qualify event access;</source>
        <target state="translated">Stile;Qualifica;This;Stile codice;var;accesso ai membri;variabili locali;parametri;preferenze var;tipo predefinito;tipo di framework;tipi predefiniti;quando il tipo della variabile è apparente;altrove;qualifica l'accesso ai campi;qualifica l'accesso alle proprietà; qualifica l'accesso ai metodi;qualifica l'accesso agli eventi;</target>
        <note>C# Code Style options page keywords</note>
      </trans-unit>
      <trans-unit id="115">
        <source>Naming</source>
        <target state="translated">Denominazione</target>
        <note />
      </trans-unit>
      <trans-unit id="314">
        <source>Naming Style;Name Styles;Naming Rule;Naming Conventions</source>
        <target state="translated">Stile di denominazione;Stili nomi;Regola di denominazione;Convenzioni di denominazione</target>
        <note>C# Naming Style options page keywords</note>
      </trans-unit>
      <trans-unit id="116">
        <source>C# Tools</source>
        <target state="translated">Strumenti C#</target>
        <note>Help &gt; About</note>
      </trans-unit>
      <trans-unit id="117">
        <source>C# components used in the IDE. Depending on your project type and settings, a different version of the compiler may be used.</source>
        <target state="translated">Componenti di C# usati nell'IDE. A seconda del tipo e delle impostazioni del processo, è possibile che venga usata una versione diversa del compilatore.</target>
        <note>Help &gt; About</note>
      </trans-unit>
      <trans-unit id="An_empty_CSharp_script_file">
        <source>An empty C# script file.</source>
        <target state="translated">File di script C# vuoto.</target>
        <note />
      </trans-unit>
      <trans-unit id="Visual_CSharp_Script">
        <source>Visual C# Script</source>
        <target state="translated">Script Visual C#</target>
        <note />
      </trans-unit>
    </body>
  </file>
</xliff><|MERGE_RESOLUTION|>--- conflicted
+++ resolved
@@ -122,11 +122,8 @@
 Durante la generazione della proprietà;
 preferisci proprietà generate;
 preferisci proprietà automatiche;
-<<<<<<< HEAD
-=======
 regex;
 espressione regolare;
->>>>>>> 9de7366b
 Usa colori migliorati;</target>
         <note>C# Advanced options page keywords</note>
       </trans-unit>
