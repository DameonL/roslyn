﻿<?xml version="1.0" encoding="utf-8"?>
<root>
  <!-- 
    Microsoft ResX Schema 
    
    Version 2.0
    
    The primary goals of this format is to allow a simple XML format 
    that is mostly human readable. The generation and parsing of the 
    various data types are done through the TypeConverter classes 
    associated with the data types.
    
    Example:
    
    ... ado.net/XML headers & schema ...
    <resheader name="resmimetype">text/microsoft-resx</resheader>
    <resheader name="version">2.0</resheader>
    <resheader name="reader">System.Resources.ResXResourceReader, System.Windows.Forms, ...</resheader>
    <resheader name="writer">System.Resources.ResXResourceWriter, System.Windows.Forms, ...</resheader>
    <data name="Name1"><value>this is my long string</value><comment>this is a comment</comment></data>
    <data name="Color1" type="System.Drawing.Color, System.Drawing">Blue</data>
    <data name="Bitmap1" mimetype="application/x-microsoft.net.object.binary.base64">
        <value>[base64 mime encoded serialized .NET Framework object]</value>
    </data>
    <data name="Icon1" type="System.Drawing.Icon, System.Drawing" mimetype="application/x-microsoft.net.object.bytearray.base64">
        <value>[base64 mime encoded string representing a byte array form of the .NET Framework object]</value>
        <comment>This is a comment</comment>
    </data>
                
    There are any number of "resheader" rows that contain simple 
    name/value pairs.
    
    Each data row contains a name, and value. The row also contains a 
    type or mimetype. Type corresponds to a .NET class that support 
    text/value conversion through the TypeConverter architecture. 
    Classes that don't support this are serialized and stored with the 
    mimetype set.
    
    The mimetype is used for serialized objects, and tells the 
    ResXResourceReader how to depersist the object. This is currently not 
    extensible. For a given mimetype the value must be set accordingly:
    
    Note - application/x-microsoft.net.object.binary.base64 is the format 
    that the ResXResourceWriter will generate, however the reader can 
    read any of the formats listed below.
    
    mimetype: application/x-microsoft.net.object.binary.base64
    value   : The object must be serialized with 
            : System.Runtime.Serialization.Formatters.Binary.BinaryFormatter
            : and then encoded with base64 encoding.
    
    mimetype: application/x-microsoft.net.object.soap.base64
    value   : The object must be serialized with 
            : System.Runtime.Serialization.Formatters.Soap.SoapFormatter
            : and then encoded with base64 encoding.

    mimetype: application/x-microsoft.net.object.bytearray.base64
    value   : The object must be serialized into a byte array 
            : using a System.ComponentModel.TypeConverter
            : and then encoded with base64 encoding.
    -->
  <xsd:schema id="root" xmlns="" xmlns:xsd="http://www.w3.org/2001/XMLSchema" xmlns:msdata="urn:schemas-microsoft-com:xml-msdata">
    <xsd:import namespace="http://www.w3.org/XML/1998/namespace" />
    <xsd:element name="root" msdata:IsDataSet="true">
      <xsd:complexType>
        <xsd:choice maxOccurs="unbounded">
          <xsd:element name="metadata">
            <xsd:complexType>
              <xsd:sequence>
                <xsd:element name="value" type="xsd:string" minOccurs="0" />
              </xsd:sequence>
              <xsd:attribute name="name" use="required" type="xsd:string" />
              <xsd:attribute name="type" type="xsd:string" />
              <xsd:attribute name="mimetype" type="xsd:string" />
              <xsd:attribute ref="xml:space" />
            </xsd:complexType>
          </xsd:element>
          <xsd:element name="assembly">
            <xsd:complexType>
              <xsd:attribute name="alias" type="xsd:string" />
              <xsd:attribute name="name" type="xsd:string" />
            </xsd:complexType>
          </xsd:element>
          <xsd:element name="data">
            <xsd:complexType>
              <xsd:sequence>
                <xsd:element name="value" type="xsd:string" minOccurs="0" msdata:Ordinal="1" />
                <xsd:element name="comment" type="xsd:string" minOccurs="0" msdata:Ordinal="2" />
              </xsd:sequence>
              <xsd:attribute name="name" type="xsd:string" use="required" msdata:Ordinal="1" />
              <xsd:attribute name="type" type="xsd:string" msdata:Ordinal="3" />
              <xsd:attribute name="mimetype" type="xsd:string" msdata:Ordinal="4" />
              <xsd:attribute ref="xml:space" />
            </xsd:complexType>
          </xsd:element>
          <xsd:element name="resheader">
            <xsd:complexType>
              <xsd:sequence>
                <xsd:element name="value" type="xsd:string" minOccurs="0" msdata:Ordinal="1" />
              </xsd:sequence>
              <xsd:attribute name="name" type="xsd:string" use="required" />
            </xsd:complexType>
          </xsd:element>
        </xsd:choice>
      </xsd:complexType>
    </xsd:element>
  </xsd:schema>
  <resheader name="resmimetype">
    <value>text/microsoft-resx</value>
  </resheader>
  <resheader name="version">
    <value>2.0</value>
  </resheader>
  <resheader name="reader">
    <value>System.Resources.ResXResourceReader, System.Windows.Forms, Version=4.0.0.0, Culture=neutral, PublicKeyToken=b77a5c561934e089</value>
  </resheader>
  <resheader name="writer">
    <value>System.Resources.ResXResourceWriter, System.Windows.Forms, Version=4.0.0.0, Culture=neutral, PublicKeyToken=b77a5c561934e089</value>
  </resheader>
  <data name="CSharp" xml:space="preserve">
    <value>C#</value>
  </data>
  <data name="Surround_With" xml:space="preserve">
    <value>Surround With</value>
  </data>
  <data name="Insert_Snippet" xml:space="preserve">
    <value>Insert Snippet</value>
  </data>
  <data name="Automatically_format_block_on_close_brace" xml:space="preserve">
    <value>Automatically format _block on }</value>
  </data>
  <data name="Automatically_format_on_paste" xml:space="preserve">
    <value>Automatically format on _paste</value>
  </data>
  <data name="Automatically_format_statement_on_semicolon" xml:space="preserve">
    <value>Automatically format _statement on ;</value>
  </data>
  <data name="Place_members_in_anonymous_types_on_new_line" xml:space="preserve">
    <value>Place members in anonymous types on new line</value>
  </data>
  <data name="Leave_block_on_single_line" xml:space="preserve">
    <value>Leave block on single line</value>
  </data>
  <data name="Place_catch_on_new_line" xml:space="preserve">
    <value>Place "catch" on new line</value>
  </data>
  <data name="Place_else_on_new_line" xml:space="preserve">
    <value>Place "else" on new line</value>
  </data>
  <data name="Indent_block_contents" xml:space="preserve">
    <value>Indent block contents</value>
  </data>
  <data name="Indent_open_and_close_braces" xml:space="preserve">
    <value>Indent open and close braces</value>
  </data>
  <data name="Indent_case_contents" xml:space="preserve">
    <value>Indent case contents</value>
  </data>
  <data name="Indent_case_labels" xml:space="preserve">
    <value>Indent case labels</value>
  </data>
  <data name="Place_finally_on_new_line" xml:space="preserve">
    <value>Place "finally" on new line</value>
  </data>
  <data name="Place_goto_labels_in_leftmost_column" xml:space="preserve">
    <value>Place goto labels in leftmost column</value>
  </data>
  <data name="Indent_labels_normally" xml:space="preserve">
    <value>Indent labels normally</value>
  </data>
  <data name="Place_goto_labels_one_indent_less_than_current" xml:space="preserve">
    <value>Place goto labels one indent less than current</value>
  </data>
  <data name="Label_Indentation" xml:space="preserve">
    <value>Label Indentation</value>
  </data>
  <data name="Place_members_in_object_initializers_on_new_line" xml:space="preserve">
    <value>Place members in object initializers on new line</value>
  </data>
  <data name="Place_open_brace_on_new_line_for_anonymous_methods" xml:space="preserve">
    <value>Place open brace on new line for anonymous methods</value>
  </data>
  <data name="Place_open_brace_on_new_line_for_anonymous_types" xml:space="preserve">
    <value>Place open brace on new line for anonymous types</value>
  </data>
  <data name="Place_open_brace_on_new_line_for_control_blocks" xml:space="preserve">
    <value>Place open brace on new line for control blocks</value>
  </data>
  <data name="Place_open_brace_on_new_line_for_lambda_expression" xml:space="preserve">
    <value>Place open brace on new line for lambda expression</value>
  </data>
  <data name="Place_open_brace_on_new_line_for_methods_local_functions" xml:space="preserve">
    <value>Place open brace on new line for methods and local functions</value>
  </data>
  <data name="Place_open_brace_on_new_line_for_object_collection_and_array_initializers" xml:space="preserve">
    <value>Place open brace on new line for object, collection and array initializers</value>
  </data>
  <data name="Place_open_brace_on_new_line_for_types" xml:space="preserve">
    <value>Place open brace on new line for types</value>
  </data>
  <data name="Place_query_expression_clauses_on_new_line" xml:space="preserve">
    <value>Place query expression clauses on new line</value>
  </data>
  <data name="Leave_statements_and_member_declarations_on_the_same_line" xml:space="preserve">
    <value>Leave statements and member declarations on the same line</value>
  </data>
  <data name="Insert_space_before_and_after_binary_operators" xml:space="preserve">
    <value>Insert space before and after binary operators</value>
  </data>
  <data name="Ignore_spaces_around_binary_operators" xml:space="preserve">
    <value>Ignore spaces around binary operators</value>
  </data>
  <data name="Remove_spaces_before_and_after_binary_operators" xml:space="preserve">
    <value>Remove spaces before and after binary operators</value>
  </data>
  <data name="Insert_space_after_colon_for_base_or_interface_in_type_declaration" xml:space="preserve">
    <value>Insert space after colon for base or interface in type declaration</value>
  </data>
  <data name="Insert_space_after_comma" xml:space="preserve">
    <value>Insert space after comma</value>
  </data>
  <data name="Insert_space_after_dot" xml:space="preserve">
    <value>Insert space after dot</value>
  </data>
  <data name="Insert_space_after_semicolon_in_for_statement" xml:space="preserve">
    <value>Insert space after semicolon in "for" statement</value>
  </data>
  <data name="Insert_space_before_colon_for_base_or_interface_in_type_declaration" xml:space="preserve">
    <value>Insert space before colon for base or interface in type declaration</value>
  </data>
  <data name="Insert_space_before_comma" xml:space="preserve">
    <value>Insert space before comma</value>
  </data>
  <data name="Insert_space_before_dot" xml:space="preserve">
    <value>Insert space before dot</value>
  </data>
  <data name="Insert_space_before_semicolon_in_for_statement" xml:space="preserve">
    <value>Insert space before semicolon in "for" statement</value>
  </data>
  <data name="Insert_space_within_argument_list_parentheses" xml:space="preserve">
    <value>Insert space within argument list parentheses</value>
  </data>
  <data name="Insert_space_within_empty_argument_list_parentheses" xml:space="preserve">
    <value>Insert space within empty argument list parentheses</value>
  </data>
  <data name="Insert_space_between_method_name_and_its_opening_parenthesis1" xml:space="preserve">
    <value>Insert space between method name and its opening parenthesis</value>
  </data>
  <data name="Insert_space_within_empty_parameter_list_parentheses" xml:space="preserve">
    <value>Insert space within empty parameter list parentheses</value>
  </data>
  <data name="Insert_space_between_method_name_and_its_opening_parenthesis2" xml:space="preserve">
    <value>Insert space between method name and its opening parenthesis</value>
  </data>
  <data name="Insert_space_within_parameter_list_parentheses" xml:space="preserve">
    <value>Insert space within parameter list parentheses</value>
  </data>
  <data name="Insert_space_after_keywords_in_control_flow_statements" xml:space="preserve">
    <value>Insert space after keywords in control flow statements</value>
  </data>
  <data name="Insert_space_within_parentheses_of_expressions" xml:space="preserve">
    <value>Insert space within parentheses of expressions</value>
  </data>
  <data name="Insert_space_after_cast" xml:space="preserve">
    <value>Insert space after cast</value>
  </data>
  <data name="Insert_spaces_within_parentheses_of_control_flow_statements" xml:space="preserve">
    <value>Insert spaces within parentheses of control flow statements</value>
  </data>
  <data name="Insert_space_within_parentheses_of_type_casts" xml:space="preserve">
    <value>Insert space within parentheses of type casts</value>
  </data>
  <data name="Ignore_spaces_in_declaration_statements" xml:space="preserve">
    <value>Ignore spaces in declaration statements</value>
  </data>
  <data name="Set_other_spacing_options" xml:space="preserve">
    <value>Set other spacing options</value>
  </data>
  <data name="Set_spacing_for_brackets" xml:space="preserve">
    <value>Set spacing for brackets</value>
  </data>
  <data name="Set_spacing_for_delimiters" xml:space="preserve">
    <value>Set spacing for delimiters</value>
  </data>
  <data name="Set_spacing_for_method_calls" xml:space="preserve">
    <value>Set spacing for method calls</value>
  </data>
  <data name="Set_spacing_for_method_declarations" xml:space="preserve">
    <value>Set spacing for method declarations</value>
  </data>
  <data name="Set_spacing_for_operators" xml:space="preserve">
    <value>Set spacing for operators</value>
  </data>
  <data name="Insert_spaces_within_square_brackets" xml:space="preserve">
    <value>Insert spaces within square brackets</value>
  </data>
  <data name="Insert_space_before_open_square_bracket" xml:space="preserve">
    <value>Insert space before open square bracket</value>
  </data>
  <data name="Insert_space_within_empty_square_brackets" xml:space="preserve">
    <value>Insert space within empty square brackets</value>
  </data>
  <data name="New_line_options_for_braces" xml:space="preserve">
    <value>New line options for braces</value>
  </data>
  <data name="New_line_options_for_expressions" xml:space="preserve">
    <value>New line options for expressions</value>
  </data>
  <data name="New_line_options_for_keywords" xml:space="preserve">
    <value>New line options for keywords</value>
  </data>
  <data name="Use_var_when_generating_locals" xml:space="preserve">
    <value>Use 'var' when generating locals</value>
  </data>
  <data name="Move_local_declaration_to_the_extracted_method_if_it_is_not_used_elsewhere" xml:space="preserve">
    <value>_Move local declaration to the extracted method if it is not used elsewhere</value>
  </data>
  <data name="Show_procedure_line_separators" xml:space="preserve">
    <value>_Show procedure line separators</value>
  </data>
  <data name="Don_t_put_ref_or_out_on_custom_struct" xml:space="preserve">
    <value>_Don't put ref or out on custom struct</value>
  </data>
  <data name="Editor_Help" xml:space="preserve">
    <value>Editor Help</value>
  </data>
  <data name="Highlight_related_keywords_under_cursor" xml:space="preserve">
    <value>Highlight related _keywords under cursor</value>
  </data>
  <data name="Highlight_references_to_symbol_under_cursor" xml:space="preserve">
    <value>_Highlight references to symbol under cursor</value>
  </data>
  <data name="Enter_outlining_mode_when_files_open" xml:space="preserve">
    <value>Enter _outlining mode when files open</value>
  </data>
  <data name="Extract_Method" xml:space="preserve">
    <value>Extract Method</value>
  </data>
  <data name="Generate_XML_documentation_comments_for" xml:space="preserve">
    <value>_Generate XML documentation comments for ///</value>
  </data>
  <data name="Highlighting" xml:space="preserve">
    <value>Highlighting</value>
  </data>
  <data name="Insert_at_the_start_of_new_lines_when_writing_comments" xml:space="preserve">
    <value>_Insert * at the start of new lines when writing /* */ comments</value>
  </data>
  <data name="Optimize_for_solution_size" xml:space="preserve">
    <value>Optimize for solution size</value>
  </data>
  <data name="Large" xml:space="preserve">
    <value>Large</value>
  </data>
  <data name="Regular" xml:space="preserve">
    <value>Regular</value>
  </data>
  <data name="Small" xml:space="preserve">
    <value>Small</value>
  </data>
  <data name="Using_Directives" xml:space="preserve">
    <value>Using Directives</value>
  </data>
  <data name="Performance" xml:space="preserve">
    <value>Performance</value>
  </data>
  <data name="Place_System_directives_first_when_sorting_usings" xml:space="preserve">
    <value>_Place 'System' directives first when sorting usings</value>
  </data>
  <data name="Show_completion_list_after_a_character_is_typed" xml:space="preserve">
    <value>_Show completion list after a character is typed</value>
  </data>
  <data name="Place_keywords_in_completion_lists" xml:space="preserve">
    <value>Place _keywords in completion lists</value>
  </data>
  <data name="Place_code_snippets_in_completion_lists" xml:space="preserve">
    <value>Place _code snippets in completion lists</value>
  </data>
  <data name="Completion_Lists" xml:space="preserve">
    <value>Completion Lists</value>
  </data>
  <data name="Selection_In_Completion_List" xml:space="preserve">
    <value>Selection In Completion List</value>
  </data>
  <data name="Show_preview_for_rename_tracking" xml:space="preserve">
    <value>Show preview for rename _tracking</value>
  </data>
  <data name="Place_open_brace_on_new_line_for_property_indexer_and_event_accessors" xml:space="preserve">
    <value>Place open brace on new line for property, indexer, and event accessors</value>
  </data>
  <data name="Place_open_brace_on_new_line_for_properties_indexers_and_events" xml:space="preserve">
    <value>Place open brace on new line for properties, indexers, and events</value>
  </data>
  <data name="Suggest_usings_for_types_in_reference_assemblies" xml:space="preserve">
    <value>Suggest usings for types in _reference assemblies</value>
  </data>
  <data name="Suggest_usings_for_types_in_NuGet_packages" xml:space="preserve">
    <value>Suggest usings for types in _NuGet packages</value>
  </data>
  <data name="Type_Inference_preferences_colon" xml:space="preserve">
    <value>Type Inference preferences:</value>
  </data>
  <data name="For_built_in_types" xml:space="preserve">
    <value>For built-in types</value>
  </data>
  <data name="Elsewhere" xml:space="preserve">
    <value>Elsewhere</value>
  </data>
  <data name="When_variable_type_is_apparent" xml:space="preserve">
    <value>When variable type is apparent</value>
  </data>
  <data name="Qualify_event_access_with_this" xml:space="preserve">
    <value>Qualify event access with 'this'</value>
  </data>
  <data name="Qualify_field_access_with_this" xml:space="preserve">
    <value>Qualify field access with 'this'</value>
  </data>
  <data name="Qualify_method_access_with_this" xml:space="preserve">
    <value>Qualify method access with 'this'</value>
  </data>
  <data name="Qualify_property_access_with_this" xml:space="preserve">
    <value>Qualify property access with 'this'</value>
  </data>
  <data name="Prefer_explicit_type" xml:space="preserve">
    <value>Prefer explicit type</value>
  </data>
  <data name="Prefer_this" xml:space="preserve">
    <value>Prefer 'this.'</value>
  </data>
  <data name="Prefer_var" xml:space="preserve">
    <value>Prefer 'var'</value>
  </data>
  <data name="this_preferences_colon" xml:space="preserve">
    <value>'this.' preferences:</value>
  </data>
  <data name="var_preferences_colon" xml:space="preserve">
    <value>'var' preferences:</value>
  </data>
  <data name="Do_not_prefer_this" xml:space="preserve">
    <value>Do not prefer 'this.'</value>
  </data>
  <data name="predefined_type_preferences_colon" xml:space="preserve">
    <value>predefined type preferences:</value>
  </data>
  <data name="Split_string_literals_on_enter" xml:space="preserve">
    <value>Split string literals on _enter</value>
  </data>
  <data name="Highlight_matching_portions_of_completion_list_items" xml:space="preserve">
    <value>_Highlight matching portions of completion list items</value>
  </data>
  <data name="Show_completion_item_filters" xml:space="preserve">
    <value>Show completion item _filters</value>
  </data>
  <data name="Enter_key_behavior_colon" xml:space="preserve">
    <value>Enter key behavior:</value>
  </data>
  <data name="Only_add_new_line_on_enter_after_end_of_fully_typed_word" xml:space="preserve">
    <value>_Only add new line on enter after end of fully typed word</value>
  </data>
  <data name="Always_add_new_line_on_enter" xml:space="preserve">
    <value>_Always add new line on enter</value>
  </data>
  <data name="Never_add_new_line_on_enter" xml:space="preserve">
    <value>_Never add new line on enter</value>
  </data>
  <data name="Always_include_snippets" xml:space="preserve">
    <value>Always include snippets</value>
  </data>
  <data name="Include_snippets_when_Tab_is_typed_after_an_identifier" xml:space="preserve">
    <value>Include snippets when ?-Tab is typed after an identifier</value>
  </data>
  <data name="Never_include_snippets" xml:space="preserve">
    <value>Never include snippets</value>
  </data>
  <data name="Snippets_behavior" xml:space="preserve">
    <value>Snippets behavior</value>
  </data>
  <data name="Show_completion_list_after_a_character_is_deleted" xml:space="preserve">
    <value>Show completion list after a character is _deleted</value>
  </data>
  <data name="null_checking_colon" xml:space="preserve">
    <value>'null' checking:</value>
  </data>
  <data name="Prefer_throw_expression" xml:space="preserve">
    <value>Prefer throw-expression</value>
  </data>
  <data name="Prefer_conditional_delegate_call" xml:space="preserve">
    <value>Prefer conditional delegate call</value>
  </data>
  <data name="Prefer_pattern_matching_over_is_with_cast_check" xml:space="preserve">
    <value>Prefer pattern matching over 'is' with 'cast' check</value>
  </data>
  <data name="Prefer_pattern_matching_over_as_with_null_check" xml:space="preserve">
    <value>Prefer pattern matching over 'as' with 'null' check</value>
  </data>
  <data name="Prefer_block_body" xml:space="preserve">
    <value>Prefer block body</value>
  </data>
  <data name="Prefer_expression_body" xml:space="preserve">
    <value>Prefer expression body</value>
  </data>
  <data name="Automatically_format_on_return" xml:space="preserve">
    <value>Automatically format on return</value>
  </data>
  <data name="Automatically_format_when_typing" xml:space="preserve">
    <value>Automatically format when typing</value>
  </data>
  <data name="Never" xml:space="preserve">
    <value>Never</value>
  </data>
  <data name="When_on_single_line" xml:space="preserve">
    <value>When on single line</value>
  </data>
  <data name="When_possible" xml:space="preserve">
    <value>When possible</value>
  </data>
  <data name="Indent_case_contents_when_block" xml:space="preserve">
    <value>Indent case contents (when block)</value>
  </data>
  <data name="Fade_out_unused_usings" xml:space="preserve">
    <value>Fade out unused usings</value>
  </data>
  <data name="Prefer_is_null_for_reference_equality_checks" xml:space="preserve">
    <value>Prefer 'is null' for reference equality checks</value>
    <comment>'is null' is a C# string and should not be localized.</comment>
  </data>
  <data name="Report_invalid_placeholders_in_string_dot_format_calls" xml:space="preserve">
    <value>Report invalid placeholders in 'string.Format' calls</value>
  </data>
  <data name="Separate_using_directive_groups" xml:space="preserve">
    <value>Separate using directive groups</value>
  </data>
  <data name="In_arithmetic_binary_operators" xml:space="preserve">
    <value>In arithmetic operators:  *   /   %   +   -   &lt;&lt;   &gt;&gt;   &amp;   ^   |</value>
  </data>
  <data name="In_other_binary_operators" xml:space="preserve">
    <value>In other binary operators:  &amp;&amp;   ||   ??</value>
  </data>
  <data name="Show_name_suggestions" xml:space="preserve">
    <value>Show name s_uggestions</value>
  </data>
  <data name="Generate_Event_Subscription" xml:space="preserve">
    <value>Generate Event Subscription</value>
  </data>
  <data name="Remove_unnecessary_usings" xml:space="preserve">
    <value>Remove unnecessary usings</value>
  </data>
  <data name="Sort_usings" xml:space="preserve">
    <value>Sort usings</value>
  </data>
  <data name="Format_document_settings" xml:space="preserve">
    <value>Format Document Settings (Experiment) </value>
  </data>
  <data name="Apply_all_csharp_formatting_rules_indentation_wrapping_spacing" xml:space="preserve">
    <value>Apply all C# formatting rules (indentation, wrapping, spacing)</value>
  </data>
  <data name="In_relational_binary_operators" xml:space="preserve">
    <value>In relational operators:  &lt;   &gt;   &lt;=   &gt;=   is   as   ==   !=</value>
  </data>
  <data name="Perform_additional_code_cleanup_during_formatting" xml:space="preserve">
    <value>Perform additional code cleanup during formatting</value>
  </data>
  <data name="CSharp_Coding_Conventions" xml:space="preserve">
    <value>C# Coding Conventions</value>
  </data>
  <data name="CSharp_Formatting_Rules" xml:space="preserve">
    <value>C# Formatting Rules</value>
  </data>
<<<<<<< HEAD
  <data name="Inside_namespace" xml:space="preserve">
    <value>Inside namespace</value>
    <comment>'namespace' is a C# keyword and should not be localized</comment>
  </data>
  <data name="Preserve" xml:space="preserve">
    <value>Preserve</value>
  </data>
  <data name="Outside_namespace" xml:space="preserve">
    <value>Outside namespace</value>
    <comment>'namespace' is a C# keyword and should not be localized</comment>
  </data>
  <data name="Using_directives_placement" xml:space="preserve">
    <value>Using directives placement</value>
    <comment>'using' is a C# keyword and should not be localized</comment>
  </data>
  <data name="using_preferences_colon" xml:space="preserve">
    <value>'using' preferences:</value>
    <comment>'using' is a C# keyword and should not be localized</comment>
=======
  <data name="Discard" xml:space="preserve">
    <value>Discard</value>
  </data>
  <data name="Unused_local" xml:space="preserve">
    <value>Unused local</value>
  </data>
  <data name="When_on_multiple_lines" xml:space="preserve">
    <value>When on multiple lines</value>
>>>>>>> 45aa7a2d
  </data>
</root><|MERGE_RESOLUTION|>--- conflicted
+++ resolved
@@ -565,7 +565,6 @@
   <data name="CSharp_Formatting_Rules" xml:space="preserve">
     <value>C# Formatting Rules</value>
   </data>
-<<<<<<< HEAD
   <data name="Inside_namespace" xml:space="preserve">
     <value>Inside namespace</value>
     <comment>'namespace' is a C# keyword and should not be localized</comment>
@@ -584,7 +583,7 @@
   <data name="using_preferences_colon" xml:space="preserve">
     <value>'using' preferences:</value>
     <comment>'using' is a C# keyword and should not be localized</comment>
-=======
+  </data>
   <data name="Discard" xml:space="preserve">
     <value>Discard</value>
   </data>
@@ -593,6 +592,5 @@
   </data>
   <data name="When_on_multiple_lines" xml:space="preserve">
     <value>When on multiple lines</value>
->>>>>>> 45aa7a2d
   </data>
 </root>