﻿// Copyright (c) Microsoft.  All Rights Reserved.  Licensed under the Apache License, Version 2.0.  See License.txt in the project root for license information.

using System;
using System.Collections.Generic;
using System.Collections.Immutable;
using System.Linq;
using System.Runtime.InteropServices;
using System.Threading;
using System.Threading.Tasks;
using Microsoft.CodeAnalysis;
using Microsoft.CodeAnalysis.Editor.Shared.Utilities;
using Microsoft.CodeAnalysis.Experiment;
using Microsoft.CodeAnalysis.Text;
using Microsoft.VisualStudio.ComponentModelHost;
using Microsoft.VisualStudio.Editor;
using Microsoft.VisualStudio.LanguageServices.Implementation.Venus;
using Microsoft.VisualStudio.Shell.Interop;
using Microsoft.VisualStudio.Text;
using Microsoft.VisualStudio.Text.Operations;
using Microsoft.VisualStudio.TextManager.Interop;
using Microsoft.VisualStudio.Utilities;
using Roslyn.Utilities;

namespace Microsoft.VisualStudio.LanguageServices.Implementation.ProjectSystem
{
    /// <summary>
    /// This service provides a central place where the workspace/project system layer may create
    /// Document objects that represent items from the project system. These IDocuments are useful
    /// in that they watch the running document table, tracking open/close events, and also file
    /// change events while the file is closed.
    /// </summary>
    internal sealed partial class DocumentProvider : ForegroundThreadAffinitizedObject
    {
        #region Immutable readonly fields/properties that can be accessed from foreground or background threads - do not need locking for access.
        private readonly object _gate = new object();
        private readonly uint _runningDocumentTableEventCookie;
        private readonly VisualStudioProjectTracker _projectTracker;
        private readonly IVsFileChangeEx _fileChangeService;
        private readonly IVsTextManager _textManager;
        private readonly IVsRunningDocumentTable4 _runningDocumentTable;
        private readonly IVsEditorAdaptersFactoryService _editorAdaptersFactoryService;
        private readonly IContentTypeRegistryService _contentTypeRegistryService;
        private readonly VisualStudioDocumentTrackingService _documentTrackingServiceOpt;
        #endregion

        #region Mutable fields accessed from foreground or background threads - need locking for access.
        /// <summary>
        /// The core data structure of this entire class.
        /// </summary>
        private readonly Dictionary<DocumentKey, IVisualStudioHostDocument> _documentMap = new Dictionary<DocumentKey, IVisualStudioHostDocument>();
        private readonly Dictionary<uint, List<DocumentKey>> _docCookiesToOpenDocumentKeys = new Dictionary<uint, List<DocumentKey>>();
        private readonly Dictionary<uint, ITextBuffer> _docCookiesToNonRoslynDocumentBuffers = new Dictionary<uint, ITextBuffer>();
        private readonly Dictionary<string, DocumentId> _documentIdHints = new Dictionary<string, DocumentId>(StringComparer.OrdinalIgnoreCase);
        private readonly Dictionary<DocumentId, TaskAndTokenSource> _pendingDocumentInitializationTasks = new Dictionary<DocumentId, TaskAndTokenSource>();
        #endregion

        /// <summary>
        /// Creates a document provider.
        /// </summary>
        /// <param name="serviceProvider">Service provider</param>
        /// <param name="documentTrackingService">An optional <see cref="VisualStudioDocumentTrackingService"/> to track active and visible documents.</param>
        public DocumentProvider(
            VisualStudioProjectTracker projectTracker,
            IServiceProvider serviceProvider,
            VisualStudioDocumentTrackingService documentTrackingService)
        {
            var componentModel = (IComponentModel)serviceProvider.GetService(typeof(SComponentModel));

            _projectTracker = projectTracker;
            this._documentTrackingServiceOpt = documentTrackingService;
            this._runningDocumentTable = (IVsRunningDocumentTable4)serviceProvider.GetService(typeof(SVsRunningDocumentTable));
            this._editorAdaptersFactoryService = componentModel.GetService<IVsEditorAdaptersFactoryService>();
            this._contentTypeRegistryService = componentModel.GetService<IContentTypeRegistryService>();
            _textManager = (IVsTextManager)serviceProvider.GetService(typeof(SVsTextManager));

            _fileChangeService = (IVsFileChangeEx)serviceProvider.GetService(typeof(SVsFileChangeEx));

            var shell = (IVsShell)serviceProvider.GetService(typeof(SVsShell));
            if (shell == null)
            {
                // This can happen only in tests, bail out.
                return;
            }

            var runningDocumentTableForEvents = (IVsRunningDocumentTable)_runningDocumentTable;
            Marshal.ThrowExceptionForHR(runningDocumentTableForEvents.AdviseRunningDocTableEvents(new RunningDocTableEventsSink(this), out _runningDocumentTableEventCookie));
        }

        [Obsolete("This overload is a compatibility shim for TypeScript; please do not use it.")]
        public IVisualStudioHostDocument TryGetDocumentForFile(
            AbstractProject hostProject,
            string filePath,
            SourceCodeKind sourceCodeKind,
            Func<ITextBuffer, bool> canUseTextBuffer,
            Func<uint, IReadOnlyList<string>> getFolderNames,
            EventHandler updatedOnDiskHandler = null,
            EventHandler<bool> openedHandler = null,
            EventHandler<bool> closingHandler = null)
        {
            var itemid = hostProject.Hierarchy.TryGetItemId(filePath);

            var folderNames = getFolderNames(itemid).AsImmutableOrEmpty();
            return TryGetDocumentForFile(
                hostProject,
                filePath,
                sourceCodeKind,
                canUseTextBuffer,
                folderNames,
                updatedOnDiskHandler,
                openedHandler,
                closingHandler);
        }

        public IVisualStudioHostDocument TryGetDocumentForFile(
            AbstractProject hostProject,
            string filePath,
            SourceCodeKind sourceCodeKind,
            Func<ITextBuffer, bool> canUseTextBuffer,
            Func<uint, IReadOnlyList<string>> getFolderNames,
            EventHandler updatedOnDiskHandler = null,
            EventHandler<bool> openedHandler = null,
            EventHandler<bool> closingHandler = null,
            IDocumentServiceFactory documentServiceFactory = null)
        {
            return TryGetDocumentForFile(
                hostProject,
                filePath,
                sourceTextContainer: null,
                sourceCodeKind,
                canUseTextBuffer,
                getFolderNames,
                updatedOnDiskHandler,
                openedHandler,
                closingHandler,
                documentServiceFactory);
        }

        /// <summary>
        /// Gets the <see cref="IVisualStudioHostDocument"/> for the file at the given filePath.
        /// If we are on the foreground thread and this document is already open in the editor,
        /// then we also attempt to associate the text buffer with it.
        /// Otherwise, if we are on a background thread, then this text buffer association will happen on a scheduled task
        /// whenever <see cref="NotifyDocumentRegisteredToProjectAndStartToRaiseEvents"/> is invoked for the returned document.
        /// </summary>
        public IVisualStudioHostDocument TryGetDocumentForFile(
            AbstractProject hostProject,
            string filePath,
            SourceTextContainer sourceTextContainer,
            SourceCodeKind sourceCodeKind,
            Func<ITextBuffer, bool> canUseTextBuffer,
<<<<<<< HEAD
            Func<uint, IReadOnlyList<string>> getFolderNames,
            EventHandler updatedHandler = null,
=======
            ImmutableArray<string> folderNames,
            EventHandler updatedOnDiskHandler = null,
>>>>>>> 87cbbac4
            EventHandler<bool> openedHandler = null,
            EventHandler<bool> closingHandler = null,
            IDocumentServiceFactory documentServiceFactory = null)
        {
            var documentKey = new DocumentKey(hostProject, filePath);
            IVisualStudioHostDocument document;

            lock (_gate)
            {
                if (_documentMap.TryGetValue(documentKey, out document))
                {
                    return document;
                }
            }

            ITextBuffer openTextBuffer = null;
            uint foundCookie = VSConstants.VSCOOKIE_NIL;

            if (IsForeground())
            {
                // If we are on the foreground thread and this document is already open in the editor we want to associate the text buffer with it.
                // Otherwise, we are on a background thread, and this text buffer association will happen on a scheduled task
                // whenever NotifyDocumentRegisteredToProjectAndStartToRaiseEvents is invoked for the returned document.
                // However, determining if a document is already open is a bit complicated. With the introduction
                // of the lazy tabs feature in Dev12, a document may be open (i.e. it has a tab in the shell) but not
                // actually initialized (no data has been loaded for it because its contents have not actually been
                // viewed or used). We only care about documents that are open AND initialized.
                // That means we can't call IVsRunningDocumentTable::FindAndLockDocument to find the document; if the
                // document is open but not initialized, the call will force initialization. This is bad for two
                // reasons:
                //   1.) It circumvents lazy tabs for any document that is part of a VB or C# project.
                //   2.) Initialization may cause a whole host of other code to run synchronously, such as taggers.
                // Instead, we check if the document is already initialized, and avoid asking for the doc data and
                // hierarchy if it is not.
                if (_runningDocumentTable.TryGetCookieForInitializedDocument(documentKey.Moniker, out foundCookie))
                {
                    object foundDocData = _runningDocumentTable.GetDocumentData(foundCookie);
                    openTextBuffer = TryGetTextBufferFromDocData(foundDocData);
                    if (openTextBuffer == null)
                    {
                        // We're open but not open as a normal text buffer. This can happen if the
                        // project system (say in ASP.NET cases) is telling us to add a file which
                        // actually isn't a normal text file at all.
                        return null;
                    }

                    if (!canUseTextBuffer(openTextBuffer))
                    {
                        return null;
                    }
                }
            }

            lock (_gate)
            {
                // If this is being added through a public call to Workspace.AddDocument (say, ApplyChanges) then we might
                // already have a document ID that we should be using here.
                _documentIdHints.TryGetValue(filePath, out var id);

<<<<<<< HEAD
                if (documentServiceFactory == null)
                {
                    document = new StandardTextDocument(
                        this,
                        hostProject,
                        documentKey,
                        getFolderNames,
                        sourceCodeKind,
                        _fileChangeService,
                        openTextBuffer,
                        id,
                        updatedHandler,
                        openedHandler,
                        closingHandler);
                }
                else
                {
                    // documentServiceFactory probably should be just an general abstraction that standardTextDocument accepts
                    // along the line, we probabl merge ContainedDocument (open file for razor/venus) and SimplexContainedDocument (closed file for razor/venus) 
                    // and StandardTextDocument and behavior difference is centralized in the abstraction (DocumentServiceFactory) not the concrete type
                    // (changing architecture to Strategy pattern from (kind of) abstract factory pattern we use now)
                    //
                    // but again, for now, to not touch other parts and needs to think about its impliciation. I simply do bad and simpler thing here. which
                    // is just add branch :)
                    document = new SimpleContainedDocument(
                        this,
                        hostProject,
                        documentKey,
                        getFolderNames,
                        sourceTextContainer,
                        sourceCodeKind,
                        id,
                        updatedHandler,
                        documentServiceFactory);
                }
=======
                document = new StandardTextDocument(
                    this,
                    hostProject,
                    documentKey,
                    folderNames,
                    sourceCodeKind,
                    _fileChangeService,
                    openTextBuffer,
                    id,
                    updatedOnDiskHandler,
                    openedHandler,
                    closingHandler);
>>>>>>> 87cbbac4

                // Add this to our document map
                _documentMap.Add(documentKey, document);

                if (openTextBuffer != null)
                {
                    AddCookieOpenDocumentPair_NoLock(foundCookie, documentKey);
                }
            }

            return document;
        }

        /// <summary>
        /// Tries to return an ITextBuffer representing the document from the document's DocData.
        /// </summary>
        /// <param name="docData">The DocData from the running document table.</param>
        /// <returns>The ITextBuffer. If one could not be found, this returns null.</returns>
        private ITextBuffer TryGetTextBufferFromDocData(object docData)
        {
            AssertIsForeground();


            if (docData is IVsTextBuffer shimTextBuffer)
            {
                return _editorAdaptersFactoryService.GetDocumentBuffer(shimTextBuffer);
            }
            else
            {
                return null;
            }
        }

        private void NewBufferOpened(uint docCookie, ITextBuffer textBuffer, DocumentKey documentKey, bool isCurrentContext)
        {
            AssertIsForeground();

            lock (_gate)
            {
                NewBufferOpened_NoLock(docCookie, textBuffer, documentKey, isCurrentContext);
            }
        }

        private void NewBufferOpened_NoLock(uint docCookie, ITextBuffer textBuffer, DocumentKey documentKey, bool isCurrentContext)
        {
            if (_documentMap.TryGetValue(documentKey, out var document) && document is StandardTextDocument openDocument)
            {
                openDocument.ProcessOpen(textBuffer, isCurrentContext);
                AddCookieOpenDocumentPair_NoLock(docCookie, documentKey);
            }
        }

        /// <summary>
        /// Notifies the document provider that this document is now registered in a project.
        /// If we are on a foregroud thread, then this is done right away.
        /// Otherwise, we schedule a task on foreground task scheduler.
        /// </summary>
        public void NotifyDocumentRegisteredToProjectAndStartToRaiseEvents(IVisualStudioHostDocument document)
        {
            if (IsForeground())
            {
                NotifyDocumentRegisteredToProjectAndStartToRaiseEvents_Core(document, cancellationToken: CancellationToken.None);
            }
            else
            {
                var cts = new CancellationTokenSource();
                var task = InvokeBelowInputPriority(() => NotifyDocumentRegisteredToProjectAndStartToRaiseEvents_Core(document, cts.Token), cts.Token);
                AddPendingDocumentInitializationTask(document, task, cts);
            }
        }

        private void AddPendingDocumentInitializationTask(IVisualStudioHostDocument document, Task task, CancellationTokenSource cts)
        {
            var taskAndTokenSource = new TaskAndTokenSource() { Task = task, CancellationTokenSource = cts };
            lock (_gate)
            {
                // Add taskAndTokenSource to the pending document initialization tasks.
                // Check for cancellation before adding as the task might already have been completed/cancelled/faulted before we reached here.
                if (!cts.IsCancellationRequested && !task.IsCompleted)
                {
                    _pendingDocumentInitializationTasks.Add(document.Id, taskAndTokenSource);
                }
            }
        }

        private void CancelPendingDocumentInitializationTasks_NoLock(IEnumerable<DocumentKey> documentKeys)
        {
            foreach (var documentKey in documentKeys)
            {
                if (_documentMap.TryGetValue(documentKey, out var document))
                {
                    CancelPendingDocumentInitializationTask_NoLock(document);
                }
            }
        }

        private void CancelPendingDocumentInitializationTask(IVisualStudioHostDocument document)
        {
            lock (_gate)
            {
                CancelPendingDocumentInitializationTask_NoLock(document);
            }
        }

        private void CancelPendingDocumentInitializationTask_NoLock(IVisualStudioHostDocument document)
        {
            // Remove pending initialization task for the document, if any, and dispose the cancellation token source.
            if (_pendingDocumentInitializationTasks.TryGetValue(document.Id, out var taskAndTokenSource))
            {
                taskAndTokenSource.CancellationTokenSource.Cancel();
                taskAndTokenSource.CancellationTokenSource.Dispose();
                _pendingDocumentInitializationTasks.Remove(document.Id);
            }
        }

        private void NotifyDocumentRegisteredToProjectAndStartToRaiseEvents_Core(IVisualStudioHostDocument document, CancellationToken cancellationToken)
        {
            AssertIsForeground();

            cancellationToken.ThrowIfCancellationRequested();

            // Ignore any other unknown kinds of documents
            var standardDocument = document as StandardTextDocument;
            if (standardDocument == null)
            {
                return;
            }

            // If it's already open, then we have nothing more to do here.
            if (standardDocument.IsOpen)
            {
                return;
            }

            if (_runningDocumentTable.TryGetCookieForInitializedDocument(document.Key.Moniker, out var docCookie))
            {
                TryProcessOpenForDocCookie(docCookie, cancellationToken);
            }

            cancellationToken.ThrowIfCancellationRequested();
            CancelPendingDocumentInitializationTask(document);
        }

        private void TryProcessOpenForDocCookie(uint docCookie, CancellationToken cancellationToken)
        {
            AssertIsForeground();

            lock (_gate)
            {
                cancellationToken.ThrowIfCancellationRequested();

                TryProcessOpenForDocCookie_NoLock(docCookie);
            }
        }

        private void TryProcessOpenForDocCookie_NoLock(uint docCookie)
        {
            string moniker = _runningDocumentTable.GetDocumentMoniker(docCookie);
            _runningDocumentTable.GetDocumentHierarchyItem(docCookie, out var hierarchy, out var itemid);

            // The cast from dynamic to object doesn't change semantics, but avoids loading the dynamic binder
            // which saves us JIT time in this method.
            if ((object)_runningDocumentTable.GetDocumentData(docCookie) is IVsTextBuffer shimTextBuffer)
            {
                var hasAssociatedRoslynDocument = false;
                foreach (var project in _projectTracker.ImmutableProjects)
                {
                    var documentKey = new DocumentKey(project, moniker);

                    if (_documentMap.ContainsKey(documentKey))
                    {
                        hasAssociatedRoslynDocument = true;
                        var textBuffer = _editorAdaptersFactoryService.GetDocumentBuffer(shimTextBuffer);

                        // If we already have an ITextBuffer for this document, then we can open it now.
                        // Otherwise, setup an event handler that will do it when the buffer loads.
                        if (textBuffer != null)
                        {
                            // We might already have this docCookie marked as open an older document. This can happen
                            // if we're in the middle of a rename but this class hasn't gotten the notification yet but
                            // another listener for RDT events got it
                            if (_docCookiesToOpenDocumentKeys.ContainsKey(docCookie))
                            {
                                CloseDocuments_NoLock(docCookie, monikerToKeep: moniker);
                            }

                            if (hierarchy == project.Hierarchy)
                            {
                                // This is the current context
                                NewBufferOpened_NoLock(docCookie, textBuffer, documentKey, isCurrentContext: true);
                            }
                            else
                            {
                                // This is a non-current linked context
                                NewBufferOpened_NoLock(docCookie, textBuffer, documentKey, isCurrentContext: false);
                            }
                        }
                        else
                        {
                            TextBufferDataEventsSink.HookupHandler(shimTextBuffer, onDocumentLoadCompleted: () => OnDocumentLoadCompleted(shimTextBuffer, documentKey, moniker));
                        }
                    }
                }

                if (!hasAssociatedRoslynDocument && this._documentTrackingServiceOpt != null && !_docCookiesToNonRoslynDocumentBuffers.ContainsKey(docCookie))
                {
                    // Non-Roslyn document opened.
                    var textBuffer = _editorAdaptersFactoryService.GetDocumentBuffer(shimTextBuffer);
                    if (textBuffer != null)
                    {
                        OnNonRoslynBufferOpened_NoLock(textBuffer, docCookie);
                    }
                    else
                    {
                        TextBufferDataEventsSink.HookupHandler(shimTextBuffer, onDocumentLoadCompleted: () => OnDocumentLoadCompleted(shimTextBuffer, documentKeyOpt: null, moniker: moniker));
                    }
                }
            }
            else
            {
                // This is opening some other designer or property page. If it's tied to our IVsHierarchy, we should
                // let the workspace know
                foreach (var project in _projectTracker.ImmutableProjects)
                {
                    if (hierarchy == project.Hierarchy)
                    {
                        _projectTracker.NotifyNonDocumentOpenedForProject(project);
                    }
                }
            }
        }

        private void OnNonRoslynBufferOpened_NoLock(ITextBuffer textBuffer, uint docCookie)
        {
            AssertIsForeground();
            Contract.ThrowIfNull(textBuffer);
            Contract.ThrowIfNull(_documentTrackingServiceOpt);

            this._documentTrackingServiceOpt.OnNonRoslynBufferOpened(textBuffer);
            _docCookiesToNonRoslynDocumentBuffers.Add(docCookie, textBuffer);
        }

        private void OnBeforeDocumentWindowShow(IVsWindowFrame frame, uint docCookie, bool firstShow)
        {
            AssertIsForeground();

            var ids = GetDocumentIdsFromDocCookie(docCookie);
            foreach (var id in ids)
            {
                this._documentTrackingServiceOpt?.DocumentFrameShowing(frame, id, firstShow);
            }
        }

        private IList<DocumentId> GetDocumentIdsFromDocCookie(uint docCookie)
        {
            lock (_gate)
            {
                return GetDocumentIdsFromDocCookie_NoLock(docCookie);
            }
        }

        private IList<DocumentId> GetDocumentIdsFromDocCookie_NoLock(uint docCookie)
        {
            AssertIsForeground();
            if (!_docCookiesToOpenDocumentKeys.TryGetValue(docCookie, out var documentKeys))
            {
                return SpecializedCollections.EmptyList<DocumentId>();
            }

            IList<DocumentId> documentIds = new List<DocumentId>();

            foreach (var documentKey in documentKeys)
            {
                documentIds.Add(_documentMap[documentKey].Id);
            }

            return documentIds;
        }

        /// <summary>
        /// Closes all documents that match the cookie and predicate.
        /// </summary>
        /// <param name="docCookie">The cookie that we should close documents for.</param>
        /// <param name="monikerToKeep">The moniker that we should _not_ close documents for. When a rename is happening,
        /// we might have documents with both the old and new moniker attached to the same docCookie. In those cases
        /// we only want to close anything that doesn't match the new name. Can be null to close everything.</param>
        private void CloseDocuments(uint docCookie, string monikerToKeep)
        {
            AssertIsForeground();

            lock (_gate)
            {
                CloseDocuments_NoLock(docCookie, monikerToKeep);
            }
        }

        private void CloseDocuments_NoLock(uint docCookie, string monikerToKeep)
        {
            if (!_docCookiesToOpenDocumentKeys.TryGetValue(docCookie, out var documentKeys))
            {
                // Handle non-Roslyn document close.
                if (this._documentTrackingServiceOpt != null && _docCookiesToNonRoslynDocumentBuffers.TryGetValue(docCookie, out ITextBuffer textBuffer))
                {
                    var moniker = _runningDocumentTable.GetDocumentMoniker(docCookie);
                    if (!StringComparer.OrdinalIgnoreCase.Equals(moniker, monikerToKeep))
                    {
                        this._documentTrackingServiceOpt.OnNonRoslynBufferClosed(textBuffer);
                        _docCookiesToNonRoslynDocumentBuffers.Remove(docCookie);
                    }
                }

                return;
            }

            // We will remove from documentKeys the things we successfully closed,
            // so clone the list so we can mutate while enumerating
            var documentsToClose = documentKeys.Where(key => !StringComparer.OrdinalIgnoreCase.Equals(key.Moniker, monikerToKeep)).ToList();

            // Cancel any pending scheduled tasks to register document opened for the documents we are closing.
            CancelPendingDocumentInitializationTasks_NoLock(documentsToClose);

            // For a given set of open linked or shared files, we may be closing one of the
            // documents (e.g. excluding a linked file from one of its owning projects or
            // unloading one of the head projects for a shared project) or the entire set of
            // documents (e.g. closing the tab of a shared document). If the entire set of
            // documents is closing, then we should avoid the process of updating the active
            // context document between the closing of individual documents in the set. In the
            // case of closing the tab of a shared document, this avoids updating the shared 
            // item context hierarchy for the entire shared project to head project owning the
            // last documentKey in this list.
            var updateActiveContext = documentsToClose.Count == 1;

            foreach (var documentKey in documentsToClose)
            {
                var document = _documentMap[documentKey];

                ((StandardTextDocument)document).ProcessClose(updateActiveContext);
                Contract.ThrowIfFalse(documentKeys.Remove(documentKey));
            }

            // If we removed all the keys, then remove the list entirely
            if (documentKeys.Count == 0)
            {
                _docCookiesToOpenDocumentKeys.Remove(docCookie);
            }
        }

        private void OnAfterAttributeChangeEx(uint docCookie, uint grfAttribs, IVsHierarchy pHierOld, uint itemidOld, string pszMkDocumentOld, IVsHierarchy pHierNew, uint itemidNew, string pszMkDocumentNew)
        {
            if ((grfAttribs & (uint)__VSRDTATTRIB3.RDTA_DocumentInitialized) != 0)
            {
                TryProcessOpenForDocCookie(docCookie, CancellationToken.None);
            }

            if ((grfAttribs & (uint)__VSRDTATTRIB.RDTA_MkDocument) != 0)
            {
                OnDocumentMonikerChanged(docCookie, pszMkDocumentOld, pszMkDocumentNew);
            }

            if ((grfAttribs & (uint)__VSRDTATTRIB.RDTA_Hierarchy) != 0)
            {
                bool itemidChanged = (grfAttribs & (uint)__VSRDTATTRIB.RDTA_ItemID) != 0;
                OnHierarchyChanged(docCookie, pHierOld, itemidOld, pHierNew, itemidNew, itemidChanged);
            }
        }

        private void OnHierarchyChanged(uint docCookie, IVsHierarchy pHierOld, uint itemidOld, IVsHierarchy pHierNew, uint itemidNew, bool itemidChanged)
        {
            AssertIsForeground();

            lock (_gate)
            {
                if (_docCookiesToOpenDocumentKeys.TryGetValue(docCookie, out var documentKeys))
                {
                    foreach (var documentKey in documentKeys)
                    {
                        var document = _documentMap[documentKey];
                        var currDocHier = document.Project.Hierarchy;

                        if (currDocHier == pHierNew)
                        {
                            documentKey.HostProject.Workspace.OnDocumentContextUpdated(document.Id, document.GetOpenTextContainer());
                        }
                    }
                }
            }
        }

        private void OnDocumentMonikerChanged(uint docCookie, string oldMoniker, string newMoniker)
        {
            AssertIsForeground();

            // If the moniker change only involves casing differences then the project system will
            // not remove & add the file again with the new name, so we should not clear any state.
            // Leaving the old casing in the DocumentKey is safe because DocumentKey equality 
            // checks ignore the casing of the moniker.
            if (oldMoniker.Equals(newMoniker, StringComparison.OrdinalIgnoreCase))
            {
                return;
            }

            // While we don't natively track source file renames in the Visual Studio workspace, we do
            // need to track them for Code Model's FileCodeModel instances. The lifetime of a FileCodeModel
            // needs to be resilient through the source file add/remove that happens during a file rename.
            RenameFileCodeModelInstances(docCookie, oldMoniker, newMoniker);

            // Since our moniker changed, any old DocumentKeys are invalid. DocumentKeys are immutable,
            // and HostDocuments implicitly have an immutable filename. Therefore, we choose to close 
            // all files associated with this docCookie, so they are no longer associated with an RDT document that
            // no longer matches their filenames. This removes all tracking information and associations
            // between cookies and documents in this class.

            // In the case of miscellaneous files, we're also watching the RDT. If that saw the RDT event
            // before we did, it's possible we've already updated state to handle the rename. Therefore, we
            // should only handle the close if the moniker we had was out of date.
            CloseDocuments(docCookie, monikerToKeep: newMoniker);

            // We might also have new documents that now need to be opened, so handle them too. If the document
            // isn't initialized we will wait until it's actually initialized to trigger the open; we see
            // from the OnAfterAttributeChangeEx notification.
            if (_runningDocumentTable.IsDocumentInitialized(docCookie))
            {
                TryProcessOpenForDocCookie(docCookie, CancellationToken.None);
            }
        }

        private void RenameFileCodeModelInstances(uint docCookie, string oldMoniker, string newMoniker)
        {
            AssertIsForeground();

            List<StandardTextDocument> documents;
            lock (_gate)
            {
                if (!_docCookiesToOpenDocumentKeys.TryGetValue(docCookie, out var documentKeys))
                {
                    return;
                }

                // We will remove from documentKeys the things we successfully closed,
                // so clone the list so we can mutate while enumerating
                documents = documentKeys
                    .Where(key => StringComparer.OrdinalIgnoreCase.Equals(key.Moniker, oldMoniker))
                    .Select(key => _documentMap[key]).Cast<StandardTextDocument>()
                    .ToList();
            }

            foreach (var document in documents)
            {
                if (document.Project.Workspace is VisualStudioWorkspace workspace)
                {
                    document.Project.ProjectCodeModel?.OnSourceFileRenaming(document.FilePath, newMoniker);
                }
            }
        }

        /// <summary>
        /// Called by a VisualStudioDocument when that document is disposed.
        /// </summary>
        /// <param name="document">The document to stop tracking.</param>
        internal void StopTrackingDocument(IVisualStudioHostDocument document)
        {
            CancelPendingDocumentInitializationTask(document);

            if (IsForeground())
            {
                StopTrackingDocument_Core(document);
            }
            else
            {
                InvokeBelowInputPriority(() => StopTrackingDocument_Core(document), CancellationToken.None);
            }
        }

        private void StopTrackingDocument_Core(IVisualStudioHostDocument document)
        {
            AssertIsForeground();

            lock (_gate)
            {
                StopTrackingDocument_Core_NoLock(document);
            }
        }

        private void StopTrackingDocument_Core_NoLock(IVisualStudioHostDocument document)
        {
            if (document.IsOpen)
            {
                // TODO: This was previously faster, need a bidirectional 1-to-many map

                foreach (var cookie in _docCookiesToOpenDocumentKeys.Keys)
                {
                    var documentKeys = _docCookiesToOpenDocumentKeys[cookie];

                    if (documentKeys.Contains(document.Key))
                    {
                        documentKeys.Remove(document.Key);
                        if (documentKeys.IsEmpty())
                        {
                            _docCookiesToOpenDocumentKeys.Remove(cookie);
                        }

                        break;
                    }
                }
            }

            _documentMap.Remove(document.Key);
        }

        private void AddCookieOpenDocumentPair_NoLock(uint foundCookie, DocumentKey documentKey)
        {
            if (_docCookiesToOpenDocumentKeys.TryGetValue(foundCookie, out var documentKeys))
            {
                if (!documentKeys.Contains(documentKey))
                {
                    documentKeys.Add(documentKey);
                }
            }
            else
            {
                _docCookiesToOpenDocumentKeys.Add(foundCookie, new List<DocumentKey> { documentKey });
            }
        }

        private void OnDocumentLoadCompleted(IVsTextBuffer shimTextBuffer, DocumentKey documentKeyOpt, string moniker)
        {
            AssertIsForeground();
            // This is called when IVsTextBufferDataEvents.OnLoadComplete() has been triggered for a
            // newly-created buffer.
            if (!_runningDocumentTable.TryGetCookieForInitializedDocument(moniker, out var docCookie))
            {
                return;
            }

            var textBuffer = _editorAdaptersFactoryService.GetDocumentBuffer(shimTextBuffer);
            if (textBuffer == null)
            {
                throw new InvalidOperationException("The IVsTextBuffer has been populated but the underlying ITextBuffer does not exist!");
            }

            if (documentKeyOpt == null)
            {
                // Non-Roslyn document.
                OnNonRoslynBufferOpened_NoLock(textBuffer, docCookie);
            }
            else
            {
                NewBufferOpened(docCookie, textBuffer, documentKeyOpt, IsCurrentContext(documentKeyOpt));
            }
        }

        private bool IsCurrentContext(DocumentKey documentKey)
        {
            AssertIsForeground();
            var document = documentKey.HostProject.GetCurrentDocumentFromPath(documentKey.Moniker);
            return document != null && LinkedFileUtilities.IsCurrentContextHierarchy(document, _runningDocumentTable);
        }

        public IDisposable ProvideDocumentIdHint(string filePath, DocumentId documentId)
        {
            lock (_gate)
            {
                _documentIdHints[filePath] = documentId;
                return new DocumentIdHint(this, filePath);
            }
        }

        /// <summary>
        /// A small IDisposable object that's returned from ProvideDocumentIdHint.
        /// </summary>
        private class DocumentIdHint : IDisposable
        {
            private readonly DocumentProvider _documentProvider;
            private readonly string _filePath;

            public DocumentIdHint(DocumentProvider documentProvider, string filePath)
            {
                _documentProvider = documentProvider;
                _filePath = filePath;
            }

            public void Dispose()
            {
                lock (_documentProvider._gate)
                {
                    _documentProvider._documentIdHints.Remove(_filePath);
                }
            }
        }

        private struct TaskAndTokenSource
        {
            public Task Task { get; set; }
            public CancellationTokenSource CancellationTokenSource { get; set; }
        }
    }
}<|MERGE_RESOLUTION|>--- conflicted
+++ resolved
@@ -16,7 +16,6 @@
 using Microsoft.VisualStudio.LanguageServices.Implementation.Venus;
 using Microsoft.VisualStudio.Shell.Interop;
 using Microsoft.VisualStudio.Text;
-using Microsoft.VisualStudio.Text.Operations;
 using Microsoft.VisualStudio.TextManager.Interop;
 using Microsoft.VisualStudio.Utilities;
 using Roslyn.Utilities;
@@ -116,7 +115,7 @@
             string filePath,
             SourceCodeKind sourceCodeKind,
             Func<ITextBuffer, bool> canUseTextBuffer,
-            Func<uint, IReadOnlyList<string>> getFolderNames,
+            ImmutableArray<string> folderNames,
             EventHandler updatedOnDiskHandler = null,
             EventHandler<bool> openedHandler = null,
             EventHandler<bool> closingHandler = null,
@@ -128,7 +127,7 @@
                 sourceTextContainer: null,
                 sourceCodeKind,
                 canUseTextBuffer,
-                getFolderNames,
+                folderNames,
                 updatedOnDiskHandler,
                 openedHandler,
                 closingHandler,
@@ -148,13 +147,8 @@
             SourceTextContainer sourceTextContainer,
             SourceCodeKind sourceCodeKind,
             Func<ITextBuffer, bool> canUseTextBuffer,
-<<<<<<< HEAD
-            Func<uint, IReadOnlyList<string>> getFolderNames,
+            ImmutableArray<string> folderNames,
             EventHandler updatedHandler = null,
-=======
-            ImmutableArray<string> folderNames,
-            EventHandler updatedOnDiskHandler = null,
->>>>>>> 87cbbac4
             EventHandler<bool> openedHandler = null,
             EventHandler<bool> closingHandler = null,
             IDocumentServiceFactory documentServiceFactory = null)
@@ -214,14 +208,13 @@
                 // already have a document ID that we should be using here.
                 _documentIdHints.TryGetValue(filePath, out var id);
 
-<<<<<<< HEAD
                 if (documentServiceFactory == null)
                 {
                     document = new StandardTextDocument(
                         this,
                         hostProject,
                         documentKey,
-                        getFolderNames,
+                        folderNames,
                         sourceCodeKind,
                         _fileChangeService,
                         openTextBuffer,
@@ -243,27 +236,13 @@
                         this,
                         hostProject,
                         documentKey,
-                        getFolderNames,
+                        folderNames,
                         sourceTextContainer,
                         sourceCodeKind,
                         id,
                         updatedHandler,
                         documentServiceFactory);
                 }
-=======
-                document = new StandardTextDocument(
-                    this,
-                    hostProject,
-                    documentKey,
-                    folderNames,
-                    sourceCodeKind,
-                    _fileChangeService,
-                    openTextBuffer,
-                    id,
-                    updatedOnDiskHandler,
-                    openedHandler,
-                    closingHandler);
->>>>>>> 87cbbac4
 
                 // Add this to our document map
                 _documentMap.Add(documentKey, document);
