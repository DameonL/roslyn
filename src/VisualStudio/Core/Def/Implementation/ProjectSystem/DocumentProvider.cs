--- conflicted
+++ resolved
@@ -23,191 +23,7 @@
             EventHandler<bool> openedHandler = null,
             EventHandler<bool> closingHandler = null)
         {
-<<<<<<< HEAD
-            var itemid = hostProject.Hierarchy.TryGetItemId(filePath);
-
-            var folderNames = getFolderNames(itemid).AsImmutableOrEmpty();
-            return TryGetDocumentForFile(
-                hostProject,
-                filePath,
-                sourceCodeKind,
-                canUseTextBuffer,
-                folderNames,
-                updatedOnDiskHandler,
-                openedHandler,
-                closingHandler);
-        }
-
-        /// <summary>
-        /// Gets the <see cref="IVisualStudioHostDocument"/> for the file at the given filePath.
-        /// If we are on the foreground thread and this document is already open in the editor,
-        /// then we also attempt to associate the text buffer with it.
-        /// Otherwise, if we are on a background thread, then this text buffer association will happen on a scheduled task
-        /// whenever <see cref="NotifyDocumentRegisteredToProjectAndStartToRaiseEvents"/> is invoked for the returned document.
-        /// </summary>
-        public IVisualStudioHostDocument TryGetDocumentForFile(
-            AbstractProject hostProject,
-            string filePath,
-            SourceCodeKind sourceCodeKind,
-            Func<ITextBuffer, bool> canUseTextBuffer,
-            ImmutableArray<string> folderNames,
-            EventHandler updatedOnDiskHandler = null,
-            EventHandler<bool> openedHandler = null,
-            EventHandler<bool> closingHandler = null)
-        {
-            var documentKey = new DocumentKey(hostProject, filePath);
-            StandardTextDocument document;
-
-            lock (_gate)
-            {
-                if (_documentMap.TryGetValue(documentKey, out document))
-                {
-                    return document;
-                }
-            }
-
-            ITextBuffer openTextBuffer = null;
-            uint foundCookie = VSConstants.VSCOOKIE_NIL;
-
-            if (IsForeground())
-            {
-                // If we are on the foreground thread and this document is already open in the editor we want to associate the text buffer with it.
-                // Otherwise, we are on a background thread, and this text buffer association will happen on a scheduled task
-                // whenever NotifyDocumentRegisteredToProjectAndStartToRaiseEvents is invoked for the returned document.
-                // However, determining if a document is already open is a bit complicated. With the introduction
-                // of the lazy tabs feature in Dev12, a document may be open (i.e. it has a tab in the shell) but not
-                // actually initialized (no data has been loaded for it because its contents have not actually been
-                // viewed or used). We only care about documents that are open AND initialized.
-                // That means we can't call IVsRunningDocumentTable::FindAndLockDocument to find the document; if the
-                // document is open but not initialized, the call will force initialization. This is bad for two
-                // reasons:
-                //   1.) It circumvents lazy tabs for any document that is part of a VB or C# project.
-                //   2.) Initialization may cause a whole host of other code to run synchronously, such as taggers.
-                // Instead, we check if the document is already initialized, and avoid asking for the doc data and
-                // hierarchy if it is not.
-                if (_runningDocumentTable.TryGetCookieForInitializedDocument(documentKey.Moniker, out foundCookie))
-                {
-                    object foundDocData = _runningDocumentTable.GetDocumentData(foundCookie);
-                    openTextBuffer = TryGetTextBufferFromDocData(foundDocData);
-                    if (openTextBuffer == null)
-                    {
-                        // We're open but not open as a normal text buffer. This can happen if the
-                        // project system (say in ASP.NET cases) is telling us to add a file which
-                        // actually isn't a normal text file at all.
-                        return null;
-                    }
-
-                    if (!canUseTextBuffer(openTextBuffer))
-                    {
-                        return null;
-                    }
-                }
-            }
-
-            lock (_gate)
-            {
-                // If this is being added through a public call to Workspace.AddDocument (say, ApplyChanges) then we might
-                // already have a document ID that we should be using here.
-                _documentIdHints.TryGetValue(filePath, out var id);
-
-                document = new StandardTextDocument(
-                    this,
-                    hostProject,
-                    documentKey,
-                    folderNames,
-                    sourceCodeKind,
-                    _fileChangeService,
-                    openTextBuffer,
-                    id,
-                    updatedOnDiskHandler,
-                    openedHandler,
-                    closingHandler);
-
-                // Add this to our document map
-                _documentMap.Add(documentKey, document);
-
-                if (openTextBuffer != null)
-                {
-                    AddCookieOpenDocumentPair_NoLock(foundCookie, documentKey);
-                }
-            }
-
-            return document;
-        }
-
-        /// <summary>
-        /// Tries to return an ITextBuffer representing the document from the document's DocData.
-        /// </summary>
-        /// <param name="docData">The DocData from the running document table.</param>
-        /// <returns>The ITextBuffer. If one could not be found, this returns null.</returns>
-        private ITextBuffer TryGetTextBufferFromDocData(object docData)
-        {
-            AssertIsForeground();
-
-
-            if (docData is IVsTextBuffer shimTextBuffer)
-            {
-                return _editorAdaptersFactoryService.GetDocumentBuffer(shimTextBuffer);
-            }
-            else
-            {
-                return null;
-            }
-        }
-
-        private void NewBufferOpened(uint docCookie, ITextBuffer textBuffer, DocumentKey documentKey, bool isCurrentContext)
-        {
-            AssertIsForeground();
-
-            lock (_gate)
-            {
-                NewBufferOpened_NoLock(docCookie, textBuffer, documentKey, isCurrentContext);
-            }
-        }
-
-        private void NewBufferOpened_NoLock(uint docCookie, ITextBuffer textBuffer, DocumentKey documentKey, bool isCurrentContext)
-        {
-            if (_documentMap.TryGetValue(documentKey, out var document))
-            {
-                document.ProcessOpen(textBuffer, isCurrentContext);
-                AddCookieOpenDocumentPair_NoLock(docCookie, documentKey);
-            }
-        }
-
-        /// <summary>
-        /// Notifies the document provider that this document is now registered in a project.
-        /// If we are on a foregroud thread, then this is done right away.
-        /// Otherwise, we schedule a task on foreground task scheduler.
-        /// </summary>
-        public void NotifyDocumentRegisteredToProjectAndStartToRaiseEvents(IVisualStudioHostDocument document)
-        {
-            if (IsForeground())
-            {
-                NotifyDocumentRegisteredToProjectAndStartToRaiseEvents_Core(document, cancellationToken: CancellationToken.None);
-            }
-            else
-            {
-                var cts = new CancellationTokenSource();
-                var task = InvokeBelowInputPriorityAsync(() => NotifyDocumentRegisteredToProjectAndStartToRaiseEvents_Core(document, cts.Token), cts.Token);
-                AddPendingDocumentInitializationTask(document, task, cts);
-            }
-        }
-
-        private void AddPendingDocumentInitializationTask(IVisualStudioHostDocument document, Task task, CancellationTokenSource cts)
-        {
-            var taskAndTokenSource = new TaskAndTokenSource() { Task = task, CancellationTokenSource = cts };
-            lock (_gate)
-            {
-                // Add taskAndTokenSource to the pending document initialization tasks.
-                // Check for cancellation before adding as the task might already have been completed/cancelled/faulted before we reached here.
-                if (!cts.IsCancellationRequested && !task.IsCompleted)
-                {
-                    _pendingDocumentInitializationTasks.Add(document.Id, taskAndTokenSource);
-                }
-            }
-=======
             return new ShimDocument(hostProject, DocumentId.CreateNewId(hostProject.Id), filePath, sourceCodeKind);
->>>>>>> 99d2066f
         }
 
         internal class ShimDocument : IVisualStudioHostDocument
@@ -226,482 +42,7 @@
 
             public string FilePath { get; }
 
-<<<<<<< HEAD
-            // Ignore any other unknown kinds of documents
-            var standardDocument = document as StandardTextDocument;
-            if (standardDocument == null)
-            {
-                return;
-            }
-
-            // If it's already open, then we have nothing more to do here.
-            if (standardDocument.IsOpen)
-            {
-                return;
-            }
-
-            if (_runningDocumentTable.TryGetCookieForInitializedDocument(document.Key.Moniker, out var docCookie))
-            {
-                TryProcessOpenForDocCookie(docCookie, cancellationToken);
-            }
-
-            cancellationToken.ThrowIfCancellationRequested();
-            CancelPendingDocumentInitializationTask(document);
-        }
-
-        private void TryProcessOpenForDocCookie(uint docCookie, CancellationToken cancellationToken)
-        {
-            AssertIsForeground();
-
-            lock (_gate)
-            {
-                cancellationToken.ThrowIfCancellationRequested();
-
-                TryProcessOpenForDocCookie_NoLock(docCookie);
-            }
-        }
-
-        private void TryProcessOpenForDocCookie_NoLock(uint docCookie)
-        {
-            string moniker = _runningDocumentTable.GetDocumentMoniker(docCookie);
-            _runningDocumentTable.GetDocumentHierarchyItem(docCookie, out var hierarchy, out var itemid);
-
-            // The cast from dynamic to object doesn't change semantics, but avoids loading the dynamic binder
-            // which saves us JIT time in this method.
-            if ((object)_runningDocumentTable.GetDocumentData(docCookie) is IVsTextBuffer shimTextBuffer)
-            {
-                var hasAssociatedRoslynDocument = false;
-                foreach (var project in _projectTracker.ImmutableProjects)
-                {
-                    var documentKey = new DocumentKey(project, moniker);
-
-                    if (_documentMap.ContainsKey(documentKey))
-                    {
-                        hasAssociatedRoslynDocument = true;
-                        var textBuffer = _editorAdaptersFactoryService.GetDocumentBuffer(shimTextBuffer);
-
-                        // If we already have an ITextBuffer for this document, then we can open it now.
-                        // Otherwise, setup an event handler that will do it when the buffer loads.
-                        if (textBuffer != null)
-                        {
-                            // We might already have this docCookie marked as open an older document. This can happen
-                            // if we're in the middle of a rename but this class hasn't gotten the notification yet but
-                            // another listener for RDT events got it
-                            if (_docCookiesToOpenDocumentKeys.ContainsKey(docCookie))
-                            {
-                                CloseDocuments_NoLock(docCookie, monikerToKeep: moniker);
-                            }
-
-                            if (hierarchy == project.Hierarchy)
-                            {
-                                // This is the current context
-                                NewBufferOpened_NoLock(docCookie, textBuffer, documentKey, isCurrentContext: true);
-                            }
-                            else
-                            {
-                                // This is a non-current linked context
-                                NewBufferOpened_NoLock(docCookie, textBuffer, documentKey, isCurrentContext: false);
-                            }
-                        }
-                        else
-                        {
-                            TextBufferDataEventsSink.HookupHandler(shimTextBuffer, onDocumentLoadCompleted: () => OnDocumentLoadCompleted(shimTextBuffer, documentKey, moniker));
-                        }
-                    }
-                }
-
-                if (!hasAssociatedRoslynDocument && this._documentTrackingServiceOpt != null && !_docCookiesToNonRoslynDocumentBuffers.ContainsKey(docCookie))
-                {
-                    // Non-Roslyn document opened.
-                    var textBuffer = _editorAdaptersFactoryService.GetDocumentBuffer(shimTextBuffer);
-                    if (textBuffer != null)
-                    {
-                        OnNonRoslynBufferOpened_NoLock(textBuffer, docCookie);
-                    }
-                    else
-                    {
-                        TextBufferDataEventsSink.HookupHandler(shimTextBuffer, onDocumentLoadCompleted: () => OnDocumentLoadCompleted(shimTextBuffer, documentKeyOpt: null, moniker: moniker));
-                    }
-                }
-            }
-            else
-            {
-                // This is opening some other designer or property page. If it's tied to our IVsHierarchy, we should
-                // let the workspace know
-                foreach (var project in _projectTracker.ImmutableProjects)
-                {
-                    if (hierarchy == project.Hierarchy)
-                    {
-                        _projectTracker.NotifyNonDocumentOpenedForProject(project);
-                    }
-                }
-            }
-        }
-
-        private void OnNonRoslynBufferOpened_NoLock(ITextBuffer textBuffer, uint docCookie)
-        {
-            AssertIsForeground();
-            Contract.ThrowIfNull(textBuffer);
-            Contract.ThrowIfNull(_documentTrackingServiceOpt);
-
-            this._documentTrackingServiceOpt.OnNonRoslynBufferOpened(textBuffer);
-            _docCookiesToNonRoslynDocumentBuffers.Add(docCookie, textBuffer);
-        }
-
-        private void OnBeforeDocumentWindowShow(IVsWindowFrame frame, uint docCookie, bool firstShow)
-        {
-            AssertIsForeground();
-
-            var ids = GetDocumentIdsFromDocCookie(docCookie);
-            foreach (var id in ids)
-            {
-                this._documentTrackingServiceOpt?.DocumentFrameShowing(frame, id, firstShow);
-            }
-        }
-
-        private IList<DocumentId> GetDocumentIdsFromDocCookie(uint docCookie)
-        {
-            lock (_gate)
-            {
-                return GetDocumentIdsFromDocCookie_NoLock(docCookie);
-            }
-        }
-
-        private IList<DocumentId> GetDocumentIdsFromDocCookie_NoLock(uint docCookie)
-        {
-            AssertIsForeground();
-            if (!_docCookiesToOpenDocumentKeys.TryGetValue(docCookie, out var documentKeys))
-            {
-                return SpecializedCollections.EmptyList<DocumentId>();
-            }
-
-            IList<DocumentId> documentIds = new List<DocumentId>();
-
-            foreach (var documentKey in documentKeys)
-            {
-                documentIds.Add(_documentMap[documentKey].Id);
-            }
-
-            return documentIds;
-        }
-
-        /// <summary>
-        /// Closes all documents that match the cookie and predicate.
-        /// </summary>
-        /// <param name="docCookie">The cookie that we should close documents for.</param>
-        /// <param name="monikerToKeep">The moniker that we should _not_ close documents for. When a rename is happening,
-        /// we might have documents with both the old and new moniker attached to the same docCookie. In those cases
-        /// we only want to close anything that doesn't match the new name. Can be null to close everything.</param>
-        private void CloseDocuments(uint docCookie, string monikerToKeep)
-        {
-            AssertIsForeground();
-
-            lock (_gate)
-            {
-                CloseDocuments_NoLock(docCookie, monikerToKeep);
-            }
-        }
-
-        private void CloseDocuments_NoLock(uint docCookie, string monikerToKeep)
-        {
-            if (!_docCookiesToOpenDocumentKeys.TryGetValue(docCookie, out var documentKeys))
-            {
-                // Handle non-Roslyn document close.
-                if (this._documentTrackingServiceOpt != null && _docCookiesToNonRoslynDocumentBuffers.TryGetValue(docCookie, out ITextBuffer textBuffer))
-                {
-                    var moniker = _runningDocumentTable.GetDocumentMoniker(docCookie);
-                    if (!StringComparer.OrdinalIgnoreCase.Equals(moniker, monikerToKeep))
-                    {
-                        this._documentTrackingServiceOpt.OnNonRoslynBufferClosed(textBuffer);
-                        _docCookiesToNonRoslynDocumentBuffers.Remove(docCookie);
-                    }
-                }
-
-                return;
-            }
-
-            // We will remove from documentKeys the things we successfully closed,
-            // so clone the list so we can mutate while enumerating
-            var documentsToClose = documentKeys.Where(key => !StringComparer.OrdinalIgnoreCase.Equals(key.Moniker, monikerToKeep)).ToList();
-
-            // Cancel any pending scheduled tasks to register document opened for the documents we are closing.
-            CancelPendingDocumentInitializationTasks_NoLock(documentsToClose);
-
-            // For a given set of open linked or shared files, we may be closing one of the
-            // documents (e.g. excluding a linked file from one of its owning projects or
-            // unloading one of the head projects for a shared project) or the entire set of
-            // documents (e.g. closing the tab of a shared document). If the entire set of
-            // documents is closing, then we should avoid the process of updating the active
-            // context document between the closing of individual documents in the set. In the
-            // case of closing the tab of a shared document, this avoids updating the shared 
-            // item context hierarchy for the entire shared project to head project owning the
-            // last documentKey in this list.
-            var updateActiveContext = documentsToClose.Count == 1;
-
-            foreach (var documentKey in documentsToClose)
-            {
-                var document = _documentMap[documentKey];
-                document.ProcessClose(updateActiveContext);
-                Contract.ThrowIfFalse(documentKeys.Remove(documentKey));
-            }
-
-            // If we removed all the keys, then remove the list entirely
-            if (documentKeys.Count == 0)
-            {
-                _docCookiesToOpenDocumentKeys.Remove(docCookie);
-            }
-        }
-
-        private void OnAfterAttributeChangeEx(uint docCookie, uint grfAttribs, IVsHierarchy pHierOld, uint itemidOld, string pszMkDocumentOld, IVsHierarchy pHierNew, uint itemidNew, string pszMkDocumentNew)
-        {
-            if ((grfAttribs & (uint)__VSRDTATTRIB3.RDTA_DocumentInitialized) != 0)
-            {
-                TryProcessOpenForDocCookie(docCookie, CancellationToken.None);
-            }
-
-            if ((grfAttribs & (uint)__VSRDTATTRIB.RDTA_MkDocument) != 0)
-            {
-                OnDocumentMonikerChanged(docCookie, pszMkDocumentOld, pszMkDocumentNew);
-            }
-
-            if ((grfAttribs & (uint)__VSRDTATTRIB.RDTA_Hierarchy) != 0)
-            {
-                bool itemidChanged = (grfAttribs & (uint)__VSRDTATTRIB.RDTA_ItemID) != 0;
-                OnHierarchyChanged(docCookie, pHierOld, itemidOld, pHierNew, itemidNew, itemidChanged);
-            }
-        }
-
-        private void OnHierarchyChanged(uint docCookie, IVsHierarchy pHierOld, uint itemidOld, IVsHierarchy pHierNew, uint itemidNew, bool itemidChanged)
-        {
-            AssertIsForeground();
-
-            lock (_gate)
-            {
-                if (_docCookiesToOpenDocumentKeys.TryGetValue(docCookie, out var documentKeys))
-                {
-                    foreach (var documentKey in documentKeys)
-                    {
-                        var document = _documentMap[documentKey];
-                        var currDocHier = document.Project.Hierarchy;
-
-                        if (currDocHier == pHierNew)
-                        {
-                            documentKey.HostProject.Workspace.OnDocumentContextUpdated(document.Id, document.GetOpenTextContainer());
-                        }
-                    }
-                }
-            }
-        }
-
-        private void OnDocumentMonikerChanged(uint docCookie, string oldMoniker, string newMoniker)
-        {
-            AssertIsForeground();
-
-            // If the moniker change only involves casing differences then the project system will
-            // not remove & add the file again with the new name, so we should not clear any state.
-            // Leaving the old casing in the DocumentKey is safe because DocumentKey equality 
-            // checks ignore the casing of the moniker.
-            if (oldMoniker.Equals(newMoniker, StringComparison.OrdinalIgnoreCase))
-            {
-                return;
-            }
-
-            // While we don't natively track source file renames in the Visual Studio workspace, we do
-            // need to track them for Code Model's FileCodeModel instances. The lifetime of a FileCodeModel
-            // needs to be resilient through the source file add/remove that happens during a file rename.
-            RenameFileCodeModelInstances(docCookie, oldMoniker, newMoniker);
-
-            // Since our moniker changed, any old DocumentKeys are invalid. DocumentKeys are immutable,
-            // and HostDocuments implicitly have an immutable filename. Therefore, we choose to close 
-            // all files associated with this docCookie, so they are no longer associated with an RDT document that
-            // no longer matches their filenames. This removes all tracking information and associations
-            // between cookies and documents in this class.
-
-            // In the case of miscellaneous files, we're also watching the RDT. If that saw the RDT event
-            // before we did, it's possible we've already updated state to handle the rename. Therefore, we
-            // should only handle the close if the moniker we had was out of date.
-            CloseDocuments(docCookie, monikerToKeep: newMoniker);
-
-            // We might also have new documents that now need to be opened, so handle them too. If the document
-            // isn't initialized we will wait until it's actually initialized to trigger the open; we see
-            // from the OnAfterAttributeChangeEx notification.
-            if (_runningDocumentTable.IsDocumentInitialized(docCookie))
-            {
-                TryProcessOpenForDocCookie(docCookie, CancellationToken.None);
-            }
-        }
-
-        private void RenameFileCodeModelInstances(uint docCookie, string oldMoniker, string newMoniker)
-        {
-            AssertIsForeground();
-
-            List<StandardTextDocument> documents;
-            lock (_gate)
-            {
-                if (!_docCookiesToOpenDocumentKeys.TryGetValue(docCookie, out var documentKeys))
-                {
-                    return;
-                }
-
-                // We will remove from documentKeys the things we successfully closed,
-                // so clone the list so we can mutate while enumerating
-                documents = documentKeys
-                    .Where(key => StringComparer.OrdinalIgnoreCase.Equals(key.Moniker, oldMoniker))
-                    .Select(key => _documentMap[key])
-                    .ToList();
-            }
-
-            foreach (var document in documents)
-            {
-                if (document.Project.Workspace is VisualStudioWorkspace workspace)
-                {
-                    document.Project.ProjectCodeModel?.OnSourceFileRenaming(document.FilePath, newMoniker);
-                }
-            }
-        }
-
-        /// <summary>
-        /// Called by a VisualStudioDocument when that document is disposed.
-        /// </summary>
-        /// <param name="document">The document to stop tracking.</param>
-        private void StopTrackingDocument(StandardTextDocument document)
-        {
-            CancelPendingDocumentInitializationTask(document);
-
-            if (IsForeground())
-            {
-                StopTrackingDocument_Core(document);
-            }
-            else
-            {
-                InvokeBelowInputPriorityAsync(() => StopTrackingDocument_Core(document), CancellationToken.None);
-            }
-        }
-
-        private void StopTrackingDocument_Core(StandardTextDocument document)
-        {
-            AssertIsForeground();
-
-            lock (_gate)
-            {
-                StopTrackingDocument_Core_NoLock(document);
-            }
-        }
-
-        private void StopTrackingDocument_Core_NoLock(StandardTextDocument document)
-        {
-            if (document.IsOpen)
-            {
-                // TODO: This was previously faster, need a bidirectional 1-to-many map
-
-                foreach (var cookie in _docCookiesToOpenDocumentKeys.Keys)
-                {
-                    var documentKeys = _docCookiesToOpenDocumentKeys[cookie];
-
-                    if (documentKeys.Contains(document.Key))
-                    {
-                        documentKeys.Remove(document.Key);
-                        if (documentKeys.IsEmpty())
-                        {
-                            _docCookiesToOpenDocumentKeys.Remove(cookie);
-                        }
-
-                        break;
-                    }
-                }
-            }
-
-            _documentMap.Remove(document.Key);
-        }
-
-        private void AddCookieOpenDocumentPair_NoLock(uint foundCookie, DocumentKey documentKey)
-        {
-            if (_docCookiesToOpenDocumentKeys.TryGetValue(foundCookie, out var documentKeys))
-            {
-                if (!documentKeys.Contains(documentKey))
-                {
-                    documentKeys.Add(documentKey);
-                }
-            }
-            else
-            {
-                _docCookiesToOpenDocumentKeys.Add(foundCookie, new List<DocumentKey> { documentKey });
-            }
-        }
-
-        private void OnDocumentLoadCompleted(IVsTextBuffer shimTextBuffer, DocumentKey documentKeyOpt, string moniker)
-        {
-            AssertIsForeground();
-            // This is called when IVsTextBufferDataEvents.OnLoadComplete() has been triggered for a
-            // newly-created buffer.
-            if (!_runningDocumentTable.TryGetCookieForInitializedDocument(moniker, out var docCookie))
-            {
-                return;
-            }
-
-            var textBuffer = _editorAdaptersFactoryService.GetDocumentBuffer(shimTextBuffer);
-            if (textBuffer == null)
-            {
-                throw new InvalidOperationException("The IVsTextBuffer has been populated but the underlying ITextBuffer does not exist!");
-            }
-
-            if (documentKeyOpt == null)
-            {
-                // Non-Roslyn document.
-                OnNonRoslynBufferOpened_NoLock(textBuffer, docCookie);
-            }
-            else
-            {
-                NewBufferOpened(docCookie, textBuffer, documentKeyOpt, IsCurrentContext(documentKeyOpt));
-            }
-        }
-
-        private bool IsCurrentContext(DocumentKey documentKey)
-        {
-            AssertIsForeground();
-            var document = documentKey.HostProject.GetCurrentDocumentFromPath(documentKey.Moniker);
-            return document != null && _linkedFileUtilities.IsCurrentContextHierarchy(document, _runningDocumentTable);
-        }
-
-        public IDisposable ProvideDocumentIdHint(string filePath, DocumentId documentId)
-        {
-            lock (_gate)
-            {
-                _documentIdHints[filePath] = documentId;
-                return new DocumentIdHint(this, filePath);
-            }
-        }
-
-        /// <summary>
-        /// A small IDisposable object that's returned from ProvideDocumentIdHint.
-        /// </summary>
-        private class DocumentIdHint : IDisposable
-        {
-            private readonly DocumentProvider _documentProvider;
-            private readonly string _filePath;
-
-            public DocumentIdHint(DocumentProvider documentProvider, string filePath)
-            {
-                _documentProvider = documentProvider;
-                _filePath = filePath;
-            }
-
-            public void Dispose()
-            {
-                lock (_documentProvider._gate)
-                {
-                    _documentProvider._documentIdHints.Remove(_filePath);
-                }
-            }
-        }
-
-        private struct TaskAndTokenSource
-        {
-            public Task Task { get; set; }
-            public CancellationTokenSource CancellationTokenSource { get; set; }
-=======
             public SourceCodeKind SourceCodeKind { get; }
->>>>>>> 99d2066f
         }
     }
 }