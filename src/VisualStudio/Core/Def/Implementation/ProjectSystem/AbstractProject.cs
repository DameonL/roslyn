--- conflicted
+++ resolved
@@ -83,14 +83,12 @@
             }
         }
 
-<<<<<<< HEAD
         private readonly HashSet<(AbstractProject, MetadataReferenceProperties)> _projectsReferencingMe = new HashSet<(AbstractProject, MetadataReferenceProperties)>();
-=======
+        
         /// <summary>
         /// Maps from the output path of a project that was converted to
         /// </summary>
         private readonly Dictionary<string, ProjectReference> _metadataFileNameToConvertedProjectReference = new Dictionary<string, ProjectReference>(StringComparer.OrdinalIgnoreCase);
->>>>>>> 32a11c46
 
         #endregion
 
