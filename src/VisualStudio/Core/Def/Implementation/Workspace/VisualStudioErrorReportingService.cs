// Copyright (c) Microsoft.  All Rights Reserved.  Licensed under the Apache License, Version 2.0.  See License.txt in the project root for license information.

using System;
using System.Collections.Generic;
using System.Linq;
using Microsoft.CodeAnalysis.Editor;
using Microsoft.CodeAnalysis.Extensions;
using Microsoft.CodeAnalysis.Shared.TestHooks;
using Microsoft.VisualStudio.Imaging;
using Microsoft.VisualStudio.LanguageServices.Implementation.ProjectSystem;
using Microsoft.VisualStudio.Shell;
using Microsoft.VisualStudio.Shell.Interop;
using Roslyn.Utilities;

namespace Microsoft.VisualStudio.LanguageServices.Implementation
{
    internal partial class VisualStudioErrorReportingService : IErrorReportingService
    {
        private readonly static InfoBarButton s_enableItem = new InfoBarButton(ServicesVSResources.Enable);
        private readonly static InfoBarButton s_enableAndIgnoreItem = new InfoBarButton(ServicesVSResources.Enable_and_ignore_future_errors);

        private readonly IServiceProvider _serviceProvider;
        private readonly IForegroundNotificationService _foregroundNotificationService;
        private readonly IAsynchronousOperationListener _listener;

        public VisualStudioErrorReportingService(
            SVsServiceProvider serviceProvider, IForegroundNotificationService foregroundNotificationService, IAsynchronousOperationListener listener)
        {
            _serviceProvider = serviceProvider;
            _foregroundNotificationService = foregroundNotificationService;
            _listener = listener;
        }

        public void ShowErrorInfo(string message, params ErrorReportingUI[] items)
        {
            // We can be called from any thread since errors can occur anywhere, however we can only construct and InfoBar from the UI thread.
            _foregroundNotificationService.RegisterNotification(() =>
            {
<<<<<<< HEAD
                IVsWindowFrame frame;
                IVsInfoBarUIFactory factory;
                if (TryGetInfoBarData(out frame, out factory))
=======
                if (_workspace.TryGetInfoBarData(out var frame, out var factory))
>>>>>>> 868aa27c
                {
                    CreateInfoBar(factory, frame, message, items);
                }
            }, _listener.BeginAsyncOperation("Show InfoBar"));
        }

        private bool TryGetInfoBarData(out IVsWindowFrame frame, out IVsInfoBarUIFactory factory)
        {
            frame = null;
            factory = null;
            var monitorSelectionService = _serviceProvider.GetService(typeof(SVsShellMonitorSelection)) as IVsMonitorSelection;
            object value = null;

            // We want to get whichever window is currently in focus (including toolbars) as we could have had an exception thrown from the error list or interactive window
            if (monitorSelectionService != null &&
               ErrorHandler.Succeeded(monitorSelectionService.GetCurrentElementValue((uint)VSConstants.VSSELELEMID.SEID_WindowFrame, out value)))
            {
                frame = value as IVsWindowFrame;
            }
            else
            {
                return false;
            }

            factory = _serviceProvider.GetService(typeof(SVsInfoBarUIFactory)) as IVsInfoBarUIFactory;
            return frame != null && factory != null;
        }

        private void CreateInfoBar(IVsInfoBarUIFactory factory, IVsWindowFrame frame, string message, ErrorReportingUI[] items)
        {
            if (ErrorHandler.Failed(frame.GetProperty((int)__VSFPROPID7.VSFPROPID_InfoBarHost, out var unknown)))
            {
                return;
            }

            var textSpans = new List<IVsInfoBarTextSpan>()
            {
                new InfoBarTextSpan(message)
            };

            // create action item list
            var actionItems = new List<IVsInfoBarActionItem>();

            foreach (var item in items)
            {
                switch (item.Kind)
                {
                    case ErrorReportingUI.UIKind.Button:
                        actionItems.Add(new InfoBarButton(item.Title));
                        break;
                    case ErrorReportingUI.UIKind.HyperLink:
                        actionItems.Add(new InfoBarHyperlink(item.Title));
                        break;
                    case ErrorReportingUI.UIKind.Close:
                        break;
                    default:
                        throw ExceptionUtilities.UnexpectedValue(item.Kind);
                }
            }

            var infoBarModel = new InfoBarModel(
                textSpans,
                actionItems.ToArray(),
                KnownMonikers.StatusInformation,
                isCloseButtonVisible: true);
            if (!TryCreateInfoBarUI(factory, infoBarModel, out var infoBarUI))
            {
                return;
            }

            uint? infoBarCookie = null;
            var eventSink = new InfoBarEvents(items, () =>
            {
                // run given onClose action if there is one.
                items.FirstOrDefault(i => i.Kind == ErrorReportingUI.UIKind.Close).Action?.Invoke();

                if (infoBarCookie.HasValue)
                {
                    infoBarUI.Unadvise(infoBarCookie.Value);
                }
            });
            infoBarUI.Advise(eventSink, out var cookie);
            infoBarCookie = cookie;

            var host = (IVsInfoBarHost)unknown;
            host.AddInfoBar(infoBarUI);
        }

        private class InfoBarEvents : IVsInfoBarUIEvents
        {
            private readonly ErrorReportingUI[] _items;
            private readonly Action _onClose;

            public InfoBarEvents(ErrorReportingUI[] items, Action onClose)
            {
                Contract.ThrowIfNull(onClose);

                _items = items;
                _onClose = onClose;
            }

            public void OnActionItemClicked(IVsInfoBarUIElement infoBarUIElement, IVsInfoBarActionItem actionItem)
            {
                var item = _items.FirstOrDefault(i => i.Title == actionItem.Text);
                if (item.IsDefault)
                {
                    return;
                }

                item.Action?.Invoke();

                if (!item.CloseAfterAction)
                {
                    return;
                }

                infoBarUIElement.Close();
            }

            public void OnClosed(IVsInfoBarUIElement infoBarUIElement)
            {
                _onClose();
            }
        }

        private static bool TryCreateInfoBarUI(IVsInfoBarUIFactory infoBarUIFactory, IVsInfoBar infoBar, out IVsInfoBarUIElement uiElement)
        {
            uiElement = infoBarUIFactory.CreateInfoBar(infoBar);
            return uiElement != null;
        }

        public void ShowDetailedErrorInfo(Exception exception)
        {
            string errorInfo = GetFormattedExceptionStack(exception);
            (new DetailedErrorInfoDialog(exception.Message, errorInfo)).ShowModal();
        }
    }
}<|MERGE_RESOLUTION|>--- conflicted
+++ resolved
@@ -36,13 +36,7 @@
             // We can be called from any thread since errors can occur anywhere, however we can only construct and InfoBar from the UI thread.
             _foregroundNotificationService.RegisterNotification(() =>
             {
-<<<<<<< HEAD
-                IVsWindowFrame frame;
-                IVsInfoBarUIFactory factory;
-                if (TryGetInfoBarData(out frame, out factory))
-=======
-                if (_workspace.TryGetInfoBarData(out var frame, out var factory))
->>>>>>> 868aa27c
+                if (TryGetInfoBarData(out var frame, out var factory))
                 {
                     CreateInfoBar(factory, frame, message, items);
                 }
@@ -54,11 +48,10 @@
             frame = null;
             factory = null;
             var monitorSelectionService = _serviceProvider.GetService(typeof(SVsShellMonitorSelection)) as IVsMonitorSelection;
-            object value = null;
 
             // We want to get whichever window is currently in focus (including toolbars) as we could have had an exception thrown from the error list or interactive window
             if (monitorSelectionService != null &&
-               ErrorHandler.Succeeded(monitorSelectionService.GetCurrentElementValue((uint)VSConstants.VSSELELEMID.SEID_WindowFrame, out value)))
+               ErrorHandler.Succeeded(monitorSelectionService.GetCurrentElementValue((uint)VSConstants.VSSELELEMID.SEID_WindowFrame, out object value)))
             {
                 frame = value as IVsWindowFrame;
             }
